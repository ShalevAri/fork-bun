#!/usr/bin/env node

/**
 * Build and test Bun on macOS, Linux, and Windows.
 * @link https://buildkite.com/docs/pipelines/defining-steps
 */

import { join } from "node:path";
import {
  getBootstrapVersion,
  getBuildkiteEmoji,
  getBuildMetadata,
  getBuildNumber,
  getCommitMessage,
  getEmoji,
  getEnv,
  getLastSuccessfulBuild,
  isBuildkite,
  isBuildManual,
  isFork,
  isMainBranch,
  isMergeQueue,
  parseBoolean,
  spawnSafe,
  startGroup,
  toYaml,
  uploadArtifact,
  writeFile,
} from "../scripts/utils.mjs";

/**
 * @typedef {"linux" | "darwin" | "windows"} Os
 * @typedef {"aarch64" | "x64"} Arch
 * @typedef {"musl"} Abi
 * @typedef {"debian" | "ubuntu" | "alpine" | "amazonlinux"} Distro
 * @typedef {"latest" | "previous" | "oldest" | "eol"} Tier
 * @typedef {"release" | "assert" | "debug"} Profile
 */

/**
 * @typedef Target
 * @property {Os} os
 * @property {Arch} arch
 * @property {Abi} [abi]
 * @property {boolean} [baseline]
 * @property {boolean} [canary]
 * @property {Profile} [profile]
 */

/**
 * @param {Target} target
 * @returns {string}
 */
function getTargetKey(target) {
  const { os, arch, abi, baseline, profile } = target;
  let key = `${os}-${arch}`;
  if (abi) {
    key += `-${abi}`;
  }
  if (baseline) {
    key += "-baseline";
  }
  if (profile && profile !== "release") {
    key += `-${profile}`;
  }
  return key;
}

/**
 * @param {Target} target
 * @returns {string}
 */
function getTargetLabel(target) {
  const { os, arch, abi, baseline, profile } = target;
  let label = `${getBuildkiteEmoji(os)} ${arch}`;
  if (abi) {
    label += `-${abi}`;
  }
  if (baseline) {
    label += "-baseline";
  }
  if (profile && profile !== "release") {
    label += `-${profile}`;
  }
  return label;
}

/**
 * @typedef Platform
 * @property {Os} os
 * @property {Arch} arch
 * @property {Abi} [abi]
 * @property {boolean} [baseline]
 * @property {boolean} [canary]
 * @property {Profile} [profile]
 * @property {Distro} [distro]
 * @property {string} release
 * @property {Tier} [tier]
 */

/**
 * @type {Platform[]}
 */
const buildPlatforms = [
  { os: "darwin", arch: "aarch64", release: "14" },
<<<<<<< HEAD
=======
  // { os: "darwin", arch: "x64", release: "14" },
>>>>>>> 53318c8b
  { os: "linux", arch: "aarch64", distro: "debian", release: "11" },
  { os: "linux", arch: "x64", distro: "debian", release: "11" },
  { os: "linux", arch: "x64", baseline: true, distro: "debian", release: "11" },
  { os: "linux", arch: "aarch64", abi: "musl", distro: "alpine", release: "3.20" },
  { os: "linux", arch: "x64", abi: "musl", distro: "alpine", release: "3.20" },
  { os: "linux", arch: "x64", abi: "musl", baseline: true, distro: "alpine", release: "3.20" },
  { os: "windows", arch: "x64", release: "2019" },
  { os: "windows", arch: "x64", baseline: true, release: "2019" },
];

/**
 * @type {Platform[]}
 */
const testPlatforms = [
  { os: "darwin", arch: "aarch64", release: "14", tier: "latest" },
  { os: "darwin", arch: "aarch64", release: "13", tier: "previous" },
<<<<<<< HEAD
=======
  // { os: "darwin", arch: "x64", release: "14", tier: "latest" },
  // { os: "darwin", arch: "x64", release: "13", tier: "previous" },
>>>>>>> 53318c8b
  { os: "linux", arch: "aarch64", distro: "debian", release: "12", tier: "latest" },
  { os: "linux", arch: "x64", distro: "debian", release: "12", tier: "latest" },
  { os: "linux", arch: "x64", baseline: true, distro: "debian", release: "12", tier: "latest" },
  { os: "linux", arch: "aarch64", distro: "ubuntu", release: "24.04", tier: "latest" },
  { os: "linux", arch: "aarch64", distro: "ubuntu", release: "22.04", tier: "previous" },
  { os: "linux", arch: "aarch64", distro: "ubuntu", release: "20.04", tier: "oldest" },
  { os: "linux", arch: "x64", distro: "ubuntu", release: "24.04", tier: "latest" },
  { os: "linux", arch: "x64", distro: "ubuntu", release: "22.04", tier: "previous" },
  { os: "linux", arch: "x64", distro: "ubuntu", release: "20.04", tier: "oldest" },
  { os: "linux", arch: "x64", baseline: true, distro: "ubuntu", release: "24.04", tier: "latest" },
  { os: "linux", arch: "x64", baseline: true, distro: "ubuntu", release: "22.04", tier: "previous" },
  { os: "linux", arch: "x64", baseline: true, distro: "ubuntu", release: "20.04", tier: "oldest" },
  { os: "linux", arch: "aarch64", abi: "musl", distro: "alpine", release: "3.20", tier: "latest" },
  { os: "linux", arch: "x64", abi: "musl", distro: "alpine", release: "3.20", tier: "latest" },
  { os: "linux", arch: "x64", abi: "musl", baseline: true, distro: "alpine", release: "3.20", tier: "latest" },
  { os: "windows", arch: "x64", release: "2019", tier: "oldest" },
  { os: "windows", arch: "x64", release: "2019", baseline: true, tier: "oldest" },
];

/**
 * @param {Platform} platform
 * @returns {string}
 */
function getPlatformKey(platform) {
  const { distro, release } = platform;
  const target = getTargetKey(platform);
  const version = release.replace(/\./g, "");
  if (distro) {
    return `${target}-${distro}-${version}`;
  }
  return `${target}-${version}`;
}

/**
 * @param {Platform} platform
 * @returns {string}
 */
function getPlatformLabel(platform) {
  const { os, arch, baseline, profile, distro, release } = platform;
  let label = `${getBuildkiteEmoji(distro || os)} ${release} ${arch}`;
  if (baseline) {
    label += "-baseline";
  }
  if (profile && profile !== "release") {
    label += `-${profile}`;
  }
  return label;
}

/**
 * @param {Platform} platform
 * @returns {string}
 */
function getImageKey(platform) {
  const { os, arch, distro, release } = platform;
  const version = release.replace(/\./g, "");
  if (distro) {
    return `${os}-${arch}-${distro}-${version}`;
  }
  return `${os}-${arch}-${version}`;
}

/**
 * @param {Platform} platform
 * @returns {string}
 */
function getImageLabel(platform) {
  const { os, arch, distro, release } = platform;
  return `${getBuildkiteEmoji(distro || os)} ${release} ${arch}`;
}

/**
 * @param {Platform} platform
 * @param {boolean} [dryRun]
 * @returns {string}
 */
function getImageName(platform, dryRun) {
  const { os, arch, distro, release } = platform;
  const name = distro ? `${os}-${arch}-${distro}-${release}` : `${os}-${arch}-${release}`;
  if (dryRun) {
    return `${name}-build-${getBuildNumber()}`;
  }
  return `${name}-v${getBootstrapVersion(os)}`;
}

/**
 * @param {number} [limit]
 * @link https://buildkite.com/docs/pipelines/command-step#retry-attributes
 */
function getRetry(limit = 0) {
  return {
    manual: {
      permit_on_passed: true,
    },
    automatic: [
      { exit_status: 1, limit },
      { exit_status: -1, limit: 1 },
      { exit_status: 255, limit: 1 },
      { signal_reason: "cancel", limit: 1 },
      { signal_reason: "agent_stop", limit: 1 },
    ],
  };
}

/**
 * @returns {number}
 * @link https://buildkite.com/docs/pipelines/managing-priorities
 */
function getPriority() {
  if (isFork()) {
    return -1;
  }
  if (isMainBranch()) {
    return 2;
  }
  if (isMergeQueue()) {
    return 1;
  }
  return 0;
}

/**
 * Agents
 */

/**
 * @typedef {Object} Ec2Options
 * @property {string} instanceType
 * @property {number} cpuCount
 * @property {number} threadsPerCore
 * @property {boolean} dryRun
 */

/**
 * @param {Platform} platform
 * @param {Ec2Options} options
 * @returns {Agent}
 */
function getEc2Agent(platform, options) {
  const { os, arch, abi, distro, release } = platform;
  const { instanceType, cpuCount, threadsPerCore, dryRun } = options;
  return {
    os,
    arch,
    abi,
    distro,
    release,
    // The agent is created by robobun, see more details here:
    // https://github.com/oven-sh/robobun/blob/d46c07e0ac5ac0f9ffe1012f0e98b59e1a0d387a/src/robobun.ts#L1707
    robobun: true,
    robobun2: true,
    "image-name": getImageName(platform, dryRun),
    "instance-type": instanceType,
    "cpu-count": cpuCount,
    "threads-per-core": threadsPerCore,
    "preemptible": false,
  };
}

/**
 * @param {Platform} platform
 * @returns {string}
 */
function getCppAgent(platform, dryRun) {
  const { os, arch } = platform;

  if (os === "darwin") {
    return {
      queue: `build-${os}`,
      os,
      arch,
    };
  }

  return getEc2Agent(platform, {
    instanceType: arch === "aarch64" ? "c8g.16xlarge" : "c7i.16xlarge",
    cpuCount: 32,
    threadsPerCore: 1,
    dryRun,
  });
}

/**
 * @param {Platform} platform
 * @returns {Agent}
 */
function getZigAgent(platform, dryRun) {
  const { arch } = platform;

  return {
    queue: "build-zig",
  };

  // return getEc2Agent(
  //   {
  //     os: "linux",
  //     arch,
  //     distro: "debian",
  //     release: "11",
  //   },
  //   {
  //     instanceType: arch === "aarch64" ? "c8g.2xlarge" : "c7i.2xlarge",
  //     cpuCount: 4,
  //     threadsPerCore: 1,
  //   },
  // );
}

/**
 * @param {Platform} platform
 * @returns {Agent}
 */
function getTestAgent(platform, dryRun) {
  const { os, arch } = platform;

  if (os === "darwin") {
    return {
      queue: `test-${os}`,
      os,
      arch,
    };
  }

  // TODO: `dev-server-ssr-110.test.ts` and `next-build.test.ts` run out of memory at 8GB of memory, so use 16GB instead.
  if (os === "windows") {
    return getEc2Agent(platform, {
      instanceType: "c7i.2xlarge",
      cpuCount: 2,
      threadsPerCore: 1,
      dryRun,
    });
  }

  if (arch === "aarch64") {
    return getEc2Agent(platform, {
      instanceType: "c8g.xlarge",
      cpuCount: 2,
      threadsPerCore: 1,
      dryRun,
    });
  }

  return getEc2Agent(platform, {
    instanceType: "c7i.xlarge",
    cpuCount: 2,
    threadsPerCore: 1,
    dryRun,
  });
}

/**
 * Steps
 */

/**
 * @param {Target} target
 * @returns {Record<string, string | undefined>}
 */
function getBuildEnv(target) {
  const { profile, baseline, canary, abi } = target;
  const release = !profile || profile === "release";

  return {
    CMAKE_BUILD_TYPE: release ? "Release" : profile === "debug" ? "Debug" : "RelWithDebInfo",
    ENABLE_BASELINE: baseline ? "ON" : "OFF",
    ENABLE_CANARY: canary ? "ON" : "OFF",
    ENABLE_ASSERTIONS: release ? "OFF" : "ON",
    ENABLE_LOGS: release ? "OFF" : "ON",
    ABI: abi === "musl" ? "musl" : undefined,
  };
}

/**
 * @param {Platform} platform
 * @param {boolean} dryRun
 * @returns {Step}
 */
function getBuildVendorStep(platform, dryRun) {
  return {
    key: `${getTargetKey(platform)}-build-vendor`,
    label: `${getTargetLabel(platform)} - build-vendor`,
    agents: getCppAgent(platform, dryRun),
    retry: getRetry(),
    cancel_on_build_failing: isMergeQueue(),
    env: getBuildEnv(platform),
    command: "bun run build:ci --target dependencies",
  };
}

/**
 * @param {Platform} platform
 * @param {boolean} dryRun
 * @returns {Step}
 */
function getBuildCppStep(platform, dryRun) {
  return {
    key: `${getTargetKey(platform)}-build-cpp`,
    label: `${getTargetLabel(platform)} - build-cpp`,
    agents: getCppAgent(platform, dryRun),
    retry: getRetry(),
    cancel_on_build_failing: isMergeQueue(),
    env: {
      BUN_CPP_ONLY: "ON",
      ...getBuildEnv(platform),
    },
    command: "bun run build:ci --target bun",
  };
}

/**
 * @param {Target} target
 * @returns {string}
 */
function getBuildToolchain(target) {
  const { os, arch, abi, baseline } = target;
  let key = `${os}-${arch}`;
  if (abi) {
    key += `-${abi}`;
  }
  if (baseline) {
    key += "-baseline";
  }
  return key;
}

/**
 * @param {Platform} platform
 * @returns {Step}
 */
function getBuildZigStep(platform, dryRun) {
  const toolchain = getBuildToolchain(platform);
  return {
    key: `${getTargetKey(platform)}-build-zig`,
    label: `${getTargetLabel(platform)} - build-zig`,
    agents: getZigAgent(platform, dryRun),
    retry: getRetry(),
    cancel_on_build_failing: isMergeQueue(),
    env: getBuildEnv(platform),
    command: `bun run build:ci --target bun-zig --toolchain ${toolchain}`,
  };
}

/**
 * @param {Platform} platform
 * @param {boolean} dryRun
 * @returns {Step}
 */
function getLinkBunStep(platform, dryRun) {
  return {
    key: `${getTargetKey(platform)}-build-bun`,
    label: `${getTargetLabel(platform)} - build-bun`,
    depends_on: [
      `${getTargetKey(platform)}-build-vendor`,
      `${getTargetKey(platform)}-build-cpp`,
      `${getTargetKey(platform)}-build-zig`,
    ],
    agents: getCppAgent(platform, dryRun),
    retry: getRetry(),
    cancel_on_build_failing: isMergeQueue(),
    env: {
      BUN_LINK_ONLY: "ON",
      ...getBuildEnv(platform),
    },
    command: "bun run build:ci --target bun",
  };
}

/**
 * @param {Platform} platform
 * @param {boolean} dryRun
 * @returns {Step}
 */
function getBuildBunStep(platform, dryRun) {
  return {
    key: `${getTargetKey(platform)}-build-bun`,
    label: `${getTargetLabel(platform)} - build-bun`,
    agents: getCppAgent(platform, dryRun),
    retry: getRetry(),
    cancel_on_build_failing: isMergeQueue(),
    env: getBuildEnv(platform),
    command: "bun run build:ci",
  };
}

/**
 * @typedef {Object} TestOptions
 * @property {string} [buildId]
 * @property {boolean} [unifiedTests]
 * @property {string[]} [testFiles]
 * @property {boolean} [dryRun]
 */

/**
 * @param {Platform} platform
 * @param {TestOptions} [options]
 * @returns {Step}
 */
function getTestBunStep(platform, options = {}) {
  const { os } = platform;
  const { buildId, unifiedTests, testFiles, dryRun } = options;

  const args = [`--step=${getTargetKey(platform)}-build-bun`];
  if (buildId) {
    args.push(`--build-id=${buildId}`);
  }
  if (testFiles) {
    args.push(...testFiles.map(testFile => `--include=${testFile}`));
  }

  const depends = [];
  if (dryRun && os !== "darwin") {
    depends.push(`${getImageKey(platform)}-build-image`);
  }
  if (!buildId) {
    depends.push(`${getTargetKey(platform)}-build-bun`);
  }

  return {
    key: `${getPlatformKey(platform)}-test-bun`,
    label: `${getPlatformLabel(platform)} - test-bun`,
    depends_on: depends,
    agents: getTestAgent(platform, dryRun),
    cancel_on_build_failing: isMergeQueue(),
    retry: getRetry(),
    soft_fail: isMainBranch() ? true : [{ exit_status: 2 }],
    parallelism: unifiedTests ? undefined : os === "darwin" ? 2 : 10,
    command:
      os === "windows"
        ? `node .\\scripts\\runner.node.mjs ${args.join(" ")}`
        : `./scripts/runner.node.mjs ${args.join(" ")}`,
  };
}

/**
 * @param {Platform} platform
 * @param {boolean} [dryRun]
 * @returns {Step}
 */
function getBuildImageStep(platform, dryRun) {
  const { os, arch, distro, release } = platform;
  const action = dryRun ? "create-image" : "publish-image";
  const command = [
    "node",
    "./scripts/machine.mjs",
    action,
    `--os=${os}`,
    `--arch=${arch}`,
    distro && `--distro=${distro}`,
    `--release=${release}`,
    "--cloud=aws",
    "--ci",
    "--authorized-org=oven-sh",
  ];
  return {
    key: `${getImageKey(platform)}-build-image`,
    label: `${getImageLabel(platform)} - build-image`,
    agents: {
      queue: "build-image",
    },
    env: {
      DEBUG: "1",
    },
    retry: getRetry(),
    command: command.filter(Boolean).join(" "),
    timeout_in_minutes: 3 * 60,
  };
}

/**
 * @param {Platform[]} [buildPlatforms]
 * @returns {Step}
 */
function getReleaseStep(buildPlatforms) {
  return {
    key: "release",
    label: getBuildkiteEmoji("rocket"),
    agents: {
      queue: "test-darwin",
    },
    depends_on: buildPlatforms.map(platform => `${getTargetKey(platform)}-build-bun`),
    command: ".buildkite/scripts/upload-release.sh",
  };
}

/**
 * @typedef {Object} Pipeline
 * @property {Step[]} [steps]
 * @property {number} [priority]
 */

/**
 * @typedef {Record<string, string | undefined>} Agent
 */

/**
 * @typedef {GroupStep | CommandStep | BlockStep} Step
 */

/**
 * @typedef {Object} GroupStep
 * @property {string} key
 * @property {string} group
 * @property {Step[]} steps
 * @property {string[]} [depends_on]
 */

/**
 * @typedef {Object} CommandStep
 * @property {string} key
 * @property {string} [label]
 * @property {Record<string, string | undefined>} [agents]
 * @property {Record<string, string | undefined>} [env]
 * @property {string} command
 * @property {string[]} [depends_on]
 * @property {Record<string, string | undefined>} [retry]
 * @property {boolean} [cancel_on_build_failing]
 * @property {boolean} [soft_fail]
 * @property {number} [parallelism]
 * @property {number} [concurrency]
 * @property {string} [concurrency_group]
 * @property {number} [priority]
 * @property {number} [timeout_in_minutes]
 * @link https://buildkite.com/docs/pipelines/command-step
 */

/**
 * @typedef {Object} BlockStep
 * @property {string} key
 * @property {string} block
 * @property {string} [prompt]
 * @property {"passed" | "failed" | "running"} [blocked_state]
 * @property {(SelectInput | TextInput)[]} [fields]
 */

/**
 * @typedef {Object} TextInput
 * @property {string} key
 * @property {string} text
 * @property {string} [default]
 * @property {boolean} [required]
 * @property {string} [hint]
 */

/**
 * @typedef {Object} SelectInput
 * @property {string} key
 * @property {string} select
 * @property {string | string[]} [default]
 * @property {boolean} [required]
 * @property {boolean} [multiple]
 * @property {string} [hint]
 * @property {SelectOption[]} [options]
 */

/**
 * @typedef {Object} SelectOption
 * @property {string} label
 * @property {string} value
 */

/**
 * @typedef {Object} PipelineOptions
 * @property {string | boolean} [skipEverything]
 * @property {string | boolean} [skipBuilds]
 * @property {string | boolean} [skipTests]
 * @property {string | boolean} [forceBuilds]
 * @property {string | boolean} [forceTests]
 * @property {string | boolean} [buildImages]
 * @property {string | boolean} [publishImages]
 * @property {boolean} [canary]
 * @property {Profile[]} [buildProfiles]
 * @property {Platform[]} [buildPlatforms]
 * @property {Platform[]} [testPlatforms]
 * @property {string[]} [testFiles]
 * @property {boolean} [unifiedBuilds]
 * @property {boolean} [unifiedTests]
 */

/**
 * @param {Step} step
 * @param {(string | undefined)[]} dependsOn
 * @returns {Step}
 */
function getStepWithDependsOn(step, ...dependsOn) {
  const { depends_on: existingDependsOn = [] } = step;
  return {
    ...step,
    depends_on: [...existingDependsOn, ...dependsOn.filter(Boolean)],
  };
}

/**
 * @returns {BlockStep}
 */
function getOptionsStep() {
  const booleanOptions = [
    {
      label: `${getEmoji("true")} Yes`,
      value: "true",
    },
    {
      label: `${getEmoji("false")} No`,
      value: "false",
    },
  ];

  return {
    key: "options",
    block: getBuildkiteEmoji("clipboard"),
    blocked_state: "running",
    fields: [
      {
        key: "canary",
        select: "If building, is this a canary build?",
        hint: "If you are building for a release, this should be false",
        required: false,
        default: "true",
        options: booleanOptions,
      },
      {
        key: "skip-builds",
        select: "Do you want to skip the build?",
        hint: "If true, artifacts will be downloaded from the last successful build",
        required: false,
        default: "false",
        options: booleanOptions,
      },
      {
        key: "skip-tests",
        select: "Do you want to skip the tests?",
        required: false,
        default: "false",
        options: booleanOptions,
      },
      {
        key: "force-builds",
        select: "Do you want to force run the build?",
        hint: "If true, the build will run even if no source files have changed",
        required: false,
        default: "false",
        options: booleanOptions,
      },
      {
        key: "force-tests",
        select: "Do you want to force run the tests?",
        hint: "If true, the tests will run even if no test files have changed",
        required: false,
        default: "false",
        options: booleanOptions,
      },
      {
        key: "build-profiles",
        select: "If building, which profiles do you want to build?",
        required: false,
        multiple: true,
        default: ["release"],
        options: [
          {
            label: `${getEmoji("release")} Release`,
            value: "release",
          },
          {
            label: `${getEmoji("assert")} Release with Assertions`,
            value: "assert",
          },
          {
            label: `${getEmoji("debug")} Debug`,
            value: "debug",
          },
        ],
      },
      {
        key: "build-platforms",
        select: "If building, which platforms do you want to build?",
        hint: "If this is left blank, all platforms are built",
        required: false,
        multiple: true,
        default: [],
        options: buildPlatforms.map(platform => {
          const { os, arch, abi, baseline } = platform;
          let label = `${getEmoji(os)} ${arch}`;
          if (abi) {
            label += `-${abi}`;
          }
          if (baseline) {
            label += `-baseline`;
          }
          return {
            label,
            value: getTargetKey(platform),
          };
        }),
      },
      {
        key: "test-platforms",
        select: "If testing, which platforms do you want to test?",
        hint: "If this is left blank, all platforms are tested",
        required: false,
        multiple: true,
        default: [],
        options: [...new Map(testPlatforms.map(platform => [getImageKey(platform), platform])).entries()].map(
          ([key, platform]) => {
            const { os, arch, abi, distro, release } = platform;
            let label = `${getEmoji(os)} ${arch}`;
            if (abi) {
              label += `-${abi}`;
            }
            if (distro) {
              label += ` ${distro}`;
            }
            if (release) {
              label += ` ${release}`;
            }
            return {
              label,
              value: key,
            };
          },
        ),
      },
      {
        key: "test-files",
        text: "If testing, which files do you want to test?",
        hint: "If specified, only run test paths that include the list of strings (e.g. 'test/js', 'test/cli/hot/watch.ts')",
        required: false,
      },
      {
        key: "build-images",
        select: "Do you want to re-build the base images?",
        hint: "This can take 2-3 hours to complete, only do so if you've tested locally",
        required: false,
        default: "false",
        options: booleanOptions,
      },
      {
        key: "publish-images",
        select: "Do you want to re-build and publish the base images?",
        hint: "This can take 2-3 hours to complete, only do so if you've tested locally",
        required: false,
        default: "false",
        options: booleanOptions,
      },
      {
        key: "unified-builds",
        select: "Do you want to build each platform in a single step?",
        hint: "If true, builds will not be split into seperate steps (this will likely slow down the build)",
        required: false,
        default: "false",
        options: booleanOptions,
      },
      {
        key: "unified-tests",
        select: "Do you want to run tests in a single step?",
        hint: "If true, tests will not be split into seperate steps (this will be very slow)",
        required: false,
        default: "false",
        options: booleanOptions,
      },
    ],
  };
}

/**
 * @returns {Step}
 */
function getOptionsApplyStep() {
  const command = getEnv("BUILDKITE_COMMAND");
  return {
    key: "options-apply",
    label: getBuildkiteEmoji("gear"),
    command: `${command} --apply`,
    depends_on: ["options"],
    agents: {
      queue: getEnv("BUILDKITE_AGENT_META_DATA_QUEUE", false),
    },
  };
}

/**
 * @returns {Promise<PipelineOptions | undefined>}
 */
async function getPipelineOptions() {
  const isManual = isBuildManual();
  if (isManual && !process.argv.includes("--apply")) {
    return;
  }

  const buildPlatformsMap = new Map(buildPlatforms.map(platform => [getTargetKey(platform), platform]));
  const testPlatformsMap = new Map(testPlatforms.map(platform => [getPlatformKey(platform), platform]));

  if (isManual) {
    const { fields } = getOptionsStep();
    const keys = fields?.map(({ key }) => key) ?? [];
    const values = await Promise.all(keys.map(getBuildMetadata));
    const options = Object.fromEntries(keys.map((key, index) => [key, values[index]]));

    /**
     * @param {string} value
     * @returns {string[] | undefined}
     */
    const parseArray = value =>
      value
        ?.split("\n")
        ?.map(item => item.trim())
        ?.filter(Boolean);

    const buildPlatformKeys = parseArray(options["build-platforms"]);
    const testPlatformKeys = parseArray(options["test-platforms"]);
    return {
      canary: parseBoolean(options["canary"]),
      skipBuilds: parseBoolean(options["skip-builds"]),
      forceBuilds: parseBoolean(options["force-builds"]),
      skipTests: parseBoolean(options["skip-tests"]),
      testFiles: parseArray(options["test-files"]),
      buildImages: parseBoolean(options["build-images"]),
      publishImages: parseBoolean(options["publish-images"]),
      unifiedBuilds: parseBoolean(options["unified-builds"]),
      unifiedTests: parseBoolean(options["unified-tests"]),
      buildProfiles: parseArray(options["build-profiles"]),
      buildPlatforms: buildPlatformKeys?.length
        ? buildPlatformKeys.map(key => buildPlatformsMap.get(key))
        : Array.from(buildPlatformsMap.values()),
      testPlatforms: testPlatformKeys?.length
        ? testPlatformKeys.map(key => testPlatformsMap.get(key))
        : Array.from(testPlatformsMap.values()),
    };
  }

  const commitMessage = getCommitMessage();

  /**
   * @param {RegExp} pattern
   * @returns {string | boolean}
   */
  const parseOption = pattern => {
    const match = pattern.exec(commitMessage);
    if (match) {
      const [, value] = match;
      return value;
    }
    return false;
  };

  return {
    canary:
      !parseBoolean(getEnv("RELEASE", false) || "false") &&
      !/\[(release|build release|release build)\]/i.test(commitMessage),
    skipEverything: parseOption(/\[(skip ci|no ci)\]/i),
    skipBuilds: parseOption(/\[(skip builds?|no builds?|only tests?)\]/i),
    forceBuilds: parseOption(/\[(force builds?)\]/i),
    skipTests: parseOption(/\[(skip tests?|no tests?|only builds?)\]/i),
    buildImages: parseOption(/\[(build images?)\]/i),
    publishImages: parseOption(/\[(publish images?)\]/i),
    buildPlatforms: Array.from(buildPlatformsMap.values()),
    testPlatforms: Array.from(testPlatformsMap.values()),
    buildProfiles: ["release"],
  };
}

/**
 * @param {PipelineOptions} [options]
 * @returns {Promise<Pipeline | undefined>}
 */
async function getPipeline(options = {}) {
  const priority = getPriority();

  if (isBuildManual() && !Object.keys(options).length) {
    return {
      priority,
      steps: [getOptionsStep(), getOptionsApplyStep()],
    };
  }

  const { skipEverything } = options;
  if (skipEverything) {
    return;
  }

  const { buildProfiles = [], buildPlatforms = [], testPlatforms = [], buildImages, publishImages } = options;
  const imagePlatforms = new Map(
    buildImages || publishImages
      ? [...buildPlatforms, ...testPlatforms]
          .filter(({ os }) => os === "linux" || os === "windows")
          .map(platform => [getImageKey(platform), platform])
      : [],
  );

  /** @type {Step[]} */
  const steps = [];

  if (imagePlatforms.size) {
    steps.push({
      key: "build-images",
      group: getBuildkiteEmoji("aws"),
      steps: [...imagePlatforms.values()].map(platform => getBuildImageStep(platform, !publishImages)),
    });
  }

  const { skipBuilds, forceBuilds, unifiedBuilds } = options;

  /** @type {string | undefined} */
  let buildId;
  if (skipBuilds && !forceBuilds) {
    const lastBuild = await getLastSuccessfulBuild();
    if (lastBuild) {
      const { id } = lastBuild;
      buildId = id;
    } else {
      console.warn("No last successful build found, must force builds...");
    }
  }

  if (!buildId) {
    steps.push(
      ...buildPlatforms
        .flatMap(platform => buildProfiles.map(profile => ({ ...platform, profile })))
        .map(target => {
          const imageKey = getImageKey(target);
          const imagePlatform = imagePlatforms.get(imageKey);

          return getStepWithDependsOn(
            {
              key: getTargetKey(target),
              group: getTargetLabel(target),
              steps: unifiedBuilds
                ? [getBuildBunStep(target, !!buildImages)]
                : [
                    getBuildVendorStep(target, !!buildImages),
                    getBuildCppStep(target, !!buildImages),
                    getBuildZigStep(target, !!buildImages),
                    getLinkBunStep(target, !!buildImages),
                  ],
            },
            imagePlatform ? `${imageKey}-build-image` : undefined,
          );
        }),
    );
  }

  if (!isMainBranch()) {
    const { skipTests, forceTests, unifiedTests, testFiles } = options;
    if (!skipTests || forceTests) {
      steps.push(
        ...testPlatforms
          .flatMap(platform => buildProfiles.map(profile => ({ ...platform, profile })))
          .map(target => ({
            key: getTargetKey(target),
            group: getTargetLabel(target),
            steps: [getTestBunStep(target, { unifiedTests, testFiles, buildId, dryRun: !!buildImages })],
          })),
      );
    }
  }

  if (isMainBranch()) {
    steps.push(getReleaseStep(buildPlatforms));
  }

  /** @type {Map<string, GroupStep>} */
  const stepsByGroup = new Map();

  for (let i = 0; i < steps.length; i++) {
    const step = steps[i];
    if (!("group" in step)) {
      continue;
    }

    const { group, steps: groupSteps } = step;
    if (stepsByGroup.has(group)) {
      stepsByGroup.get(group).steps.push(...groupSteps);
    } else {
      stepsByGroup.set(group, step);
    }

    steps[i] = undefined;
  }

  return {
    priority,
    steps: [...steps.filter(step => typeof step !== "undefined"), ...Array.from(stepsByGroup.values())],
  };
}

async function main() {
  startGroup("Generating options...");
  const options = await getPipelineOptions();
  if (options) {
    console.log("Generated options:", options);
  }

  startGroup("Generating pipeline...");
  const pipeline = await getPipeline(options);
  if (!pipeline) {
    console.log("Generated pipeline is empty, skipping...");
    return;
  }

  const content = toYaml(pipeline);
  const contentPath = join(process.cwd(), ".buildkite", "ci.yml");
  writeFile(contentPath, content);

  console.log("Generated pipeline:");
  console.log(" - Path:", contentPath);
  console.log(" - Size:", (content.length / 1024).toFixed(), "KB");

  if (isBuildkite) {
    startGroup("Uploading pipeline...");
    try {
      await spawnSafe(["buildkite-agent", "pipeline", "upload", contentPath], { stdio: "inherit" });
    } finally {
      await uploadArtifact(contentPath);
    }
  }
}

await main();<|MERGE_RESOLUTION|>--- conflicted
+++ resolved
@@ -103,10 +103,6 @@
  */
 const buildPlatforms = [
   { os: "darwin", arch: "aarch64", release: "14" },
-<<<<<<< HEAD
-=======
-  // { os: "darwin", arch: "x64", release: "14" },
->>>>>>> 53318c8b
   { os: "linux", arch: "aarch64", distro: "debian", release: "11" },
   { os: "linux", arch: "x64", distro: "debian", release: "11" },
   { os: "linux", arch: "x64", baseline: true, distro: "debian", release: "11" },
@@ -123,11 +119,6 @@
 const testPlatforms = [
   { os: "darwin", arch: "aarch64", release: "14", tier: "latest" },
   { os: "darwin", arch: "aarch64", release: "13", tier: "previous" },
-<<<<<<< HEAD
-=======
-  // { os: "darwin", arch: "x64", release: "14", tier: "latest" },
-  // { os: "darwin", arch: "x64", release: "13", tier: "previous" },
->>>>>>> 53318c8b
   { os: "linux", arch: "aarch64", distro: "debian", release: "12", tier: "latest" },
   { os: "linux", arch: "x64", distro: "debian", release: "12", tier: "latest" },
   { os: "linux", arch: "x64", baseline: true, distro: "debian", release: "12", tier: "latest" },
