--- conflicted
+++ resolved
@@ -115,10 +115,6 @@
         us_socket_context_on_close(SSL, getSocketContext(), [](us_socket_t *s, int /*code*/, void */*reason*/) {
             ((AsyncSocket<SSL> *)s)->uncorkWithoutSending();
 
-<<<<<<< HEAD
-=======
-
->>>>>>> 616e4cd5
             /* Get socket ext */
             auto *httpResponseData = reinterpret_cast<HttpResponseData<SSL> *>(us_socket_ext(SSL, s));
 
@@ -133,12 +129,9 @@
                 httpResponseData->onAborted((HttpResponse<SSL> *)s, httpResponseData->userData);
             }
 
-<<<<<<< HEAD
             if (httpResponseData->socketData && httpContextData->onSocketClosed) {
                 httpContextData->onSocketClosed(httpResponseData->socketData, SSL, s);
             }
-=======
->>>>>>> 616e4cd5
 
             /* Destruct socket ext */
             httpResponseData->~HttpResponseData<SSL>();
