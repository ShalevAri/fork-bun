declare module "bun" {
  namespace __internal {
    type NodeCryptoWebcryptoSubtleCrypto = import("crypto").webcrypto.SubtleCrypto;
    type NodeCryptoWebcryptoCryptoKey = import("crypto").webcrypto.CryptoKey;
    type NodeCryptoWebcryptoCryptoKeyPair = import("crypto").webcrypto.CryptoKeyPair;

    type LibWorkerOrBunWorker = LibDomIsLoaded extends true ? {} : Bun.Worker;
    type LibEmptyOrBunWebSocket = LibDomIsLoaded extends true ? {} : Bun.WebSocket;

    type LibPerformanceOrNodePerfHooksPerformance = LibDomIsLoaded extends true ? {} : import("perf_hooks").Performance;
    type LibEmptyOrPerformanceEntry = LibDomIsLoaded extends true ? {} : import("node:perf_hooks").PerformanceEntry;
    type LibEmptyOrPerformanceMark = LibDomIsLoaded extends true ? {} : import("node:perf_hooks").PerformanceMark;
    type LibEmptyOrPerformanceMeasure = LibDomIsLoaded extends true ? {} : import("node:perf_hooks").PerformanceMeasure;
    type LibEmptyOrPerformanceObserver = LibDomIsLoaded extends true
      ? {}
      : import("node:perf_hooks").PerformanceObserver;
    type LibEmptyOrPerformanceObserverEntryList = LibDomIsLoaded extends true
      ? {}
      : import("node:perf_hooks").PerformanceObserverEntryList;
    type LibEmptyOrPerformanceResourceTiming = LibDomIsLoaded extends true
      ? {}
      : import("node:perf_hooks").PerformanceResourceTiming;

    type LibEmptyOrNodeUtilTextEncoder = LibDomIsLoaded extends true ? {} : import("node:util").TextEncoder;
    type LibEmptyOrNodeStreamWebTextEncoderStream = LibDomIsLoaded extends true
      ? {}
      : import("node:stream/web").TextEncoderStream;

    type LibEmptyOrNodeUtilTextDecoder = LibDomIsLoaded extends true ? {} : import("node:util").TextDecoder;
    type LibEmptyOrNodeStreamWebTextDecoderStream = LibDomIsLoaded extends true
      ? {}
      : import("node:stream/web").TextDecoderStream;

    type LibEmptyOrNodeReadableStream<T> = LibDomIsLoaded extends true
      ? {}
      : import("node:stream/web").ReadableStream<T>;

    type LibEmptyOrNodeWritableStream<T> = LibDomIsLoaded extends true
      ? {}
      : import("node:stream/web").WritableStream<T>;

    type LibEmptyOrNodeMessagePort = LibDomIsLoaded extends true ? {} : import("node:worker_threads").MessagePort;
    type LibEmptyOrBroadcastChannel = LibDomIsLoaded extends true ? {} : import("node:worker_threads").BroadcastChannel;
    type LibEmptyOrEventSource = LibDomIsLoaded extends true ? {} : import("undici-types").EventSource;

    type LibEmptyOrReadableByteStreamController = LibDomIsLoaded extends true
      ? {}
      : import("node:stream/web").ReadableByteStreamController;

    type LibEmptyOrReadableStreamBYOBReader = LibDomIsLoaded extends true
      ? {}
      : import("node:stream/web").ReadableStreamBYOBReader;

    type LibEmptyOrReadableStreamBYOBRequest = LibDomIsLoaded extends true
      ? {}
      : import("node:stream/web").ReadableStreamBYOBRequest;
  }
}

interface ReadableStream<R = any> extends Bun.__internal.LibEmptyOrNodeReadableStream<R> {}
declare var ReadableStream: Bun.__internal.UseLibDomIfAvailable<
  "ReadableStream",
  {
    prototype: ReadableStream;
    new <R = any>(underlyingSource?: Bun.UnderlyingSource<R>, strategy?: QueuingStrategy<R>): ReadableStream<R>;
    new <R = any>(underlyingSource?: Bun.DirectUnderlyingSource<R>, strategy?: QueuingStrategy<R>): ReadableStream<R>;
  }
>;

interface WritableStream<W = any> extends Bun.__internal.LibEmptyOrNodeWritableStream<W> {}
declare var WritableStream: Bun.__internal.UseLibDomIfAvailable<
  "WritableStream",
  {
    prototype: WritableStream;
    new <W = any>(underlyingSink?: Bun.UnderlyingSink<W>, strategy?: QueuingStrategy<W>): WritableStream<W>;
  }
>;

interface Worker extends Bun.__internal.LibWorkerOrBunWorker {}
declare var Worker: Bun.__internal.UseLibDomIfAvailable<
  "Worker",
  {
    prototype: Worker;
    new (scriptURL: string | URL, options?: Bun.WorkerOptions | undefined): Worker;
    /**
     * This is the cloned value of the `data` property passed to `new Worker()`
     *
     * This is Bun's equivalent of `workerData` in Node.js.
     */
    data: any;
  }
>;

/**
 * A WebSocket client implementation.
 */
interface WebSocket extends Bun.__internal.LibEmptyOrBunWebSocket {}
/**
 * A WebSocket client implementation
 */
declare var WebSocket: Bun.__internal.UseLibDomIfAvailable<
  "WebSocket",
  {
    prototype: WebSocket;

    /**
     * Creates a new WebSocket instance with the given URL and options.
     *
     * @param url The URL to connect to.
     * @param options The options to use for the connection.
     *
     * @example
     * ```ts
     * const ws = new WebSocket("wss://dev.local", {
     *  protocols: ["proto1", "proto2"],
     *  headers: {
     *    "Cookie": "session=123456",
     *  },
     * });
     * ```
     */
    new (url: string | URL, options?: Bun.WebSocketOptions): WebSocket;

    /**
     * Creates a new WebSocket instance with the given URL and protocols.
     *
     * @param url The URL to connect to.
     * @param protocols The protocols to use for the connection.
     *
     * @example
     * ```ts
     * const ws = new WebSocket("wss://dev.local");
     * const ws = new WebSocket("wss://dev.local", ["proto1", "proto2"]);
     * ```
     */
    new (url: string | URL, protocols?: string | string[]): WebSocket;

    /**
     * The connection is not yet open
     */
    readonly CONNECTING: 0;

    /**
     * The connection is open and ready to communicate
     */
    readonly OPEN: 1;

    /**
     * The connection is in the process of closing
     */
    readonly CLOSING: 2;

    /**
     * The connection is closed or couldn't be opened
     */
    readonly CLOSED: 3;
  }
>;

interface Crypto {
  readonly subtle: SubtleCrypto;

  /** [MDN Reference](https://developer.mozilla.org/docs/Web/API/Crypto/getRandomValues) */
  getRandomValues<T extends ArrayBufferView | null>(array: T): T;

  /**
   * [MDN Reference](https://developer.mozilla.org/docs/Web/API/Crypto/randomUUID)
   */
  randomUUID(): `${string}-${string}-${string}-${string}-${string}`;

  timingSafeEqual: typeof import("node:crypto").timingSafeEqual;
}
declare var Crypto: {
  prototype: Crypto;
  new (): Crypto;
};
declare var crypto: Crypto;

/**
 * An implementation of the [WHATWG Encoding Standard](https://encoding.spec.whatwg.org/) `TextEncoder` API. All
 * instances of `TextEncoder` only support UTF-8 encoding.
 *
 * ```js
 * const encoder = new TextEncoder();
 * const uint8array = encoder.encode('this is some data');
 * ```
 */
interface TextEncoder extends Bun.__internal.LibEmptyOrNodeUtilTextEncoder {
  /**
   * UTF-8 encodes the `src` string to the `dest` Uint8Array and returns an object
   * containing the read Unicode code units and written UTF-8 bytes.
   *
   * ```js
   * const encoder = new TextEncoder();
   * const src = 'this is some data';
   * const dest = new Uint8Array(10);
   * const { read, written } = encoder.encodeInto(src, dest);
   * ```
   * @param src The text to encode.
   * @param dest The array to hold the encode result.
   */
  encodeInto(src?: string, dest?: Bun.BufferSource): import("util").EncodeIntoResult;
}
declare var TextEncoder: Bun.__internal.UseLibDomIfAvailable<
  "TextEncoder",
  {
    prototype: TextEncoder;
    new (encoding?: Bun.Encoding, options?: { fatal?: boolean; ignoreBOM?: boolean }): TextEncoder;
  }
>;

/**
 * An implementation of the [WHATWG Encoding Standard](https://encoding.spec.whatwg.org/) `TextDecoder` API. All
 * instances of `TextDecoder` only support UTF-8 decoding.
 *
 * ```js
 * const decoder = new TextDecoder();
 * const uint8array = decoder.decode('this is some data');
 */
interface TextDecoder extends Bun.__internal.LibEmptyOrNodeUtilTextDecoder {}
declare var TextDecoder: Bun.__internal.UseLibDomIfAvailable<
  "TextDecoder",
  {
    prototype: TextDecoder;
    new (encoding?: Bun.Encoding, options?: { fatal?: boolean; ignoreBOM?: boolean }): TextDecoder;
  }
>;

interface Event {
  /** This is not used in Node.js and is provided purely for completeness. */
  readonly bubbles: boolean;
  /** Alias for event.stopPropagation(). This is not used in Node.js and is provided purely for completeness. */
  cancelBubble: boolean;
  /** True if the event was created with the cancelable option */
  readonly cancelable: boolean;
  /** This is not used in Node.js and is provided purely for completeness. */
  readonly composed: boolean;
  /** Returns an array containing the current EventTarget as the only entry or empty if the event is not being dispatched. This is not used in Node.js and is provided purely for completeness. */
  composedPath(): [EventTarget?];
  /** Alias for event.target. */
  readonly currentTarget: EventTarget | null;
  /** Is true if cancelable is true and event.preventDefault() has been called. */
  readonly defaultPrevented: boolean;
  /** This is not used in Node.js and is provided purely for completeness. */
  readonly eventPhase: number;
  /** The `AbortSignal` "abort" event is emitted with `isTrusted` set to `true`. The value is `false` in all other cases. */
  readonly isTrusted: boolean;
  /** Sets the `defaultPrevented` property to `true` if `cancelable` is `true`. */
  preventDefault(): void;
  /** This is not used in Node.js and is provided purely for completeness. */
  returnValue: boolean;
  /** Alias for event.target. */
  readonly srcElement: EventTarget | null;
  /** Stops the invocation of event listeners after the current one completes. */
  stopImmediatePropagation(): void;
  /** This is not used in Node.js and is provided purely for completeness. */
  stopPropagation(): void;
  /** The `EventTarget` dispatching the event */
  readonly target: EventTarget | null;
  /** The millisecond timestamp when the Event object was created. */
  readonly timeStamp: number;
  /** Returns the type of event, e.g. "click", "hashchange", or "submit". */
  readonly type: string;
}
declare var Event: {
  prototype: Event;
  readonly NONE: 0;
  readonly CAPTURING_PHASE: 1;
  readonly AT_TARGET: 2;
  readonly BUBBLING_PHASE: 3;
  new (type: string, eventInitDict?: Bun.EventInit): Event;
};

interface EventTarget {
  /**
   * Adds a new handler for the `type` event. Any given `listener` is added only once per `type` and per `capture` option value.
   *
   * If the `once` option is true, the `listener` is removed after the next time a `type` event is dispatched.
   *
   * The `capture` option is not used by Node.js in any functional way other than tracking registered event listeners per the `EventTarget` specification.
   * Specifically, the `capture` option is used as part of the key when registering a `listener`.
   * Any individual `listener` may be added once with `capture = false`, and once with `capture = true`.
   */
  addEventListener(
    type: string,
    listener: EventListener | EventListenerObject,
    options?: AddEventListenerOptions | boolean,
  ): void;
  /** Dispatches a synthetic event event to target and returns true if either event's cancelable attribute value is false or its preventDefault() method was not invoked, and false otherwise. */
  dispatchEvent(event: Event): boolean;
  /** Removes the event listener in target's event listener list with the same type, callback, and options. */
  removeEventListener(
    type: string,
    listener: EventListener | EventListenerObject,
    options?: Bun.EventListenerOptions | boolean,
  ): void;
}
declare var EventTarget: {
  prototype: EventTarget;
  new (): EventTarget;
};

interface File extends Blob {
  readonly lastModified: number;
  readonly name: string;
}
declare var File: Bun.__internal.UseLibDomIfAvailable<
  "File",
  {
    prototype: File;
    /**
     * Create a new [File](https://developer.mozilla.org/en-US/docs/Web/API/File)
     *
     * @param `parts` - An array of strings, numbers, BufferSource, or [Blob](https://developer.mozilla.org/en-US/docs/Web/API/Blob) objects
     * @param `name` - The name of the file
     * @param `options` - An object containing properties to be added to the [File](https://developer.mozilla.org/en-US/docs/Web/API/File)
     */
    new (
      parts: Bun.BlobPart[],
      name: string,
      options?: BlobPropertyBag & { lastModified?: Date | number | undefined },
    ): File;
  }
>;

/**
 * ShadowRealms are a distinct global environment, with its own global object
 * containing its own intrinsics and built-ins (standard objects that are not
 * bound to global variables, like the initial value of Object.prototype).
 *
 * @example
 *
 * ```js
 * const red = new ShadowRealm();
 *
 * // realms can import modules that will execute within it's own environment.
 * // When the module is resolved, it captured the binding value, or creates a new
 * // wrapped function that is connected to the callable binding.
 * const redAdd = await red.importValue('./inside-code.js', 'add');
 *
 * // redAdd is a wrapped function exotic object that chains it's call to the
 * // respective imported binding.
 * let result = redAdd(2, 3);
 *
 * console.assert(result === 5); // yields true
 *
 * // The evaluate method can provide quick code evaluation within the constructed
 * // shadowRealm without requiring any module loading, while it still requires CSP
 * // relaxing.
 * globalThis.someValue = 1;
 * red.evaluate('globalThis.someValue = 2'); // Affects only the ShadowRealm's global
 * console.assert(globalThis.someValue === 1);
 *
 * // The wrapped functions can also wrap other functions the other way around.
 * const setUniqueValue =
 * await red.importValue('./inside-code.js', 'setUniqueValue');
 *
 * // setUniqueValue = (cb) => (cb(globalThis.someValue) * 2);
 *
 * result = setUniqueValue((x) => x ** 3);
 *
 * console.assert(result === 16); // yields true
 * ```
 */
interface ShadowRealm {
  /**
   * Creates a new [ShadowRealm](https://github.com/tc39/proposal-shadowrealm/blob/main/explainer.md#introduction)
   *
   * @example
   *
   * ```js
   * const red = new ShadowRealm();
   *
   * // realms can import modules that will execute within it's own environment.
   * // When the module is resolved, it captured the binding value, or creates a new
   * // wrapped function that is connected to the callable binding.
   * const redAdd = await red.importValue('./inside-code.js', 'add');
   *
   * // redAdd is a wrapped function exotic object that chains it's call to the
   * // respective imported binding.
   * let result = redAdd(2, 3);
   *
   * console.assert(result === 5); // yields true
   *
   * // The evaluate method can provide quick code evaluation within the constructed
   * // shadowRealm without requiring any module loading, while it still requires CSP
   * // relaxing.
   * globalThis.someValue = 1;
   * red.evaluate('globalThis.someValue = 2'); // Affects only the ShadowRealm's global
   * console.assert(globalThis.someValue === 1);
   *
   * // The wrapped functions can also wrap other functions the other way around.
   * const setUniqueValue =
   * await red.importValue('./inside-code.js', 'setUniqueValue');
   *
   * // setUniqueValue = (cb) => (cb(globalThis.someValue) * 2);
   *
   * result = setUniqueValue((x) => x ** 3);
   *
   * console.assert(result === 16); // yields true
   * ```
   */
  importValue(specifier: string, bindingName: string): Promise<any>;
  evaluate(sourceText: string): any;
}

declare var ShadowRealm: {
  prototype: ShadowRealm;
  new (): ShadowRealm;
};

declare function queueMicrotask(callback: (...args: any[]) => void): void;
/**
 * Log an error using the default exception handler
 * @param error Error or string
 */
declare function reportError(error: any): void;

interface Timer {
  ref(): Timer;
  unref(): Timer;
  hasRef(): boolean;
  refresh(): Timer;

  [Symbol.toPrimitive](): number;
}

/**
 * Cancel a repeating timer by its timer ID.
 * @param id timer id
 */
declare function clearInterval(id?: number | Timer): void;
/**
 * Cancel a delayed function call by its timer ID.
 * @param id timer id
 */
declare function clearTimeout(id?: number | Timer): void;
/**
 * Cancel an immediate function call by its immediate ID.
 * @param id immediate id
 */
declare function clearImmediate(id?: number | Timer): void;
/**
 * Run a function immediately after main event loop is vacant
 * @param handler function to call
 */
declare function setImmediate(handler: Bun.TimerHandler, ...arguments: any[]): Timer;
/**
 * Run a function every `interval` milliseconds
 * @param handler function to call
 * @param interval milliseconds to wait between calls
 */
declare function setInterval(handler: Bun.TimerHandler, interval?: number, ...arguments: any[]): Timer;
/**
 * Run a function after `timeout` (milliseconds)
 * @param handler function to call
 * @param timeout milliseconds to wait between calls
 */
declare function setTimeout(handler: Bun.TimerHandler, timeout?: number, ...arguments: any[]): Timer;

declare function addEventListener<K extends keyof EventMap>(
  type: K,
  listener: (this: object, ev: EventMap[K]) => any,
  options?: boolean | AddEventListenerOptions,
): void;
declare function addEventListener(
  type: string,
  listener: Bun.EventListenerOrEventListenerObject,
  options?: boolean | AddEventListenerOptions,
): void;
declare function removeEventListener<K extends keyof EventMap>(
  type: K,
  listener: (this: object, ev: EventMap[K]) => any,
  options?: boolean | Bun.EventListenerOptions,
): void;
declare function removeEventListener(
  type: string,
  listener: Bun.EventListenerOrEventListenerObject,
  options?: boolean | Bun.EventListenerOptions,
): void;

/**
 * Events providing information related to errors in scripts or in files.
 */
interface ErrorEvent extends Event {
  readonly colno: number;
  readonly error: any;
  readonly filename: string;
  readonly lineno: number;
  readonly message: string;
}

declare var ErrorEvent: {
  prototype: ErrorEvent;
  new (type: string, eventInitDict?: Bun.ErrorEventInit): ErrorEvent;
};

/** A CloseEvent is sent to clients using WebSockets when the connection is closed. This is delivered to the listener indicated by the WebSocket object's onclose attribute. */
interface CloseEvent extends Event {
  /** Returns the WebSocket connection close code provided by the server. */
  readonly code: number;
  /** Returns the WebSocket connection close reason provided by the server. */
  readonly reason: string;
  /** Returns true if the connection closed cleanly; false otherwise. */
  readonly wasClean: boolean;
}

declare var CloseEvent: {
  prototype: CloseEvent;
  new (type: string, eventInitDict?: Bun.CloseEventInit): CloseEvent;
};

interface MessageEvent<T = any> extends Bun.MessageEvent<T> {}
declare var MessageEvent: Bun.__internal.UseLibDomIfAvailable<
  "MessageEvent",
  {
    prototype: MessageEvent;
    new <T>(type: string, eventInitDict?: Bun.MessageEventInit<T>): MessageEvent<any>;
  }
>;

interface CustomEvent<T = any> extends Event {
  /** Returns any custom data event was created with. Typically used for synthetic events. */
  readonly detail: T;
}

declare var CustomEvent: {
  prototype: CustomEvent;
  new <T>(type: string, eventInitDict?: Bun.CustomEventInit<T>): CustomEvent<T>;
};

interface EventListener {
  (evt: Event): void;
}

interface EventListenerObject {
  handleEvent(object: Event): void;
}

interface FetchEvent extends Event {
  readonly request: Request;
  readonly url: string;

  waitUntil(promise: Promise<any>): void;
  respondWith(response: Response | Promise<Response>): void;
}

interface EventMap {
  fetch: FetchEvent;
  message: MessageEvent;
  messageerror: MessageEvent;
  // exit: Event;
}

interface AddEventListenerOptions extends Bun.EventListenerOptions {
  once?: boolean;
  passive?: boolean;
  signal?: AbortSignal;
}

/**
 * Low-level JavaScriptCore API for accessing the native ES Module loader (not a Bun API)
 *
 * Before using this, be aware of a few things:
 *
 * **Using this incorrectly will crash your application**.
 *
 * This API may change any time JavaScriptCore is updated.
 *
 * Bun may rewrite ESM import specifiers to point to bundled code. This will
 * be confusing when using this API, as it will return a string like
 * "/node_modules.server.bun".
 *
 * Bun may inject additional imports into your code. This usually has a `bun:` prefix.
 */
declare var Loader: {
  /**
   * ESM module registry
   *
   * This lets you implement live reload in Bun. If you
   * delete a module specifier from this map, the next time it's imported, it
   * will be re-transpiled and loaded again.
   *
   * The keys are the module specifiers and the
   * values are metadata about the module.
   *
   * The keys are an implementation detail for Bun that will change between
   * versions.
   *
   * - Userland modules are an absolute file path
   * - Virtual modules have a `bun:` prefix or `node:` prefix
   * - JS polyfills start with `"/bun-vfs/"`. `"buffer"` is an example of a JS polyfill
   * - If you have a `node_modules.bun` file, many modules will point to that file
   *
   * Virtual modules and JS polyfills are embedded in bun's binary. They don't
   * point to anywhere in your local filesystem.
   */
  registry: Map<
    string,
    {
      key: string;
      /**
       * This refers to the state the ESM module is in
       *
       * TODO: make an enum for this number
       */
      state: number;
      fetch: Promise<any>;
      instantiate: Promise<any>;
      satisfy: Promise<any>;
      dependencies: Array<(typeof Loader)["registry"] extends Map<any, infer V> ? V : any>;
      /**
       * Your application will probably crash if you mess with this.
       */
      module: {
        dependenciesMap: (typeof Loader)["registry"];
      };
      linkError?: any;
      linkSucceeded: boolean;
      evaluated: boolean;
      then?: any;
      isAsync: boolean;
    }
  >;
  /**
   * For an already-evaluated module, return the dependencies as module specifiers
   *
   * This list is already sorted and uniqued.
   *
   * @example
   *
   * For this code:
   * ```js
   * // /foo.js
   * import classNames from 'classnames';
   * import React from 'react';
   * import {createElement} from 'react';
   * ```
   *
   * This would return:
   * ```js
   * Loader.dependencyKeysIfEvaluated("/foo.js")
   * ["bun:wrap", "/path/to/node_modules/classnames/index.js", "/path/to/node_modules/react/index.js"]
   * ```
   *
   * @param specifier - module specifier as it appears in transpiled source code
   */
  dependencyKeysIfEvaluated: (specifier: string) => string[];
  /**
   * The function JavaScriptCore internally calls when you use an import statement.
   *
   * This may return a path to `node_modules.server.bun`, which will be confusing.
   *
   * Consider {@link Bun.resolve} or {@link ImportMeta.resolve}
   * instead.
   *
   * @param specifier - module specifier as it appears in transpiled source code
   * @param referrer - module specifier that is resolving this specifier
   */
  resolve: (specifier: string, referrer: string) => string;
};

interface QueuingStrategy<T = any> {
  highWaterMark?: number;
  size?: QueuingStrategySize<T>;
}

interface QueuingStrategyInit {
  /**
   * Creates a new ByteLengthQueuingStrategy with the provided high water mark.
   *
   * Note that the provided high water mark will not be validated ahead of time. Instead, if it is negative, NaN, or not a number, the resulting ByteLengthQueuingStrategy will cause the corresponding stream constructor to throw.
   */
  highWaterMark: number;
}

/** This Streams API interface provides a built-in byte length queuing strategy that can be used when constructing streams. */
interface ByteLengthQueuingStrategy extends QueuingStrategy<ArrayBufferView> {
  readonly highWaterMark: number;
  // changed from QueuingStrategySize<BufferSource>
  // to avoid conflict with lib.dom.d.ts
  readonly size: QueuingStrategySize<ArrayBufferView>;
}

declare var ByteLengthQueuingStrategy: {
  prototype: ByteLengthQueuingStrategy;
  new (init: QueuingStrategyInit): ByteLengthQueuingStrategy;
};

interface ReadableStreamDefaultController<R = any> {
  readonly desiredSize: number | null;
  close(): void;
  enqueue(chunk?: R): void;
  error(e?: any): void;
}

interface ReadableStreamDirectController {
  close(error?: Error): void;
  write(data: Bun.BufferSource | ArrayBuffer | string): number | Promise<number>;
  end(): number | Promise<number>;
  flush(): number | Promise<number>;
  start(): void;
}

declare var ReadableStreamDefaultController: {
  prototype: ReadableStreamDefaultController;
  new (): ReadableStreamDefaultController;
};

interface ReadableStreamDefaultReader<R = any> extends ReadableStreamGenericReader {
  read(): Promise<Bun.ReadableStreamDefaultReadResult<R>>;
  /**
   * Only available in Bun. If there are multiple chunks in the queue, this will return all of them at the same time.
   * Will only return a promise if the data is not immediately available.
   */
  readMany(): Promise<Bun.ReadableStreamDefaultReadManyResult<R>> | Bun.ReadableStreamDefaultReadManyResult<R>;
  releaseLock(): void;
}

declare var ReadableStreamDefaultReader: {
  prototype: ReadableStreamDefaultReader;
  new <R = any>(stream: ReadableStream<R>): ReadableStreamDefaultReader<R>;
};

interface ReadableStreamGenericReader {
  readonly closed: Promise<void>;
  cancel(reason?: any): Promise<void>;
}

interface ReadableStreamDefaultReadDoneResult {
  done: true;
  value?: undefined;
}

interface ReadableStreamDefaultReadValueResult<T> {
  done: false;
  value: T;
}

interface ReadableWritablePair<R = any, W = any> {
  readable: ReadableStream<R>;
  /**
   * Provides a convenient, chainable way of piping this readable stream through a transform stream (or any other { writable, readable } pair). It simply pipes the stream into the writable side of the supplied pair, and returns the readable side for further use.
   *
   * Piping a stream will lock it for the duration of the pipe, preventing any other consumer from acquiring a reader.
   */
  writable: WritableStream<W>;
}

interface WritableStreamDefaultController {
  error(e?: any): void;
}

declare var WritableStreamDefaultController: {
  prototype: WritableStreamDefaultController;
  new (): WritableStreamDefaultController;
};

/** This Streams API interface is the object returned by WritableStream.getWriter() and once created locks the < writer to the WritableStream ensuring that no other streams can write to the underlying sink. */
interface WritableStreamDefaultWriter<W = any> {
  readonly closed: Promise<void>;
  readonly desiredSize: number | null;
  readonly ready: Promise<void>;
  abort(reason?: any): Promise<void>;
  close(): Promise<void>;
  releaseLock(): void;
  write(chunk?: W): Promise<void>;
}

declare var WritableStreamDefaultWriter: {
  prototype: WritableStreamDefaultWriter;
  new <W = any>(stream: WritableStream<W>): WritableStreamDefaultWriter<W>;
};

interface TransformStream<I = any, O = any> {
  readonly readable: ReadableStream<O>;
  readonly writable: WritableStream<I>;
}

declare var TransformStream: {
  prototype: TransformStream;
  new <I = any, O = any>(
    transformer?: Transformer<I, O>,
    writableStrategy?: QueuingStrategy<I>,
    readableStrategy?: QueuingStrategy<O>,
  ): TransformStream<I, O>;
};

interface TransformStreamDefaultController<O = any> {
  readonly desiredSize: number | null;
  enqueue(chunk?: O): void;
  error(reason?: any): void;
  terminate(): void;
}

declare var TransformStreamDefaultController: {
  prototype: TransformStreamDefaultController;
  new (): TransformStreamDefaultController;
};

interface StreamPipeOptions {
  preventAbort?: boolean;
  preventCancel?: boolean;
  /**
   * Pipes this readable stream to a given writable stream destination. The way in which the piping process behaves under various error conditions can be customized with a number of passed options. It returns a promise that fulfills when the piping process completes successfully, or rejects if any errors were encountered.
   *
   * Piping a stream will lock it for the duration of the pipe, preventing any other consumer from acquiring a reader.
   *
   * Errors and closures of the source and destination streams propagate as follows:
   *
   * An error in this source readable stream will abort destination, unless preventAbort is truthy. The returned promise will be rejected with the source's error, or with any error that occurs during aborting the destination.
   *
   * An error in destination will cancel this source readable stream, unless preventCancel is truthy. The returned promise will be rejected with the destination's error, or with any error that occurs during canceling the source.
   *
   * When this source readable stream closes, destination will be closed, unless preventClose is truthy. The returned promise will be fulfilled once this process completes, unless an error is encountered while closing the destination, in which case it will be rejected with that error.
   *
   * If destination starts out closed or closing, this source readable stream will be canceled, unless preventCancel is true. The returned promise will be rejected with an error indicating piping to a closed stream failed, or with any error that occurs during canceling the source.
   *
   * The signal option can be set to an AbortSignal to allow aborting an ongoing pipe operation via the corresponding AbortController. In this case, this source readable stream will be canceled, and destination aborted, unless the respective options preventCancel or preventAbort are set.
   */
  preventClose?: boolean;
  signal?: AbortSignal;
}

/** This Streams API interface provides a built-in byte length queuing strategy that can be used when constructing streams. */
interface CountQueuingStrategy extends QueuingStrategy {
  readonly highWaterMark: number;
  readonly size: QueuingStrategySize;
}

declare var CountQueuingStrategy: {
  prototype: CountQueuingStrategy;
  new (init: QueuingStrategyInit): CountQueuingStrategy;
};

interface QueuingStrategySize<T = any> {
  (chunk?: T): number;
}

interface Transformer<I = any, O = any> {
  flush?: Bun.TransformerFlushCallback<O>;
  readableType?: undefined;
  start?: Bun.TransformerStartCallback<O>;
  transform?: Bun.TransformerTransformCallback<I, O>;
  writableType?: undefined;
}

interface Dict<T> {
  [key: string]: T | undefined;
}

interface ReadOnlyDict<T> {
  readonly [key: string]: T | undefined;
}

interface ErrnoException extends Error {
  errno?: number | undefined;
  code?: string | undefined;
  path?: string | undefined;
  syscall?: string | undefined;
}

/** An abnormal event (called an exception) which occurs as a result of calling a method or accessing a property of a web API. */
interface DOMException extends Error {
  readonly message: string;
  readonly name: string;
  readonly INDEX_SIZE_ERR: 1;
  readonly DOMSTRING_SIZE_ERR: 2;
  readonly HIERARCHY_REQUEST_ERR: 3;
  readonly WRONG_DOCUMENT_ERR: 4;
  readonly INVALID_CHARACTER_ERR: 5;
  readonly NO_DATA_ALLOWED_ERR: 6;
  readonly NO_MODIFICATION_ALLOWED_ERR: 7;
  readonly NOT_FOUND_ERR: 8;
  readonly NOT_SUPPORTED_ERR: 9;
  readonly INUSE_ATTRIBUTE_ERR: 10;
  readonly INVALID_STATE_ERR: 11;
  readonly SYNTAX_ERR: 12;
  readonly INVALID_MODIFICATION_ERR: 13;
  readonly NAMESPACE_ERR: 14;
  readonly INVALID_ACCESS_ERR: 15;
  readonly VALIDATION_ERR: 16;
  readonly TYPE_MISMATCH_ERR: 17;
  readonly SECURITY_ERR: 18;
  readonly NETWORK_ERR: 19;
  readonly ABORT_ERR: 20;
  readonly URL_MISMATCH_ERR: 21;
  readonly QUOTA_EXCEEDED_ERR: 22;
  readonly TIMEOUT_ERR: 23;
  readonly INVALID_NODE_TYPE_ERR: 24;
  readonly DATA_CLONE_ERR: 25;
}

// declare var DOMException: {
//   prototype: DOMException;
//   new (message?: string, name?: string): DOMException;
// };

declare function alert(message?: string): void;
declare function confirm(message?: string): boolean;
declare function prompt(message?: string, _default?: string): string | null;

interface SubtleCrypto extends Bun.__internal.NodeCryptoWebcryptoSubtleCrypto {}
declare var SubtleCrypto: {
  prototype: SubtleCrypto;
  new (): SubtleCrypto;
};

interface CryptoKey extends Bun.__internal.NodeCryptoWebcryptoCryptoKey {}
declare var CryptoKey: {
  prototype: CryptoKey;
  new (): CryptoKey;
};

interface CryptoKeyPair extends Bun.__internal.NodeCryptoWebcryptoCryptoKeyPair {}

interface Position {
  lineText: string;
  file: string;
  namespace: string;
  line: number;
  column: number;
  length: number;
  offset: number;
}

declare class ResolveMessage {
  readonly name: "ResolveMessage";
  readonly position: Position | null;
  readonly code: string;
  readonly message: string;
  readonly referrer: string;
  readonly specifier: string;
  readonly importKind:
    | "entry_point"
    | "stmt"
    | "require"
    | "import"
    | "dynamic"
    | "require_resolve"
    | "at"
    | "at_conditional"
    | "url"
    | "internal";
  readonly level: "error" | "warning" | "info" | "debug" | "verbose";

  toString(): string;
}

declare class BuildMessage {
  readonly name: "BuildMessage";
  readonly position: Position | null;
  readonly message: string;
  readonly level: "error" | "warning" | "info" | "debug" | "verbose";
}

interface ErrorOptions {
  /**
   * The cause of the error.
   */
  cause?: unknown;
}

interface Error {
  /**
   * The cause of the error.
   */
  cause?: unknown;
}

interface ErrorConstructor {
  new (message?: string, options?: ErrorOptions): Error;

  /**
   * Check if a value is an instance of Error
   *
   * @param value - The value to check
   * @returns True if the value is an instance of Error, false otherwise
   */
  isError(value: unknown): value is Error;

  /**
   * Create .stack property on a target object
   */
  captureStackTrace(targetObject: object, constructorOpt?: Function): void;

  /**
   * The maximum number of stack frames to capture.
   */
  stackTraceLimit: number;
}

interface ArrayBufferConstructor {
  new (byteLength: number, options: { maxByteLength?: number }): ArrayBuffer;
}

interface ArrayBuffer {
  /**
   * Read-only. The length of the ArrayBuffer (in bytes).
   */
  readonly byteLength: number;

  /**
   * Resize an ArrayBuffer in-place.
   */
  resize(byteLength: number): ArrayBuffer;

  /**
   * Returns a section of an ArrayBuffer.
   */
  slice(begin: number, end?: number): ArrayBuffer;
}

interface SharedArrayBuffer {
  /**
   * Grow the SharedArrayBuffer in-place.
   */
  grow(size: number): SharedArrayBuffer;
}

interface ArrayConstructor {
  /**
   * Create an array from an iterable or async iterable object.
   * Values from the iterable are awaited.
   *
   * ```ts
   * await Array.fromAsync([1]); // [1]
   * await Array.fromAsync([Promise.resolve(1)]); // [1]
   * await Array.fromAsync((async function*() { yield 1 })()); // [1]
   * ```
   *
   * @param arrayLike - The iterable or async iterable to convert to an array.
   * @returns A {@link Promise} whose fulfillment is a new {@link Array} instance containing the values from the iterator.
   */
  fromAsync<T>(arrayLike: AsyncIterable<T> | Iterable<T> | ArrayLike<T>): Promise<Awaited<T>[]>;

  /**
   * Create an array from an iterable or async iterable object.
   * Values from the iterable are awaited. Results of the map function are also awaited.
   *
   * ```ts
   * await Array.fromAsync([1]); // [1]
   * await Array.fromAsync([Promise.resolve(1)]); // [1]
   * await Array.fromAsync((async function*() { yield 1 })()); // [1]
   * await Array.fromAsync([1], (n) => n + 1); // [2]
   * await Array.fromAsync([1], (n) => Promise.resolve(n + 1)); // [2]
   * ```
   *
   * @param arrayLike - The iterable or async iterable to convert to an array.
   * @param mapFn - A mapper function that transforms each element of `arrayLike` after awaiting them.
   * @param thisArg - The `this` to which `mapFn` is bound.
   * @returns A {@link Promise} whose fulfillment is a new {@link Array} instance containing the values from the iterator.
   */
  fromAsync<T, U>(
    arrayLike: AsyncIterable<T> | Iterable<T> | ArrayLike<T>,
    mapFn?: (value: T, index: number) => U,
    thisArg?: any,
  ): Promise<Awaited<U>[]>;
}

interface ConsoleOptions {
  stdout: import("stream").Writable;
  stderr?: import("stream").Writable;
  ignoreErrors?: boolean;
  colorMode?: boolean | "auto";
  inspectOptions?: import("util").InspectOptions;
  groupIndentation?: number;
}

interface Console {
  /**
   * Asynchronously read lines from standard input (fd 0)
   *
   * ```ts
   * for await (const line of console) {
   *   console.log(line);
   * }
   * ```
   */
  [Symbol.asyncIterator](): AsyncIterableIterator<string>;

  /**
   * Write text or bytes to stdout
   *
   * Unlike {@link console.log}, this does no formatting and doesn't add a
   * newline or spaces between arguments. You can pass it strings or bytes or
   * any combination of the two.
   *
   * ```ts
   * console.write("hello world!", "\n"); // "hello world\n"
   * ```
   *
   * @param data - The data to write
   * @returns The number of bytes written
   *
   * This function is not available in the browser.
   */
  write(...data: Array<string | ArrayBufferView | ArrayBuffer>): number;

  /**
   * Clear the console
   */
  clear(): void;

  assert(condition?: boolean, ...data: any[]): void;

  /**
   * Increment a [count](https://www.youtube.com/watch?v=2AoxCkySv34&t=22s)
   * @param label label counter
   */
  count(label?: string): void;
  countReset(label?: string): void;
  debug(...data: any[]): void;
  dir(item?: any, options?: any): void;
  dirxml(...data: any[]): void;
  /**
   * Log to stderr in your terminal
   *
   * Appears in red
   *
   * @param data something to display
   */
  error(...data: any[]): void;
  /** Does nothing currently */
  group(...data: any[]): void;
  /** Does nothing currently */
  groupCollapsed(...data: any[]): void;
  /** Does nothing currently */
  groupEnd(): void;
  info(...data: any[]): void;
  log(...data: any[]): void;
  /**
   * Try to construct a table with the columns of the properties of `tabularData` (or use `properties`) and rows of `tabularData` and log it. Falls back to just
   * logging the argument if it can't be parsed as tabular.
   *
   * ```js
   * // These can't be parsed as tabular data
   * console.table(Symbol());
   * // Symbol()
   *
   * console.table(undefined);
   * // undefined
   *
   * console.table([{ a: 1, b: 'Y' }, { a: 'Z', b: 2 }]);
   * // ┌────┬─────┬─────┐
   * // │    │  a  │  b  │
   * // ├────┼─────┼─────┤
   * // │  0 │  1  │ 'Y' │
   * // │  1 │ 'Z' │  2  │
   * // └────┴─────┴─────┘
   *
   * console.table([{ a: 1, b: 'Y' }, { a: 'Z', b: 2 }], ['a']);
   * // ┌────┬─────┐
   * // │    │  a  │
   * // ├────┼─────┤
   * // │ 0  │  1  │
   * // │ 1  │ 'Z' │
   * // └────┴─────┘
   * ```
   * @param properties Alternate properties for constructing the table.
   */
  table(tabularData?: any, properties?: string[]): void;
  /**
   * Begin a timer to log with {@link console.timeEnd}
   *
   * @param label - The label to use for the timer
   *
   * ```ts
   *  console.time("how long????");
   * for (let i = 0; i < 999999; i++) {
   *    // do stuff
   *    let x = i * i;
   * }
   * console.timeEnd("how long????");
   * ```
   */
  time(label?: string): void;
  /**
   * End a timer to log with {@link console.time}
   *
   * @param label - The label to use for the timer
   *
   * ```ts
   *  console.time("how long????");
   * for (let i = 0; i < 999999; i++) {
   *  // do stuff
   *  let x = i * i;
   * }
   * console.timeEnd("how long????");
   * ```
   */
  timeEnd(label?: string): void;
  timeLog(label?: string, ...data: any[]): void;
  timeStamp(label?: string): void;
  trace(...data: any[]): void;
  warn(...data: any[]): void;

  /**
   * Creates a new Console with one or two writable stream instances. stdout is a writable stream to print log or info output. stderr is used for warning or error output. If stderr is not provided, stdout is used for stderr.
   */
  // Console: {
  //   new (options: ConsoleOptions): Console;
  //   new (
  //     stdout: import("stream").Writable,
  //     stderr?: import("stream").Writable,
  //     ignoreErrors?: boolean,
  //   ): Console;
  // };
}

declare var console: Console;

interface ImportMetaEnv {
  [key: string]: string | undefined;
}

interface ImportMeta {
  /**
   * `file://` url string for the current module.
   *
   * @example
   * ```ts
   * console.log(import.meta.url);
   * "file:///Users/me/projects/my-app/src/my-app.ts"
   * ```
   */
  url: string;
  /**
   * Absolute path to the source file
   */
  readonly path: string;
  /**
   * Absolute path to the directory containing the source file.
   *
   * Does not have a trailing slash
   */
  readonly dir: string;
  /**
   * Filename of the source file
   */
  readonly file: string;
  /**
   * The environment variables of the process
   *
   * ```ts
   * import.meta.env === process.env
   * ```
   */
  readonly env: Bun.Env & NodeJS.ProcessEnv & ImportMetaEnv;

  /**
   * @deprecated Use `require.resolve` or `Bun.resolveSync(moduleId, path.dirname(parent))` instead
   *
   * Resolve a module ID the same as if you imported it
   *
   * The `parent` argument is optional, and defaults to the current module's path.
   */
  resolveSync(moduleId: string, parent?: string): string;

  /**
   * Load a CommonJS module within an ES Module. Bun's transpiler rewrites all
   * calls to `require` with `import.meta.require` when transpiling ES Modules
   * for the runtime.
   *
   * Warning: **This API is not stable** and may change or be removed in the
   * future. Use at your own risk.
   */
  require: NodeJS.Require;

  /**
   * Did the current file start the process?
   *
   * @example
   * ```ts
   * if (import.meta.main) {
   *  console.log("I started the process!");
   * }
   * ```
   *
   * @example
   * ```ts
   * console.log(
   *   import.meta.main === (import.meta.path === Bun.main)
   * )
   * ```
   */
  main: boolean;

  /** Alias of `import.meta.dir`. Exists for Node.js compatibility */
  dirname: string;

  /** Alias of `import.meta.path`. Exists for Node.js compatibility */
  filename: string;
}

/**
 * NodeJS-style `require` function
 *
 * @param moduleId - The module ID to resolve
 */
declare var require: NodeJS.Require;

/** Same as module.exports */
declare var exports: any;

interface NodeModule {
  exports: any;
}

declare var module: NodeModule;

/**
 * Creates a deep clone of an object.
 *
 * [MDN Reference](https://developer.mozilla.org/docs/Web/API/structuredClone)
 */
declare function structuredClone<T>(value: T, options?: Bun.StructuredSerializeOptions): T;

/**
 * Post a message to the parent thread.
 *
 * Only useful in a worker thread; calling this from the main thread does nothing.
 */
declare function postMessage(message: any, transfer?: Bun.Transferable[]): void;

interface EventSourceInit {
  withCredentials?: boolean;
}

interface PromiseConstructor {
  /**
   * Create a deferred promise, with exposed `resolve` and `reject` methods which can be called
   * separately.
   *
   * This is useful when you want to return a Promise and have code outside the Promise
   * resolve or reject it.
   *
   * @example
   * ```ts
   * const { promise, resolve, reject } = Promise.withResolvers();
   *
   * setTimeout(() => {
   *  resolve("Hello world!");
   * }, 1000);
   *
   * await promise; // "Hello world!"
   * ```
   */
  withResolvers<T>(): {
    promise: Promise<T>;
    resolve: (value?: T | PromiseLike<T>) => void;
    reject: (reason?: any) => void;
  };

  /**
   * Try to run a function and return the result.
   * If the function throws, return the result of the `catch` function.
   *
   * @param fn - The function to run
   * @param args - The arguments to pass to the function. This is similar to `setTimeout` and avoids the extra closure.
   * @returns The result of the function or the result of the `catch` function
   */
  try<T, A extends any[] = []>(fn: (...args: A) => T | PromiseLike<T>, ...args: A): Promise<T>;
}

interface Navigator {
  readonly userAgent: string;
  readonly platform: "MacIntel" | "Win32" | "Linux x86_64";
  readonly hardwareConcurrency: number;
}

declare var navigator: Navigator;

interface BlobPropertyBag {
  /** Set a default "type". Not yet implemented. */
  type?: string;
  /** Not implemented in Bun yet. */
  // endings?: "transparent" | "native";
}

interface WorkerOptions extends Bun.WorkerOptions {}

interface Blob {
  /**
   * The size of this Blob in bytes
   */
  readonly size: number;

  /**
   * The MIME type of this Blob
   */
  readonly type: string;

  /**
   * Read the data from the blob as a JSON object.
   *
   * This first decodes the data from UTF-8, then parses it as JSON.
   */
  // eslint-disable-next-line @definitelytyped/no-unnecessary-generics
  json(): Promise<any>;

  /**
   * Read the data from the blob as a {@link FormData} object.
   *
   * This first decodes the data from UTF-8, then parses it as a
   * `multipart/form-data` body or a `application/x-www-form-urlencoded` body.
   *
   * The `type` property of the blob is used to determine the format of the
   * body.
   *
   * This is a non-standard addition to the `Blob` API, to make it conform more
   * closely to the `BodyMixin` API.
   */
  formData(): Promise<FormData>;

  /**
   * Returns a promise that resolves to the contents of the blob as a string
   */
  text(): Promise<string>;

  /**
   * Returns a promise that resolves to the contents of the blob as an ArrayBuffer
   */
  arrayBuffer(): Promise<ArrayBuffer>;

  /**
   * Returns a promise that resolves to the contents of the blob as a Uint8Array (array of bytes) its the same as `new Uint8Array(await blob.arrayBuffer())`
   */
  bytes(): Promise<Uint8Array<ArrayBuffer>>;

  /**
   * Returns a readable stream of the blob's contents
   */
  stream(): ReadableStream<Uint8Array<ArrayBuffer>>;
}

declare var Blob: Bun.__internal.UseLibDomIfAvailable<
  "Blob",
  {
    prototype: Blob;
    new (blobParts?: Bun.BlobPart[], options?: BlobPropertyBag): Blob;
  }
>;

interface Uint8Array {
  /**
   * Convert the Uint8Array to a base64 encoded string
   * @returns The base64 encoded string representation of the Uint8Array
   */
  toBase64(options?: { alphabet?: "base64" | "base64url"; omitPadding?: boolean }): string;

  /**
   * Set the contents of the Uint8Array from a base64 encoded string
   * @param base64 The base64 encoded string to decode into the array
   * @param offset Optional starting index to begin setting the decoded bytes (default: 0)
   */
  setFromBase64(
    base64: string,
    offset?: number,
  ): {
    /**
     * The number of bytes read from the base64 string
     */
    read: number;
    /**
     * The number of bytes written to the Uint8Array
     * Will never be greater than the `.byteLength` of this Uint8Array
     */
    written: number;
  };

  /**
   * Convert the Uint8Array to a hex encoded string
   * @returns The hex encoded string representation of the Uint8Array
   */
  toHex(): string;

  /**
   * Set the contents of the Uint8Array from a hex encoded string
   * @param hex The hex encoded string to decode into the array. The string must have
   * an even number of characters, be valid hexadecimal characters and contain no whitespace.
   */
  setFromHex(hex: string): {
    /**
     * The number of bytes read from the hex string
     */
    read: number;
    /**
     * The number of bytes written to the Uint8Array
     * Will never be greater than the `.byteLength` of this Uint8Array
     */
    written: number;
  };
}

interface Uint8ArrayConstructor {
  /**
   * Create a new Uint8Array from a base64 encoded string
   * @param base64 The base64 encoded string to convert to a Uint8Array
   * @param options Optional options for decoding the base64 string
   * @returns A new Uint8Array containing the decoded data
   */
  fromBase64(
    base64: string,
    options?: {
      alphabet?: "base64" | "base64url";
      lastChunkHandling?: "loose" | "strict" | "stop-before-partial";
    },
  ): Uint8Array<ArrayBuffer>;

  /**
   * Create a new Uint8Array from a hex encoded string
   * @param hex The hex encoded string to convert to a Uint8Array
   * @returns A new Uint8Array containing the decoded data
   */
  fromHex(hex: string): Uint8Array<ArrayBuffer>;
}

interface BroadcastChannel extends Bun.__internal.LibEmptyOrBroadcastChannel {}
declare var BroadcastChannel: Bun.__internal.UseLibDomIfAvailable<
  "BroadcastChannel",
  typeof import("node:worker_threads").BroadcastChannel
>;

declare var URL: Bun.__internal.UseLibDomIfAvailable<
  "URL",
  {
    prototype: URL;
    new (url: string | URL, base?: string | URL): URL;
    /**
     * Check if a URL can be parsed.
     *
     * @param url - The URL to check.
     * @param base - The base URL to use.
     */
    canParse(url: string, base?: string): boolean;
    /**
     * Create a URL from an object.
     *
     * @param object - The object to create a URL from.
     */
    createObjectURL(object: Blob): `blob:${string}`;
    /**
     * Revoke a URL.
     *
     * @param url - The URL to revoke.
     */
    revokeObjectURL(url: string): void;
    /**
     * Parse a URL.
     *
     * @param url - The URL to parse.
     * @param base - The base URL to use.
     */
    parse(url: string, base?: string): URL | null;
  }
>;

<<<<<<< HEAD
=======
/**
 * The **`AbortController`** interface represents a controller object that allows you to abort one or more Web requests as and when desired.
 *
 * [MDN Reference](https://developer.mozilla.org/docs/Web/API/AbortController)
 */
>>>>>>> 2166f0c2
interface AbortController {
  readonly signal: AbortSignal;
  abort(reason?: any): void;
}
declare var AbortController: Bun.__internal.UseLibDomIfAvailable<
  "AbortController",
  {
    prototype: AbortController;
    new (): AbortController;
  }
>;

interface AbortSignal extends EventTarget {
  readonly aborted: boolean;
  onabort: ((this: AbortSignal, ev: Event) => any) | null;
  readonly reason: any;
  throwIfAborted(): void;
}
declare var AbortSignal: Bun.__internal.UseLibDomIfAvailable<
  "AbortSignal",
  {
    prototype: AbortSignal;
    new (): AbortSignal;
    /**
     * Create an AbortSignal that will be aborted after a timeout
     * @param ms The timeout in milliseconds
     * @returns An AbortSignal that will be aborted after the timeout
     */
    timeout(ms: number): AbortSignal;
    /**
     * Create an immediately-aborted AbortSignal
     * @param reason The reason for the abort
     * @returns An AbortSignal that is already aborted
     */
    abort(reason?: any): AbortSignal;
    /**
     * Create an AbortSignal that will be aborted if any of the signals are aborted
     * @param signals The signals to combine
     * @returns An AbortSignal that will be aborted if any of the signals are aborted
     */
    any(signals: AbortSignal[]): AbortSignal;
  }
>;

interface DOMException {}
declare var DOMException: Bun.__internal.UseLibDomIfAvailable<
  "DOMException",
  { prototype: DOMException; new (): DOMException }
>;

interface FormData {
  /** [MDN Reference](https://developer.mozilla.org/docs/Web/API/FormData/append) */
  append(name: string, value: string | Blob): void;
  append(name: string, value: string): void;
  append(name: string, blobValue: Blob, filename?: string): void;
  /** [MDN Reference](https://developer.mozilla.org/docs/Web/API/FormData/delete) */
  delete(name: string): void;
  /** [MDN Reference](https://developer.mozilla.org/docs/Web/API/FormData/get) */
  get(name: string): Bun.FormDataEntryValue | null;
  /** [MDN Reference](https://developer.mozilla.org/docs/Web/API/FormData/getAll) */
  getAll(name: string): Bun.FormDataEntryValue[];
  /** [MDN Reference](https://developer.mozilla.org/docs/Web/API/FormData/has) */
  has(name: string): boolean;
  /** [MDN Reference](https://developer.mozilla.org/docs/Web/API/FormData/set) */
  set(name: string, value: string | Blob): void;
  set(name: string, value: string): void;
  set(name: string, blobValue: Blob, filename?: string): void;
  forEach(callbackfn: (value: Bun.FormDataEntryValue, key: string, parent: FormData) => void, thisArg?: any): void;
  keys(): IterableIterator<string>;
  values(): IterableIterator<string>;
  entries(): IterableIterator<[string, string]>;
}
declare var FormData: Bun.__internal.UseLibDomIfAvailable<"FormData", { prototype: FormData; new (): FormData }>;

interface EventSource extends Bun.__internal.LibEmptyOrEventSource {}
declare var EventSource: Bun.__internal.UseLibDomIfAvailable<
  "EventSource",
  { prototype: EventSource; new (): EventSource }
>;

interface Performance extends Bun.__internal.LibPerformanceOrNodePerfHooksPerformance {}
declare var performance: Bun.__internal.UseLibDomIfAvailable<"performance", Performance>;

interface PerformanceEntry extends Bun.__internal.LibEmptyOrPerformanceEntry {}
declare var PerformanceEntry: Bun.__internal.UseLibDomIfAvailable<
  "PerformanceEntry",
  { prototype: PerformanceEntry; new (): PerformanceEntry }
>;

interface PerformanceMark extends Bun.__internal.LibEmptyOrPerformanceMark {}
declare var PerformanceMark: Bun.__internal.UseLibDomIfAvailable<
  "PerformanceMark",
  { prototype: PerformanceMark; new (): PerformanceMark }
>;

interface PerformanceMeasure extends Bun.__internal.LibEmptyOrPerformanceMeasure {}
declare var PerformanceMeasure: Bun.__internal.UseLibDomIfAvailable<
  "PerformanceMeasure",
  { prototype: PerformanceMeasure; new (): PerformanceMeasure }
>;

interface PerformanceObserver extends Bun.__internal.LibEmptyOrPerformanceObserver {}
declare var PerformanceObserver: Bun.__internal.UseLibDomIfAvailable<
  "PerformanceObserver",
  { prototype: PerformanceObserver; new (): PerformanceObserver }
>;

interface PerformanceObserverEntryList extends Bun.__internal.LibEmptyOrPerformanceObserverEntryList {}
declare var PerformanceObserverEntryList: Bun.__internal.UseLibDomIfAvailable<
  "PerformanceObserverEntryList",
  { prototype: PerformanceObserverEntryList; new (): PerformanceObserverEntryList }
>;

interface PerformanceResourceTiming extends Bun.__internal.LibEmptyOrPerformanceResourceTiming {}
declare var PerformanceResourceTiming: Bun.__internal.UseLibDomIfAvailable<
  "PerformanceResourceTiming",
  { prototype: PerformanceResourceTiming; new (): PerformanceResourceTiming }
>;

interface ReadableByteStreamController extends Bun.__internal.LibEmptyOrReadableByteStreamController {}
declare var ReadableByteStreamController: Bun.__internal.UseLibDomIfAvailable<
  "ReadableByteStreamController",
  { prototype: ReadableByteStreamController; new (): ReadableByteStreamController }
>;

interface ReadableStreamBYOBReader extends Bun.__internal.LibEmptyOrReadableStreamBYOBReader {}
declare var ReadableStreamBYOBReader: Bun.__internal.UseLibDomIfAvailable<
  "ReadableStreamBYOBReader",
  { prototype: ReadableStreamBYOBReader; new (): ReadableStreamBYOBReader }
>;

interface ReadableStreamBYOBRequest extends Bun.__internal.LibEmptyOrReadableStreamBYOBRequest {}
declare var ReadableStreamBYOBRequest: Bun.__internal.UseLibDomIfAvailable<
  "ReadableStreamBYOBRequest",
  { prototype: ReadableStreamBYOBRequest; new (): ReadableStreamBYOBRequest }
>;

interface TextDecoderStream extends Bun.__internal.LibEmptyOrNodeStreamWebTextDecoderStream {}
declare var TextDecoderStream: Bun.__internal.UseLibDomIfAvailable<
  "TextDecoderStream",
  { prototype: TextDecoderStream; new (): TextDecoderStream }
>;

interface TextEncoderStream extends Bun.__internal.LibEmptyOrNodeStreamWebTextEncoderStream {}
declare var TextEncoderStream: Bun.__internal.UseLibDomIfAvailable<
  "TextEncoderStream",
  { prototype: TextEncoderStream; new (): TextEncoderStream }
>;

interface URLSearchParams {}
declare var URLSearchParams: Bun.__internal.UseLibDomIfAvailable<
  "URLSearchParams",
  {
    prototype: URLSearchParams;
    new (
      init?:
        | URLSearchParams
        | string
        | Record<string, string | readonly string[]>
        | Iterable<[string, string]>
        | ReadonlyArray<[string, string]>,
    ): URLSearchParams;
  }
>;

interface MessageChannel {
  /**
   * Returns the first MessagePort object.
   *
   * [MDN Reference](https://developer.mozilla.org/docs/Web/API/MessageChannel/port1)
   */
  readonly port1: MessagePort;
  /**
   * Returns the second MessagePort object.
   *
   * [MDN Reference](https://developer.mozilla.org/docs/Web/API/MessageChannel/port2)
   */
  readonly port2: MessagePort;
}
declare var MessageChannel: Bun.__internal.UseLibDomIfAvailable<
  "MessageChannel",
  { prototype: MessageChannel; new (): MessageChannel }
>;

interface MessagePort extends Bun.__internal.LibEmptyOrNodeMessagePort {}
declare var MessagePort: Bun.__internal.UseLibDomIfAvailable<
  "MessagePort",
  {
    prototype: MessagePort;
    new (): MessagePort;
  }
>;

//#region Fetch
interface RequestInit extends Bun.__internal.LibOrFallbackRequestInit {}
interface ResponseInit extends Bun.__internal.LibOrFallbackResponseInit {}

interface Headers extends Bun.__internal.BunHeadersOverride {}
declare var Headers: Bun.__internal.UseLibDomIfAvailable<
  "Headers",
  {
    prototype: Headers;
    new (init?: Bun.HeadersInit): Headers;
  }
>;

interface Request extends Bun.__internal.BunRequestOverride {}
declare var Request: Bun.__internal.UseLibDomIfAvailable<
  "Request",
  {
    prototype: Request;
    new (requestInfo: string, init?: RequestInit): Request;
    new (requestInfo: RequestInit & { url: string }): Request;
    new (requestInfo: Request, init?: RequestInit): Request;
  }
>;

interface Response extends Bun.__internal.BunResponseOverride {}
declare var Response: Bun.__internal.UseLibDomIfAvailable<
  "Response",
  {
    new (body?: Bun.BodyInit | null | undefined, init?: ResponseInit | undefined): Response;
    /**
     * Create a new {@link Response} with a JSON body
     *
     * @param body - The body of the response
     * @param options - options to pass to the response
     *
     * @example
     *
     * ```ts
     * const response = Response.json({hi: "there"});
     * console.assert(
     *   await response.text(),
     *   `{"hi":"there"}`
     * );
     * ```
     * -------
     *
     * This is syntactic sugar for:
     * ```js
     *  new Response(JSON.stringify(body), {headers: { "Content-Type": "application/json" }})
     * ```
     * @link https://github.com/whatwg/fetch/issues/1389
     */
    json(body?: any, init?: ResponseInit | number): Response;

    /**
     * Create a new {@link Response} that redirects to url
     *
     * @param url - the URL to redirect to
     * @param status - the HTTP status code to use for the redirect
     */
    redirect(url: string, status?: number): Response;

    /**
     * Create a new {@link Response} that redirects to url
     *
     * @param url - the URL to redirect to
     * @param options - options to pass to the response
     */
    redirect(url: string, init?: ResponseInit): Response;

    /**
     * Create a new {@link Response} that has a network error
     */
    error(): Response;
  }
>;

/**
 * Extends Bun.TLSOptions with extra properties that are only supported in `fetch(url, {tls: ...})`
 */
interface BunFetchRequestInitTLS extends Bun.TLSOptions {
  /**
   * Custom function to check the server identity
   * @param hostname - The hostname of the server
   * @param cert - The certificate of the server
   * @returns An error if the server is unauthorized, otherwise undefined
   */
  checkServerIdentity?: NonNullable<import("node:tls").ConnectionOptions["checkServerIdentity"]>;
}

/**
 * BunFetchRequestInit represents additional options that Bun supports in `fetch()` only.
 *
 * Bun extends the `fetch` API with some additional options, except
 * this interface is not quite a `RequestInit`, because they won't work
 * if passed to `new Request()`. This is why it's a separate type.
 */
interface BunFetchRequestInit extends RequestInit {
  /**
   * Override the default TLS options
   */
  tls?: BunFetchRequestInitTLS;

  /**
   * Log the raw HTTP request & response to stdout. This API may be
   * removed in a future version of Bun without notice.
   * This is a custom property that is not part of the Fetch API specification.
   * It exists mostly as a debugging tool
   */
  verbose?: boolean;

  /**
   * Override http_proxy or HTTPS_PROXY
   * This is a custom property that is not part of the Fetch API specification.
   *
   * @example
   * ```js
   * const response = await fetch("http://example.com", {
   *  proxy: "https://username:password@127.0.0.1:8080"
   * });
   * ```
   */
  proxy?: string;

  /**
   * Override the default S3 options
   *
   * @example
   * ```js
   * const response = await fetch("s3://bucket/key", {
   *   s3: {
   *     accessKeyId: "AKIAIOSFODNN7EXAMPLE",
   *     secretAccessKey: "wJalrXUtnFEMI/K7MDENG/bPxRfiCYEXAMPLEKEY",
   *     region: "us-east-1",
   *   }
   * });
   * ```
   */
  s3?: Bun.S3Options;

  /**
   * Make the request over a Unix socket
   *
   * @example
   * ```js
   * const response = await fetch("http://example.com", { unix: "/path/to/socket" });
   * ```
   */
  unix?: string;

  /**
   * Control automatic decompression of the response body.
   * When set to `false`, the response body will not be automatically decompressed,
   * and the `Content-Encoding` header will be preserved. This can improve performance
   * when you need to handle compressed data manually or forward it as-is.
   * This is a custom property that is not part of the Fetch API specification.
   *
   * @default true
   * @example
   * ```js
   * // Disable automatic decompression for a proxy server
   * const response = await fetch("https://example.com/api", {
   *   decompress: false
   * });
   * // response.headers.get('content-encoding') might be 'gzip' or 'br'
   * ```
   */
  decompress?: boolean;
}

/**
 * Send a HTTP(s) request
 *
 * @param input URL string or Request object
 * @param init A structured value that contains settings for the fetch() request.
 *
 * @returns A promise that resolves to {@link Response} object.
 */
declare function fetch(input: string | URL | Request, init?: BunFetchRequestInit): Promise<Response>;

/**
 * Bun's extensions of the `fetch` API
 *
 * @see {@link fetch} The `fetch` function itself
 */
declare namespace fetch {
  /**
   * Preconnect to a URL. This can be used to improve performance by pre-resolving the DNS and establishing a TCP connection before the request is made.
   *
   * This is a custom property that is not part of the Fetch API specification.
   *
   * @param url - The URL to preconnect to
   * @param options - Options for the preconnect
   */
  export function preconnect(
    url: string | URL,
    options?: {
      /** Preconnect to the DNS of the URL */
      dns?: boolean;
      /** Preconnect to the TCP connection of the URL */
      tcp?: boolean;
      /** Preconnect to the HTTP connection of the URL */
      http?: boolean;
      /** Preconnect to the HTTPS connection of the URL */
      https?: boolean;
    },
  ): void;
}
//#endregion

interface RegExpConstructor {
  /**
   * Escapes any potential regex syntax characters in a string, and returns a
   * new string that can be safely used as a literal pattern for the RegExp()
   * constructor.
   *
   * [MDN Reference](https://developer.mozilla.org/en-US/docs/Web/JavaScript/Reference/Global_Objects/RegExp/escape)
   *
   * @example
   * ```ts
   * const re = new RegExp(RegExp.escape("foo.bar"));
   * re.test("foo.bar"); // true
   * re.test("foo!bar"); // false
   * ```
   */
  escape(string: string): string;
}<|MERGE_RESOLUTION|>--- conflicted
+++ resolved
@@ -1556,14 +1556,11 @@
   }
 >;
 
-<<<<<<< HEAD
-=======
 /**
  * The **`AbortController`** interface represents a controller object that allows you to abort one or more Web requests as and when desired.
  *
  * [MDN Reference](https://developer.mozilla.org/docs/Web/API/AbortController)
  */
->>>>>>> 2166f0c2
 interface AbortController {
   readonly signal: AbortSignal;
   abort(reason?: any): void;
