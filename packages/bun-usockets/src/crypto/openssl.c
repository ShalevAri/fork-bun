--- conflicted
+++ resolved
@@ -44,7 +44,10 @@
 #include <wolfssl/options.h>
 #endif
 
-#include "./root_certs_header.h"
+#include "./root_certs.h"
+
+/* These are in root_certs.cpp */
+extern X509_STORE *us_get_default_ca_store();
 
 struct loop_ssl_data {
   char *ssl_read_input, *ssl_read_output;
@@ -52,6 +55,10 @@
   unsigned int ssl_read_input_offset;
 
   struct us_socket_t *ssl_socket;
+
+  int last_write_was_msg_more;
+  int msg_more;
+
   BIO *shared_rbio;
   BIO *shared_wbio;
   BIO_METHOD *shared_biom;
@@ -166,7 +173,10 @@
   struct loop_ssl_data *loop_ssl_data =
       (struct loop_ssl_data *)BIO_get_data(bio);
 
-  int written = us_socket_write(0, loop_ssl_data->ssl_socket, data, length);
+  loop_ssl_data->last_write_was_msg_more =
+      loop_ssl_data->msg_more || length == 16413;
+  int written = us_socket_write(0, loop_ssl_data->ssl_socket, data, length,
+                                loop_ssl_data->last_write_was_msg_more);
 
   BIO_clear_retry_flags(bio);
   if (!written) {
@@ -216,6 +226,7 @@
   loop_ssl_data->ssl_read_input_length = 0;
   loop_ssl_data->ssl_read_input_offset = 0;
   loop_ssl_data->ssl_socket = &s->s;
+  loop_ssl_data->msg_more = 0;
   return loop_ssl_data;
 }
 
@@ -233,16 +244,12 @@
   s->ssl_read_wants_write = 0;
   s->fatal_error = 0;
   s->handshake_state = HANDSHAKE_PENDING;
-<<<<<<< HEAD
-
-=======
   s->sni_callback_running = 0;
   s->cert_cb_running = 0;
   if(context->on_sni_callback) {
     SSL_set_cert_cb(s->ssl, us_internal_ssl_cert_cb, s);
   }
   
->>>>>>> cb6d567c
 
   SSL_set_bio(s->ssl, loop_ssl_data->shared_rbio, loop_ssl_data->shared_wbio);
 // if we allow renegotiation, we need to set the mode here
@@ -284,7 +291,7 @@
 }
 
 /// @brief Complete the shutdown or do a fast shutdown when needed, this should only be called before closing the socket
-/// @param s
+/// @param s 
 int us_internal_handle_shutdown(struct us_internal_ssl_socket_t *s, int force_fast_shutdown) {
   // if we are already shutdown or in the middle of a handshake we dont need to do anything
   // Scenarios:
@@ -294,7 +301,7 @@
   // 4 - we are in the middle of a handshake
   // 5 - we received a fatal error
   if(us_internal_ssl_socket_is_shut_down(s) || s->fatal_error || !SSL_is_init_finished(s->ssl)) return 1;
-
+    
   // we are closing the socket but did not sent a shutdown yet
   int state = SSL_get_shutdown(s->ssl);
   int sent_shutdown = state & SSL_SENT_SHUTDOWN;
@@ -306,7 +313,7 @@
     // Zero means that we should wait for the peer to close the connection
     // but we are already closing the connection so we do a fast shutdown here
     int ret = SSL_shutdown(s->ssl);
-    if(ret == 0 && force_fast_shutdown) {
+    if(ret == 0 && force_fast_shutdown) { 
       // do a fast shutdown (dont wait for peer)
       ret = SSL_shutdown(s->ssl);
     }
@@ -355,18 +362,33 @@
   return us_socket_is_closed(0, &s->s);
 }
 
-
-void us_internal_trigger_handshake_callback_econnreset(struct us_internal_ssl_socket_t *s) {
-  struct us_internal_ssl_socket_context_t *context =
-      (struct us_internal_ssl_socket_context_t *)us_socket_context(0, &s->s);
-
-  // always set the handshake state to completed
-  s->handshake_state = HANDSHAKE_COMPLETED;
-  if (context->on_handshake != NULL) {
-    struct us_bun_verify_error_t verify_error = (struct us_bun_verify_error_t){ .error = -46, .code = "ECONNRESET", .reason = "Client network socket disconnected before secure TLS connection was established"};
-    context->on_handshake(s, 0, verify_error, context->handshake_data);
-  }
-}
+struct us_internal_ssl_socket_t *
+us_internal_ssl_socket_close(struct us_internal_ssl_socket_t *s, int code,
+                             void *reason) {
+
+  // check if we are already closed
+  if (us_internal_ssl_socket_is_closed(s)) return s;
+  
+  if (s->handshake_state != HANDSHAKE_COMPLETED) {
+    // if we have some pending handshake we cancel it and try to check the
+    // latest handshake error this way we will always call on_handshake with the
+    // latest error before closing this should always call
+    // secureConnection/secure before close if we remove this here, we will need
+    // to do this check on every on_close event on sockets, fetch etc and will
+    // increase complexity on a lot of places
+    us_internal_trigger_handshake_callback(s, 0);
+  }
+
+  // if we are in the middle of a close_notify we need to finish it (code != 0 forces a fast shutdown)
+  int can_close = us_internal_handle_shutdown(s, code != 0);
+
+  // only close the socket if we are not in the middle of a handshake
+  if(can_close) {
+    return (struct us_internal_ssl_socket_t *)us_socket_close(0, (struct us_socket_t *)s, code, reason);
+  }
+  return s;
+}
+
 void us_internal_trigger_handshake_callback(struct us_internal_ssl_socket_t *s,
                                             int success) {
   struct us_internal_ssl_socket_context_t *context =
@@ -380,32 +402,6 @@
     context->on_handshake(s, success, verify_error, context->handshake_data);
   }
 }
-struct us_internal_ssl_socket_t *
-us_internal_ssl_socket_close(struct us_internal_ssl_socket_t *s, int code,
-                             void *reason) {
-
-  // check if we are already closed
-  if (us_internal_ssl_socket_is_closed(s)) return s;
-  us_internal_update_handshake(s);
-
-  if (s->handshake_state != HANDSHAKE_COMPLETED) {
-    // if we have some pending handshake we cancel it and try to check the
-    // latest handshake error this way we will always call on_handshake with the
-    // ECONNRESET error  if we remove this here, we will need
-    // to do this check on every on_close event on sockets, fetch etc and will
-    // increase complexity on a lot of places
-    us_internal_trigger_handshake_callback_econnreset(s);
-  }
-
-  // if we are in the middle of a close_notify we need to finish it (code != 0 forces a fast shutdown)
-  int can_close = us_internal_handle_shutdown(s, code != 0);
-
-  // only close the socket if we are not in the middle of a handshake
-  if(can_close) {
-    return (struct us_internal_ssl_socket_t *)us_socket_close(0, (struct us_socket_t *)s, code, reason);
-  }
-  return s;
-}
 int us_internal_ssl_renegotiate(struct us_internal_ssl_socket_t *s) {
   // handle renegotation here since we are using ssl_renegotiate_explicit
 
@@ -426,7 +422,7 @@
   // nothing todo here, renegotiation must be handled in SSL_read
   if (s->handshake_state != HANDSHAKE_PENDING)
     return;
-
+  
   if (us_internal_ssl_socket_is_closed(s) || us_internal_ssl_socket_is_shut_down(s) ||
      (s->ssl && SSL_get_shutdown(s->ssl) & SSL_RECEIVED_SHUTDOWN)) {
 
@@ -452,7 +448,7 @@
         s->fatal_error = 1;
       }
       us_internal_trigger_handshake_callback(s, 0);
-
+    
       return;
     }
     s->handshake_state = HANDSHAKE_PENDING;
@@ -534,7 +530,7 @@
                              loop_ssl_data->ssl_read_output +
                                  LIBUS_RECV_BUFFER_PADDING + read,
                              LIBUS_RECV_BUFFER_LENGTH - read);
-
+    
     if (just_read <= 0) {
       int err = SSL_get_error(s->ssl, just_read);
       // as far as I know these are the only errors we want to handle
@@ -633,7 +629,7 @@
       goto restart;
     }
   }
-  // Trigger writable if we failed last SSL_write with SSL_ERROR_WANT_READ
+  // Trigger writable if we failed last SSL_write with SSL_ERROR_WANT_READ 
   // If we failed SSL_read because we need to write more data (SSL_ERROR_WANT_WRITE) we are not going to trigger on_writable, we will wait until the next on_data or on_writable event
   // SSL_read will try to flush the write buffer and if fails with SSL_ERROR_WANT_WRITE means the socket is not in a writable state anymore and only makes sense to trigger on_writable if we can write more data
   // Otherwise we possible would trigger on_writable -> on_data event in a recursive loop
@@ -698,6 +694,8 @@
         us_calloc(1, sizeof(struct loop_ssl_data));
     loop_ssl_data->ssl_read_input_length = 0;
     loop_ssl_data->ssl_read_input_offset = 0;
+    loop_ssl_data->last_write_was_msg_more = 0;
+    loop_ssl_data->msg_more = 0;
 
     loop_ssl_data->ssl_read_output =
         us_malloc(LIBUS_RECV_BUFFER_LENGTH + LIBUS_RECV_BUFFER_PADDING * 2);
@@ -1161,7 +1159,7 @@
 }
 
 SSL_CTX *create_ssl_context_from_bun_options(
-    struct us_bun_socket_context_options_t options,
+    struct us_bun_socket_context_options_t options, 
     enum create_bun_socket_error_t *err) {
   ERR_clear_error();
 
@@ -1278,8 +1276,8 @@
         return NULL;
       }
 
-      // It may return spurious errors here.
-      ERR_clear_error();
+     // It may return spurious errors here.
+    ERR_clear_error();
 
       if (options.reject_unauthorized) {
         SSL_CTX_set_verify(ssl_context,
@@ -1464,7 +1462,7 @@
   if (ssl_context) {
     /* Attach the user data to this context */
     if (1 != SSL_CTX_set_ex_data(ssl_context, 0, user)) {
-#if ASSERT_ENABLED
+#if BUN_DEBUG
       printf("CANNOT SET EX DATA!\n");
       abort();
 #endif
@@ -1492,7 +1490,7 @@
 
   /* Attach the user data to this context */
   if (1 != SSL_CTX_set_ex_data(ssl_context, 0, user)) {
-#if ASSERT_ENABLED
+#if BUN_DEBUG
     printf("CANNOT SET EX DATA!\n");
     abort();
 #endif
@@ -1635,9 +1633,10 @@
   /* Otherwise ee continue by creating a non-SSL context, but with larger ext to
    * hold our SSL stuff */
   struct us_internal_ssl_socket_context_t *context =
-      (struct us_internal_ssl_socket_context_t *)us_create_bun_nossl_socket_context(
-          loop,
-          sizeof(struct us_internal_ssl_socket_context_t) + context_ext_size);
+      (struct us_internal_ssl_socket_context_t *)us_create_bun_socket_context(
+          0, loop,
+          sizeof(struct us_internal_ssl_socket_context_t) + context_ext_size,
+          options, err);
 
   /* I guess this is the only optional callback */
   context->on_server_name = NULL;
@@ -1699,40 +1698,22 @@
                                            socket_ext_size, error);
 }
 
-// https://github.com/oven-sh/bun/issues/16995
-static void us_internal_zero_ssl_data_for_connected_socket_before_onopen(struct us_internal_ssl_socket_t *s) {
-  s->ssl = NULL;
-  s->ssl_write_wants_read = 0;
-  s->ssl_read_wants_write = 0;
-  s->fatal_error = 0;
-  s->handshake_state = HANDSHAKE_PENDING;
-}
-
 // TODO does this need more changes?
-struct us_socket_t *us_internal_ssl_socket_context_connect(
+struct us_connecting_socket_t *us_internal_ssl_socket_context_connect(
     struct us_internal_ssl_socket_context_t *context, const char *host,
-    int port, int options, int socket_ext_size, int* is_connecting) {
-  struct us_internal_ssl_socket_t *s = (struct us_internal_ssl_socket_t *)us_socket_context_connect(
+    int port, int options, int socket_ext_size, int* is_connected) {
+  return us_socket_context_connect(
       2, &context->sc, host, port, options,
       sizeof(struct us_internal_ssl_socket_t) - sizeof(struct us_socket_t) +
-          socket_ext_size, is_connecting);
-  if (*is_connecting && s) {
-    us_internal_zero_ssl_data_for_connected_socket_before_onopen(s);
-  }
-
-  return (struct us_socket_t*)s;
-}
-struct us_socket_t *us_internal_ssl_socket_context_connect_unix(
+          socket_ext_size, is_connected);
+}
+struct us_internal_ssl_socket_t *us_internal_ssl_socket_context_connect_unix(
     struct us_internal_ssl_socket_context_t *context, const char *server_path,
     size_t pathlen, int options, int socket_ext_size) {
-  struct us_socket_t *s = (struct us_socket_t *)us_socket_context_connect_unix(
+  return (struct us_internal_ssl_socket_t *)us_socket_context_connect_unix(
       0, &context->sc, server_path, pathlen, options,
       sizeof(struct us_internal_ssl_socket_t) - sizeof(struct us_socket_t) +
           socket_ext_size);
-  if (s) {
-    us_internal_zero_ssl_data_for_connected_socket_before_onopen((struct us_internal_ssl_socket_t*) s);
-  }
-  return s;
 }
 
 static void ssl_on_open_without_sni(struct us_internal_ssl_socket_t *s, int is_client, char *ip, int ip_length) {
@@ -1844,17 +1825,18 @@
 }
 
 int us_internal_ssl_socket_raw_write(struct us_internal_ssl_socket_t *s,
-                                     const char *data, int length) {
+                                     const char *data, int length,
+                                     int msg_more) {
 
   if (us_socket_is_closed(0, &s->s) || us_internal_ssl_socket_is_shut_down(s)) {
     return 0;
   }
-  return us_socket_write(0, &s->s, data, length);
+  return us_socket_write(0, &s->s, data, length, msg_more);
 }
 
 int us_internal_ssl_socket_write(struct us_internal_ssl_socket_t *s,
-                                 const char *data, int length) {
-
+                                 const char *data, int length, int msg_more) {
+  
   if (us_socket_is_closed(0, &s->s) || us_internal_ssl_socket_is_shut_down(s) || length == 0) {
     return 0;
   }
@@ -1874,8 +1856,14 @@
   loop_ssl_data->ssl_read_input_length = 0;
 
   loop_ssl_data->ssl_socket = &s->s;
-
+  loop_ssl_data->msg_more = msg_more;
+  loop_ssl_data->last_write_was_msg_more = 0;
   int written = SSL_write(s->ssl, data, length);
+  loop_ssl_data->msg_more = 0;
+
+  if (loop_ssl_data->last_write_was_msg_more && !msg_more) {
+    us_socket_flush(0, &s->s);
+  }
 
   if (written > 0) {
     return written;
@@ -1932,6 +1920,7 @@
     // on_data and checked in the BIO
     loop_ssl_data->ssl_socket = &s->s;
 
+    loop_ssl_data->msg_more = 0;
     // sets SSL_SENT_SHUTDOWN and waits for the other side to do the same
     int ret = SSL_shutdown(s->ssl);
 
@@ -2081,7 +2070,7 @@
   if (wrapped_context->events.on_end) {
     wrapped_context->events.on_end((struct us_socket_t *)s);
   }
-
+  
   return s;
 }
 
@@ -2171,10 +2160,10 @@
   us_socket_context_ref(0,old_context);
 
   enum create_bun_socket_error_t err = CREATE_BUN_SOCKET_ERROR_NONE;
-  struct us_socket_context_t *context = us_create_bun_ssl_socket_context(
-      old_context->loop, sizeof(struct us_wrapped_socket_context_t),
+  struct us_socket_context_t *context = us_create_bun_socket_context(
+      1, old_context->loop, sizeof(struct us_wrapped_socket_context_t),
       options, &err);
-
+  
   // Handle SSL context creation failure
   if (UNLIKELY(!context)) {
     return NULL;
