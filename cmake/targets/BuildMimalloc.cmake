register_repository(
  NAME
    mimalloc
  REPOSITORY
    oven-sh/mimalloc
  COMMIT
    e2b2789018fafc71653a477288adfe72ff94942e
)

set(MIMALLOC_CMAKE_ARGS
  -DMI_BUILD_STATIC=ON
  -DMI_BUILD_OBJECT=ON
  -DMI_BUILD_SHARED=OFF
  -DMI_BUILD_TESTS=OFF
  -DMI_USE_CXX=ON
  -DMI_OVERRIDE=OFF
  -DMI_OSX_ZONE=OFF
  -DMI_OSX_INTERPOSE=OFF
  -DMI_SKIP_COLLECT_ON_EXIT=ON
)

if(ENABLE_ASAN)
  list(APPEND MIMALLOC_CMAKE_ARGS -DMI_TRACK_ASAN=ON)
endif()

if(DEBUG)
  list(APPEND MIMALLOC_CMAKE_ARGS -DMI_DEBUG_FULL=ON)
endif()

if(ENABLE_VALGRIND)
  list(APPEND MIMALLOC_CMAKE_ARGS -DMI_VALGRIND=ON)
endif()

if(WIN32)
  if(DEBUG AND ENABLE_ASAN)
    set(MIMALLOC_LIBRARY mimalloc-asan-static-debug)
  elseif(DEBUG)
    set(MIMALLOC_LIBRARY mimalloc-static-debug)
  else()
    set(MIMALLOC_LIBRARY mimalloc-static)
  endif()
elseif(DEBUG AND ENABLE_ASAN)
  set(MIMALLOC_LIBRARY mimalloc-asan-debug)
elseif(DEBUG)
<<<<<<< HEAD
  set(MIMALLOC_LIBRARY mimalloc-debug)
elseif(ENABLE_ASAN)
  set(MIMALLOC_LIBRARY mimalloc-asan)
=======
  if (ENABLE_ASAN)
    set(MIMALLOC_LIBRARY mimalloc-asan-debug)
  else()
    set(MIMALLOC_LIBRARY mimalloc-debug)
  endif()
>>>>>>> 6090833d
else()
  set(MIMALLOC_LIBRARY mimalloc)
endif()

# Workaround for linker issue on macOS and Linux x64
# https://github.com/microsoft/mimalloc/issues/512
# if(APPLE OR (LINUX AND NOT DEBUG))
#   set(MIMALLOC_LIBRARY CMakeFiles/mimalloc-obj.dir/src/static.c.o)
# endif()


register_cmake_command(
  TARGET
    mimalloc
  TARGETS
    mimalloc-static
    mimalloc-obj
  ARGS
    ${MIMALLOC_CMAKE_ARGS}
  LIBRARIES
    ${MIMALLOC_LIBRARY}
  INCLUDES
    include
)<|MERGE_RESOLUTION|>--- conflicted
+++ resolved
@@ -4,7 +4,7 @@
   REPOSITORY
     oven-sh/mimalloc
   COMMIT
-    e2b2789018fafc71653a477288adfe72ff94942e
+    7b81f24ecc28462667069f573811600f9a4b5abf
 )
 
 set(MIMALLOC_CMAKE_ARGS
@@ -39,20 +39,12 @@
   else()
     set(MIMALLOC_LIBRARY mimalloc-static)
   endif()
-elseif(DEBUG AND ENABLE_ASAN)
-  set(MIMALLOC_LIBRARY mimalloc-asan-debug)
 elseif(DEBUG)
-<<<<<<< HEAD
-  set(MIMALLOC_LIBRARY mimalloc-debug)
-elseif(ENABLE_ASAN)
-  set(MIMALLOC_LIBRARY mimalloc-asan)
-=======
   if (ENABLE_ASAN)
     set(MIMALLOC_LIBRARY mimalloc-asan-debug)
   else()
     set(MIMALLOC_LIBRARY mimalloc-debug)
   endif()
->>>>>>> 6090833d
 else()
   set(MIMALLOC_LIBRARY mimalloc)
 endif()
