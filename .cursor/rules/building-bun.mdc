---
<<<<<<< HEAD
description: How to build Bun
globs: **/*.zig,**/*.ts,**/*.cpp,**/*.c
=======
description:
globs: src/**/*.cpp,src/**/*.zig
>>>>>>> 80309e4d
alwaysApply: false
---

### Build Commands

- **Build debug version**: `bun bd` or `bun run build:debug`
  - Creates a debug build at `./build/debug/bun-debug`
  - Compilation takes ~2.5 minutes
- **Run tests with your debug build**: `bun bd test <test-file>`
  - **CRITICAL**: Never use `bun test` directly - it won't include your changes
- **Run any command with debug build**: `bun bd <command>`

<<<<<<< HEAD
```bash
bun bd
```

You can also pass arguments to `bun bd` as if it were a regular build of bun. For example:

```bash
bun bd test math-utils.test.ts
```
=======
### Run a file

To run a file, use:

```sh
bun bd <file> <...args>
```

**CRITICAL**: Never use `bun <file>` directly. It will not have your changes.

### Logging

`BUN_DEBUG_$(SCOPE)=1` enables debug logs for a specific debug log scope.

Debug logs look like this:

```zig
const log = bun.Output.scoped(.${SCOPE}, false);

// ...later
log("MY DEBUG LOG", .{})
```

### Code Generation

Code generation happens automatically as part of the build process. There are no commands to run.
>>>>>>> 80309e4d
<|MERGE_RESOLUTION|>--- conflicted
+++ resolved
@@ -1,11 +1,6 @@
 ---
-<<<<<<< HEAD
-description: How to build Bun
-globs: **/*.zig,**/*.ts,**/*.cpp,**/*.c
-=======
 description:
 globs: src/**/*.cpp,src/**/*.zig
->>>>>>> 80309e4d
 alwaysApply: false
 ---
 
@@ -18,17 +13,6 @@
   - **CRITICAL**: Never use `bun test` directly - it won't include your changes
 - **Run any command with debug build**: `bun bd <command>`
 
-<<<<<<< HEAD
-```bash
-bun bd
-```
-
-You can also pass arguments to `bun bd` as if it were a regular build of bun. For example:
-
-```bash
-bun bd test math-utils.test.ts
-```
-=======
 ### Run a file
 
 To run a file, use:
@@ -54,5 +38,4 @@
 
 ### Code Generation
 
-Code generation happens automatically as part of the build process. There are no commands to run.
->>>>>>> 80309e4d
+Code generation happens automatically as part of the build process. There are no commands to run.