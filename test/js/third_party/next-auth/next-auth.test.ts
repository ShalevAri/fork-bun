--- conflicted
+++ resolved
@@ -1,18 +1,8 @@
 import { describe, it, expect } from "bun:test";
-<<<<<<< HEAD
-import { bunRun, runBunInstall, bunEnv, isLinux } from "harness";
-import { join } from "path";
-describe("next-auth", () => {
-  // Watchpack Error (watcher): Error: ENXIO: no such device or address, open '/var/lib/buildkite-agent/builds/ip-172-31-28-24/bun/bun/test/js/junit-r'
-  // Watchpack Error (watcher): Error: ENXIO: no such device or address, open '\u0000\u0000\u0000\u0000\u0000\u0000\u0000\u0000\u0000\u0000\u0000\u0000\u0000\u0000...'
-  // prettier-ignore
-  it.todoIf(isLinux)("should be able to call server action multiple times using auth middleware #18977", async () => {
-=======
 import { bunRun, runBunInstall, bunEnv, isWindows, isBroken } from "harness";
 import { join } from "path";
 describe.skipIf(isBroken && isWindows)("next-auth", () => {
   it("should be able to call server action multiple times using auth middleware #18977", async () => {
->>>>>>> 16ca1582
     await runBunInstall(bunEnv, join(import.meta.dir, "fixture"), {
       allowWarnings: true,
       allowErrors: true,
