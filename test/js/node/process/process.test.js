--- conflicted
+++ resolved
@@ -1143,12 +1143,7 @@
     env: bunEnv,
   });
 
-<<<<<<< HEAD
-  let [out, exited] = await Promise.all([subprocess.stdout.text(), subprocess.exited]);
-  expect(out.trim()).toEqual(isWindows ? "v24.3.0" : "v24.4.0"); // TODO: this *should* be v24.3.0 but scripts/bootstrap.sh needs to be enhanced to do so
-=======
   let [out, exited] = await Promise.all([new Response(subprocess.stdout).text(), subprocess.exited]);
   expect(out.trim()).toEqual("v24.3.0");
->>>>>>> 9cd9f534
   expect(exited).toBe(0);
 });