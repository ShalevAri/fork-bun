import { file, Glob } from "bun";
import path from "path";
import { normalize } from "path/posix";

// prettier-ignore
const words: Record<string, { reason: string; limit?: number; regex?: boolean }> = {
  " != undefined": { reason: "This is by definition Undefined Behavior." },
  " == undefined": { reason: "This is by definition Undefined Behavior." },
  "undefined != ": { reason: "This is by definition Undefined Behavior." },
  "undefined == ": { reason: "This is by definition Undefined Behavior." },

  '@import("bun").': { reason: "Only import 'bun' once" },
  "std.debug.assert": { reason: "Use bun.assert instead", limit: 26 },
  "std.debug.dumpStackTrace": { reason: "Use bun.handleErrorReturnTrace or bun.crash_handler.dumpStackTrace instead" },
  "std.debug.print": { reason: "Don't let this be committed", limit: 0 },
  "std.log": { reason: "Don't let this be committed", limit: 1 },
  "std.mem.indexOfAny(u8": { reason: "Use bun.strings.indexOfAny" },
  "std.StringArrayHashMapUnmanaged(": { reason: "bun.StringArrayHashMapUnmanaged has a faster `eql`", limit: 12 },
  "std.StringArrayHashMap(": { reason: "bun.StringArrayHashMap has a faster `eql`", limit: 1 },
  "std.StringHashMapUnmanaged(": { reason: "bun.StringHashMapUnmanaged has a faster `eql`" },
  "std.StringHashMap(": { reason: "bun.StringHashMap has a faster `eql`" },
  "std.enums.tagName(": { reason: "Use bun.tagName instead", limit: 2 },
  "std.unicode": { reason: "Use bun.strings instead", limit: 33 },
  "std.Thread.Mutex": {reason: "Use bun.Mutex instead", limit: 1 },

  "allocator.ptr ==": { reason: "The std.mem.Allocator context pointer can be undefined, which makes this comparison undefined behavior" },
  "allocator.ptr !=": { reason: "The std.mem.Allocator context pointer can be undefined, which makes this comparison undefined behavior", limit: 1 },
  "== allocator.ptr": { reason: "The std.mem.Allocator context pointer can be undefined, which makes this comparison undefined behavior" },
  "!= allocator.ptr": { reason: "The std.mem.Allocator context pointer can be undefined, which makes this comparison undefined behavior" },
  "alloc.ptr ==": { reason: "The std.mem.Allocator context pointer can be undefined, which makes this comparison undefined behavior" },
  "alloc.ptr !=": { reason: "The std.mem.Allocator context pointer can be undefined, which makes this comparison undefined behavior" },
  "== alloc.ptr": { reason: "The std.mem.Allocator context pointer can be undefined, which makes this comparison undefined behavior" },
  "!= alloc.ptr": { reason: "The std.mem.Allocator context pointer can be undefined, which makes this comparison undefined behavior" },

  [String.raw`: [a-zA-Z0-9_\.\*\?\[\]\(\)]+ = undefined,`]: { reason: "Do not default a struct field to undefined", limit: 240, regex: true },
  "usingnamespace": { reason: "Zig 0.15 will remove `usingnamespace`" },
<<<<<<< HEAD
  "catch unreachable": { reason: "For out-of-memory, prefer 'catch bun.outOfMemory()'", limit: 1856 },
=======
  "catch unreachable": { reason: "For out-of-memory, prefer 'catch bun.outOfMemory()'", limit: 1851 },
>>>>>>> ec865e38

  "std.fs.Dir": { reason: "Prefer bun.sys + bun.FD instead of std.fs", limit: 180 },
  "std.fs.cwd": { reason: "Prefer bun.FD.cwd()", limit: 103 },
  "std.fs.File": { reason: "Prefer bun.sys + bun.FD instead of std.fs", limit: 64 },
  ".stdFile()": { reason: "Prefer bun.sys + bun.FD instead of std.fs.File. Zig hides 'errno' when Bun wants to match libuv", limit: 18 },
  ".stdDir()": { reason: "Prefer bun.sys + bun.FD instead of std.fs.File. Zig hides 'errno' when Bun wants to match libuv", limit: 48 },
  ".arguments_old(": { reason: "Please migrate to .argumentsAsArray() or another argument API", limit: 286 },
  "// autofix": { reason: "Evaluate if this variable should be deleted entirely or explicitly discarded.", limit: 176 },
};
const words_keys = [...Object.keys(words)];

const sources: Array<{ output: string; paths: string[]; excludes?: string[] }> = await file(
  path.join("cmake", "Sources.json"),
).json();

let counts: Record<string, [number, string][]> = {};

for (const source of sources) {
  const { paths, excludes } = source;
  for (const pattern of paths) {
    const glob = new Glob(pattern);
    for await (const source of glob.scan()) {
      if (excludes?.some(exclude => normalize(source) === normalize(exclude))) continue;
      if (!source.endsWith(".zig")) continue;
      if (source.startsWith("src" + path.sep + "deps")) continue;
      if (source.startsWith("src" + path.sep + "codegen")) continue;
      const content = await file(source).text();
      for (const word of words_keys) {
        let regex = words[word].regex ? new RegExp(word, "g") : undefined;
        const did_match = regex ? regex.test(content) : content.includes(word);
        if (regex) regex.lastIndex = 0;
        if (did_match) {
          counts[word] ??= [];
          const lines = content.split("\n");
          for (let line_i = 0; line_i < lines.length; line_i++) {
            const trim = lines[line_i].trim();
            if (trim.startsWith("//") || trim.startsWith("\\\\")) continue;
            const count = regex ? [...lines[line_i].matchAll(regex)].length : lines[line_i].split(word).length - 1;
            for (let count_i = 0; count_i < count; count_i++) {
              counts[word].push([line_i + 1, source]);
            }
          }
        }
      }
    }
  }
}

describe("banned words", () => {
  for (const [i, [word, { reason, limit = 0 }]] of Object.entries(words).entries()) {
    test(word + (limit !== 0 ? " (max " + limit + ")" : ""), () => {
      const count = counts[word] ?? [];
      if (count.length > limit) {
        throw new Error(
          `${JSON.stringify(word)} is banned.\nThis PR increases the number of instances of this word from ${limit} to ${count.length}\nBan reason: ${reason}\n` +
            (limit === 0
              ? `Remove banned word from:\n${count.map(([line, path]) => `- ${path}:${line}\n`).join("")}`
              : "") +
            "\n",
        );
      } else if (count.length < limit) {
        throw new Error(
          `Instances of banned word ${JSON.stringify(word)} reduced from ${limit} to ${count.length}\nUpdate limit in scripts/ban-words.ts:${i + 5}\n`,
        );
      }
    });
  }
});

describe("files that must have comments at the top", () => {
  const files = ["src/bun.js/api/BunObject.zig"];

  for (const file of files) {
    test(file, async () => {
      const joined = path.join(import.meta.dir, "..", "..", file);
      const content = await Bun.file(joined).text();
      if (!content.startsWith("//")) {
        throw new Error(`Please don't add imports to the top of ${file}. Put them at the bottom.`);
      }
    });
  }
});<|MERGE_RESOLUTION|>--- conflicted
+++ resolved
@@ -34,11 +34,7 @@
 
   [String.raw`: [a-zA-Z0-9_\.\*\?\[\]\(\)]+ = undefined,`]: { reason: "Do not default a struct field to undefined", limit: 240, regex: true },
   "usingnamespace": { reason: "Zig 0.15 will remove `usingnamespace`" },
-<<<<<<< HEAD
-  "catch unreachable": { reason: "For out-of-memory, prefer 'catch bun.outOfMemory()'", limit: 1856 },
-=======
-  "catch unreachable": { reason: "For out-of-memory, prefer 'catch bun.outOfMemory()'", limit: 1851 },
->>>>>>> ec865e38
+  "catch unreachable": { reason: "For out-of-memory, prefer 'catch bun.outOfMemory()'", limit: 1857 },
 
   "std.fs.Dir": { reason: "Prefer bun.sys + bun.FD instead of std.fs", limit: 180 },
   "std.fs.cwd": { reason: "Prefer bun.FD.cwd()", limit: 103 },
