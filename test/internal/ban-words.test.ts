import { readdir } from "fs/promises";
import path from "path";

// prettier-ignore
const words: Record<string, { reason: string; limit?: number; regex?: boolean }> = {
  " != undefined": { reason: "This is by definition Undefined Behavior." },
  " == undefined": { reason: "This is by definition Undefined Behavior." },
  "undefined != ": { reason: "This is by definition Undefined Behavior." },
  "undefined == ": { reason: "This is by definition Undefined Behavior." },

  '@import("bun").': { reason: "Only import 'bun' once" },
  "std.debug.assert": { reason: "Use bun.assert instead", limit: 26 },
  "std.debug.dumpStackTrace": { reason: "Use bun.handleErrorReturnTrace or bun.crash_handler.dumpStackTrace instead" },
  "std.debug.print": { reason: "Don't let this be committed", limit: 0 },
  "std.mem.indexOfAny(u8": { reason: "Use bun.strings.indexOfAny", limit: 3 },
  "std.StringArrayHashMapUnmanaged(": { reason: "bun.StringArrayHashMapUnmanaged has a faster `eql`", limit: 12 },
  "std.StringArrayHashMap(": { reason: "bun.StringArrayHashMap has a faster `eql`", limit: 1 },
  "std.StringHashMapUnmanaged(": { reason: "bun.StringHashMapUnmanaged has a faster `eql`" },
  "std.StringHashMap(": { reason: "bun.StringHashMap has a faster `eql`" },
  "std.enums.tagName(": { reason: "Use bun.tagName instead", limit: 2 },
  "std.unicode": { reason: "Use bun.strings instead", limit: 36 },

  "allocator.ptr ==": { reason: "The std.mem.Allocator context pointer can be undefined, which makes this comparison undefined behavior" },
  "allocator.ptr !=": { reason: "The std.mem.Allocator context pointer can be undefined, which makes this comparison undefined behavior", limit: 1 },
  "== allocator.ptr": { reason: "The std.mem.Allocator context pointer can be undefined, which makes this comparison undefined behavior" },
  "!= allocator.ptr": { reason: "The std.mem.Allocator context pointer can be undefined, which makes this comparison undefined behavior" },
  "alloc.ptr ==": { reason: "The std.mem.Allocator context pointer can be undefined, which makes this comparison undefined behavior" },
  "alloc.ptr !=": { reason: "The std.mem.Allocator context pointer can be undefined, which makes this comparison undefined behavior" },
  "== alloc.ptr": { reason: "The std.mem.Allocator context pointer can be undefined, which makes this comparison undefined behavior" },
  "!= alloc.ptr": { reason: "The std.mem.Allocator context pointer can be undefined, which makes this comparison undefined behavior" },

  [String.raw`: [a-zA-Z0-9_\.\*\?\[\]\(\)]+ = undefined,`]: { reason: "Do not default a struct field to undefined", limit: 242, regex: true },
<<<<<<< HEAD
  "usingnamespace": { reason: "Zig deprecates this, and will not support it in incremental compilation.", limit: 304 },
=======
  "usingnamespace": { reason: "Zig deprecates this, and will not support it in incremental compilation.", limit: 50 },
>>>>>>> a3809676

  "std.fs.Dir": { reason: "Prefer bun.sys + bun.FD instead of std.fs", limit: 180 },
  "std.fs.cwd": { reason: "Prefer bun.FD.cwd()", limit: 103 },
  "std.fs.File": { reason: "Prefer bun.sys + bun.FD instead of std.fs", limit: 71 },
  ".stdFile()": { reason: "Prefer bun.sys + bun.FD instead of std.fs.File. Zig hides 'errno' when Bun wants to match libuv", limit: 18 },
  ".stdDir()": { reason: "Prefer bun.sys + bun.FD instead of std.fs.File. Zig hides 'errno' when Bun wants to match libuv", limit: 48 },
};
const words_keys = [...Object.keys(words)];

let counts: Record<string, [number, string][]> = {};
const files = await readdir("src", { recursive: true, withFileTypes: true });
for (const file of files) {
  if (file.isDirectory()) continue;
  if (!file.name.endsWith(".zig")) continue;
  if (file.parentPath.startsWith("src" + path.sep + "deps")) continue;
  if (file.parentPath.startsWith("src" + path.sep + "codegen")) continue;
  const content = await Bun.file(file.parentPath + path.sep + file.name).text();
  for (const word of words_keys) {
    let regex = words[word].regex ? new RegExp(word, "g") : undefined;
    const did_match = regex ? regex.test(content) : content.includes(word);
    if (regex) regex.lastIndex = 0;
    if (did_match) {
      counts[word] ??= [];
      const lines = content.split("\n");
      for (let line_i = 0; line_i < lines.length; line_i++) {
        const trim = lines[line_i].trim();
        if (trim.startsWith("//") || trim.startsWith("\\\\")) continue;
        const count = regex ? [...lines[line_i].matchAll(regex)].length : lines[line_i].split(word).length - 1;
        for (let count_i = 0; count_i < count; count_i++) {
          counts[word].push([line_i + 1, file.parentPath + path.sep + file.name]);
        }
      }
    }
  }
}

describe("banned words", () => {
  for (const [i, [word, { reason, limit = 0 }]] of Object.entries(words).entries()) {
    test(word + (limit !== 0 ? " (max " + limit + ")" : ""), () => {
      const count = counts[word] ?? [];
      if (count.length > limit) {
        throw new Error(
          `${JSON.stringify(word)} is banned.\nThis PR increases the number of instances of this word from ${limit} to ${count.length}\nBan reason: ${reason}\n` +
            (limit === 0
              ? `Remove banned word from:\n${count.map(([line, path]) => `- ${path}:${line}\n`).join("")}`
              : "") +
            "\n",
        );
      } else if (count.length < limit) {
        throw new Error(
          `Instances of banned word ${JSON.stringify(word)} reduced from ${limit} to ${count.length}\nUpdate limit in scripts/ban-words.ts:${i + 5}\n`,
        );
      }
    });
  }
});

describe("files that must have comments at the top", () => {
  const files = ["src/bun.js/api/BunObject.zig"];

  for (const file of files) {
    test(file, async () => {
      const joined = path.join(import.meta.dir, "..", "..", file);
      const content = await Bun.file(joined).text();
      if (!content.startsWith("//")) {
        throw new Error(`Please don't add imports to the top of ${file}. Put them at the bottom.`);
      }
    });
  }
});<|MERGE_RESOLUTION|>--- conflicted
+++ resolved
@@ -30,11 +30,7 @@
   "!= alloc.ptr": { reason: "The std.mem.Allocator context pointer can be undefined, which makes this comparison undefined behavior" },
 
   [String.raw`: [a-zA-Z0-9_\.\*\?\[\]\(\)]+ = undefined,`]: { reason: "Do not default a struct field to undefined", limit: 242, regex: true },
-<<<<<<< HEAD
-  "usingnamespace": { reason: "Zig deprecates this, and will not support it in incremental compilation.", limit: 304 },
-=======
-  "usingnamespace": { reason: "Zig deprecates this, and will not support it in incremental compilation.", limit: 50 },
->>>>>>> a3809676
+  "usingnamespace": { reason: "Zig deprecates this, and will not support it in incremental compilation.", limit: 34 },
 
   "std.fs.Dir": { reason: "Prefer bun.sys + bun.FD instead of std.fs", limit: 180 },
   "std.fs.cwd": { reason: "Prefer bun.FD.cwd()", limit: 103 },
