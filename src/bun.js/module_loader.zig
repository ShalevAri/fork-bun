const std = @import("std");
const is_bindgen: bool = std.meta.globalOption("bindgen", bool) orelse false;
const StaticExport = @import("./bindings/static_export.zig");
const bun = @import("root").bun;
const string = bun.string;
const Output = bun.Output;
const Global = bun.Global;
const Environment = bun.Environment;
const strings = bun.strings;
const MutableString = bun.MutableString;
const stringZ = bun.stringZ;
const default_allocator = bun.default_allocator;
const StoredFileDescriptorType = bun.StoredFileDescriptorType;
const Arena = @import("../mimalloc_arena.zig").Arena;
const C = bun.C;

const Allocator = std.mem.Allocator;
const IdentityContext = @import("../identity_context.zig").IdentityContext;
const Fs = @import("../fs.zig");
const Resolver = @import("../resolver/resolver.zig");
const ast = @import("../import_record.zig");
const MacroEntryPoint = bun.bundler.MacroEntryPoint;
const ParseResult = bun.bundler.ParseResult;
const logger = bun.logger;
const Api = @import("../api/schema.zig").Api;
const options = @import("../options.zig");
const Bundler = bun.Bundler;
const PluginRunner = bun.bundler.PluginRunner;
const ServerEntryPoint = bun.bundler.ServerEntryPoint;
const js_printer = bun.js_printer;
const js_parser = bun.js_parser;
const js_ast = bun.JSAst;
const NodeFallbackModules = @import("../node_fallbacks.zig");
const ImportKind = ast.ImportKind;
const Analytics = @import("../analytics/analytics_thread.zig");
const ZigString = bun.JSC.ZigString;
const Runtime = @import("../runtime.zig");
const Router = @import("./api/filesystem_router.zig");
const ImportRecord = ast.ImportRecord;
const DotEnv = @import("../env_loader.zig");
const PackageJSON = @import("../resolver/package_json.zig").PackageJSON;
const MacroRemap = @import("../resolver/package_json.zig").MacroMap;
const WebCore = bun.JSC.WebCore;
const Request = WebCore.Request;
const Response = WebCore.Response;
const Headers = WebCore.Headers;
const Fetch = WebCore.Fetch;
const FetchEvent = WebCore.FetchEvent;
const js = bun.JSC.C;
const JSC = bun.JSC;
const JSError = @import("./base.zig").JSError;
const d = @import("./base.zig").d;
const MarkedArrayBuffer = @import("./base.zig").MarkedArrayBuffer;
const getAllocator = @import("./base.zig").getAllocator;
const JSValue = bun.JSC.JSValue;
const NewClass = @import("./base.zig").NewClass;

const JSGlobalObject = bun.JSC.JSGlobalObject;
const ExceptionValueRef = bun.JSC.ExceptionValueRef;
const JSPrivateDataPtr = bun.JSC.JSPrivateDataPtr;
const ConsoleObject = bun.JSC.ConsoleObject;
const Node = bun.JSC.Node;
const ZigException = bun.JSC.ZigException;
const ZigStackTrace = bun.JSC.ZigStackTrace;
const ErrorableResolvedSource = bun.JSC.ErrorableResolvedSource;
const ResolvedSource = bun.JSC.ResolvedSource;
const JSPromise = bun.JSC.JSPromise;
const JSInternalPromise = bun.JSC.JSInternalPromise;
const JSModuleLoader = bun.JSC.JSModuleLoader;
const JSPromiseRejectionOperation = bun.JSC.JSPromiseRejectionOperation;
const Exception = bun.JSC.Exception;
const ErrorableZigString = bun.JSC.ErrorableZigString;
const ZigGlobalObject = bun.JSC.ZigGlobalObject;
const VM = bun.JSC.VM;
const JSFunction = bun.JSC.JSFunction;
const Config = @import("./config.zig");
const URL = @import("../url.zig").URL;
const Bun = JSC.API.Bun;
const EventLoop = JSC.EventLoop;
const PendingResolution = @import("../resolver/resolver.zig").PendingResolution;
const ThreadSafeFunction = JSC.napi.ThreadSafeFunction;
const PackageManager = @import("../install/install.zig").PackageManager;
const Install = @import("../install/install.zig");
const VirtualMachine = JSC.VirtualMachine;
const Dependency = @import("../install/dependency.zig");
const Async = bun.Async;
const String = bun.String;

const debug = Output.scoped(.ModuleLoader, true);

inline fn jsSyntheticModule(comptime name: ResolvedSource.Tag, specifier: String) ResolvedSource {
    return ResolvedSource{
        .allocator = null,
        .source_code = bun.String.empty,
        .specifier = specifier,
        .source_url = bun.String.static(@tagName(name)),
        .hash = 0,
        .tag = name,
        .source_code_needs_deref = false,
    };
}

/// Dumps the module source to a file in /tmp/bun-debug-src/{filepath}
///
/// This can technically fail if concurrent access across processes happens, or permission issues.
/// Errors here should always be ignored.
fn dumpSource(vm: *VirtualMachine, specifier: string, printer: anytype) void {
    dumpSourceString(vm, specifier, printer.ctx.getWritten());
}

fn dumpSourceString(vm: *VirtualMachine, specifier: string, written: []const u8) void {
    dumpSourceStringFailiable(vm, specifier, written) catch |e| {
        Output.debugWarn("Failed to dump source string: {}", .{e});
    };
}

fn dumpSourceStringFailiable(vm: *VirtualMachine, specifier: string, written: []const u8) !void {
    if (!Environment.isDebug) return;
    if (bun.getRuntimeFeatureFlag("BUN_DEBUG_NO_DUMP")) return;

    const BunDebugHolder = struct {
        pub var dir: ?std.fs.Dir = null;
        pub var lock: bun.Lock = .{};
    };

    BunDebugHolder.lock.lock();
    defer BunDebugHolder.lock.unlock();

    const dir = BunDebugHolder.dir orelse dir: {
        const base_name = switch (Environment.os) {
            else => "/tmp/bun-debug-src/",
            .windows => brk: {
                const temp = bun.fs.FileSystem.RealFS.platformTempDir();
                var win_temp_buffer: bun.PathBuffer = undefined;
                @memcpy(win_temp_buffer[0..temp.len], temp);
                const suffix = "\\bun-debug-src";
                @memcpy(win_temp_buffer[temp.len .. temp.len + suffix.len], suffix);
                win_temp_buffer[temp.len + suffix.len] = 0;
                break :brk win_temp_buffer[0 .. temp.len + suffix.len :0];
            },
        };
        const dir = try std.fs.cwd().makeOpenPath(base_name, .{});
        BunDebugHolder.dir = dir;
        break :dir dir;
    };

    if (std.fs.path.dirname(specifier)) |dir_path| {
        const root_len = switch (Environment.os) {
            else => "/".len,
            .windows => bun.path.windowsFilesystemRoot(dir_path).len,
        };
        var parent = try dir.makeOpenPath(dir_path[root_len..], .{});
        defer parent.close();
        parent.writeFile(.{
            .sub_path = std.fs.path.basename(specifier),
            .data = written,
        }) catch |e| {
            Output.debugWarn("Failed to dump source string: writeFile {}", .{e});
            return;
        };
        if (vm.source_mappings.get(specifier)) |mappings| {
            defer mappings.deref();
            const map_path = std.mem.concat(bun.default_allocator, u8, &.{ std.fs.path.basename(specifier), ".map" }) catch bun.outOfMemory();
            defer bun.default_allocator.free(map_path);
            const file = try parent.createFile(map_path, .{});
            defer file.close();

            const source_file = parent.readFileAlloc(
                bun.default_allocator,
                specifier,
                std.math.maxInt(u64),
            ) catch "";

            var bufw = std.io.bufferedWriter(file.writer());
            const w = bufw.writer();
            try w.print(
                \\{{
                \\  "version": 3,
                \\  "file": {},
                \\  "sourceRoot": "",
                \\  "sources": [{}],
                \\  "sourcesContent": [{}],
                \\  "names": [],
                \\  "mappings": "{}"
                \\}}
            , .{
                bun.fmt.formatJSONStringUTF8(std.fs.path.basename(specifier)),
                bun.fmt.formatJSONStringUTF8(specifier),
                bun.fmt.formatJSONStringUTF8(source_file),
                mappings.formatVLQs(),
            });
            try bufw.flush();
        }
    } else {
        dir.writeFile(.{
            .sub_path = std.fs.path.basename(specifier),
            .data = written,
        }) catch return;
    }
}

fn setBreakPointOnFirstLine() bool {
    const s = struct {
        var set_break_point: bool = true;
    };
    const ret = s.set_break_point;
    s.set_break_point = false;
    return ret;
}

pub const RuntimeTranspilerStore = struct {
    generation_number: std.atomic.Value(u32) = std.atomic.Value(u32).init(0),
    store: TranspilerJob.Store,
    enabled: bool = true,
    queue: Queue = Queue{},

    pub const Queue = bun.UnboundedQueue(TranspilerJob, .next);

    pub fn init() RuntimeTranspilerStore {
        return RuntimeTranspilerStore{
            .store = TranspilerJob.Store.init(bun.typedAllocator(TranspilerJob)),
        };
    }

    // Thsi is run at the top of the event loop on the JS thread.
    pub fn drain(this: *RuntimeTranspilerStore) void {
        var batch = this.queue.popBatch();
        var iter = batch.iterator();
        if (iter.next()) |job| {
            // we run just one job first to see if there are more
            job.runFromJSThread();
        } else {
            return;
        }
        var vm: *JSC.VirtualMachine = @fieldParentPtr("transpiler_store", this);
        const event_loop = vm.eventLoop();
        const global = vm.global;
        const jsc_vm = vm.jsc;
        while (iter.next()) |job| {
            // if there are more, we need to drain the microtasks from the previous run
            event_loop.drainMicrotasksWithGlobal(global, jsc_vm);
            job.runFromJSThread();
        }

        // immediately after this is called, the microtasks will be drained again.
    }

    pub fn transpile(
        this: *RuntimeTranspilerStore,
        vm: *JSC.VirtualMachine,
        globalObject: *JSC.JSGlobalObject,
        path: Fs.Path,
        referrer: []const u8,
    ) *anyopaque {
        var job: *TranspilerJob = this.store.get();
        const owned_path = Fs.Path.init(bun.default_allocator.dupe(u8, path.text) catch unreachable);
        const promise = JSC.JSInternalPromise.create(globalObject);
        job.* = TranspilerJob{
            .path = owned_path,
            .globalThis = globalObject,
            .referrer = bun.default_allocator.dupe(u8, referrer) catch unreachable,
            .vm = vm,
            .log = logger.Log.init(bun.default_allocator),
            .loader = vm.bundler.options.loader(owned_path.name.ext),
            .promise = JSC.Strong.create(JSC.JSValue.fromCell(promise), globalObject),
            .poll_ref = .{},
            .fetcher = TranspilerJob.Fetcher{
                .file = {},
            },
        };
        if (comptime Environment.allow_assert)
            debug("transpile({s}, {s}, async)", .{ path.text, @tagName(job.loader) });
        job.schedule();
        return promise;
    }

    pub const TranspilerJob = struct {
        path: Fs.Path,
        referrer: []const u8,
        loader: options.Loader,
        promise: JSC.Strong = .{},
        vm: *JSC.VirtualMachine,
        globalThis: *JSC.JSGlobalObject,
        fetcher: Fetcher,
        poll_ref: Async.KeepAlive = .{},
        generation_number: u32 = 0,
        log: logger.Log,
        parse_error: ?anyerror = null,
        resolved_source: ResolvedSource = ResolvedSource{},
        work_task: JSC.WorkPoolTask = .{ .callback = runFromWorkerThread },
        next: ?*TranspilerJob = null,

        pub const Store = bun.HiveArray(TranspilerJob, if (bun.heap_breakdown.enabled) 0 else 64).Fallback;

        pub const Fetcher = union(enum) {
            virtual_module: bun.String,
            file: void,

            pub fn deinit(this: *@This()) void {
                if (this.* == .virtual_module) {
                    this.virtual_module.deref();
                }
            }
        };

        pub fn deinit(this: *TranspilerJob) void {
            bun.default_allocator.free(this.path.text);
            bun.default_allocator.free(this.referrer);

            this.poll_ref.disable();
            this.fetcher.deinit();
            this.loader = options.Loader.file;
            this.path = Fs.Path.empty;
            this.log.deinit();
            this.promise.deinit();
            this.globalThis = undefined;
        }

        threadlocal var ast_memory_store: ?*js_ast.ASTMemoryAllocator = null;
        threadlocal var source_code_printer: ?*js_printer.BufferPrinter = null;

        pub fn dispatchToMainThread(this: *TranspilerJob) void {
            this.vm.transpiler_store.queue.push(this);
            this.vm.eventLoop().enqueueTaskConcurrent(JSC.ConcurrentTask.createFrom(&this.vm.transpiler_store));
        }

        pub fn runFromJSThread(this: *TranspilerJob) void {
            var vm = this.vm;
            const promise = this.promise.swap();
            const globalThis = this.globalThis;
            this.poll_ref.unref(vm);

            const referrer = bun.String.createUTF8(this.referrer);
            var log = this.log;
            this.log = logger.Log.init(bun.default_allocator);
            var resolved_source = this.resolved_source;
            const specifier = brk: {
                if (this.parse_error != null) {
                    break :brk bun.String.createUTF8(this.path.text);
                }

                break :brk resolved_source.specifier;
            };

            resolved_source.tag = brk: {
                if (resolved_source.is_commonjs_module) {
                    const actual_package_json: *PackageJSON = brk2: {
                        // this should already be cached virtually always so it's fine to do this
                        const dir_info = (vm.bundler.resolver.readDirInfo(this.path.name.dir) catch null) orelse
                            break :brk .javascript;

                        break :brk2 dir_info.package_json orelse dir_info.enclosing_package_json;
                    } orelse break :brk .javascript;

                    if (actual_package_json.module_type == .esm) {
                        break :brk ResolvedSource.Tag.package_json_type_module;
                    }
                }

                break :brk ResolvedSource.Tag.javascript;
            };

            const parse_error = this.parse_error;
            this.promise.deinit();
            this.deinit();

            _ = vm.transpiler_store.store.put(this);

            ModuleLoader.AsyncModule.fulfill(globalThis, promise, resolved_source, parse_error, specifier, referrer, &log);
        }

        pub fn schedule(this: *TranspilerJob) void {
            this.poll_ref.ref(this.vm);
            JSC.WorkPool.schedule(&this.work_task);
        }

        pub fn runFromWorkerThread(work_task: *JSC.WorkPoolTask) void {
            @as(*TranspilerJob, @fieldParentPtr("work_task", work_task)).run();
        }

        pub fn run(this: *TranspilerJob) void {
            var arena = bun.ArenaAllocator.init(bun.default_allocator);
            defer arena.deinit();
            const allocator = arena.allocator();

            defer this.dispatchToMainThread();
            if (this.generation_number != this.vm.transpiler_store.generation_number.load(.monotonic)) {
                this.parse_error = error.TranspilerJobGenerationMismatch;
                return;
            }

            if (ast_memory_store == null) {
                ast_memory_store = bun.default_allocator.create(js_ast.ASTMemoryAllocator) catch bun.outOfMemory();
                ast_memory_store.?.* = js_ast.ASTMemoryAllocator{
                    .allocator = allocator,
                    .previous = null,
                };
            }

            ast_memory_store.?.allocator = allocator;
            ast_memory_store.?.reset();
            ast_memory_store.?.push();

            const path = this.path;
            const specifier = this.path.text;
            const loader = this.loader;
            this.log = logger.Log.init(bun.default_allocator);

            var cache = JSC.RuntimeTranspilerCache{
                .output_code_allocator = allocator,
                .sourcemap_allocator = bun.default_allocator,
            };

            var vm = this.vm;
            var bundler: bun.Bundler = undefined;
            bundler = vm.bundler;
            bundler.setAllocator(allocator);
            bundler.setLog(&this.log);
            bundler.resolver.opts = bundler.options;
            bundler.macro_context = null;
            bundler.linker.resolver = &bundler.resolver;

            var fd: ?StoredFileDescriptorType = null;
            var package_json: ?*PackageJSON = null;
            const hash = JSC.GenericWatcher.getHash(path.text);

            switch (vm.bun_watcher) {
                .hot, .watch => {
                    if (vm.bun_watcher.indexOf(hash)) |index| {
                        const _fd = vm.bun_watcher.watchlist().items(.fd)[index];
                        fd = if (!_fd.isStdio()) _fd else null;
                        package_json = vm.bun_watcher.watchlist().items(.package_json)[index];
                    }
                },
                else => {},
            }

            // this should be a cheap lookup because 24 bytes == 8 * 3 so it's read 3 machine words
            const is_node_override = strings.hasPrefixComptime(specifier, NodeFallbackModules.import_path);

            const macro_remappings = if (vm.macro_mode or !vm.has_any_macro_remappings or is_node_override)
                MacroRemap{}
            else
                bundler.options.macro_remap;

            var fallback_source: logger.Source = undefined;

            // Usually, we want to close the input file automatically.
            //
            // If we're re-using the file descriptor from the fs watcher
            // Do not close it because that will break the kqueue-based watcher
            //
            var should_close_input_file_fd = fd == null;

            var input_file_fd: StoredFileDescriptorType = .zero;

            const is_main = vm.main.len == path.text.len and
                vm.main_hash == hash and
                strings.eqlLong(vm.main, path.text, false);

            var parse_options = Bundler.ParseOptions{
                .allocator = allocator,
                .path = path,
                .loader = loader,
                .dirname_fd = .zero,
                .file_descriptor = fd,
                .file_fd_ptr = &input_file_fd,
                .file_hash = hash,
                .macro_remappings = macro_remappings,
                .jsx = bundler.options.jsx,
                .emit_decorator_metadata = bundler.options.emit_decorator_metadata,
                .virtual_source = null,
                .dont_bundle_twice = true,
                .allow_commonjs = true,
                .inject_jest_globals = bundler.options.rewrite_jest_for_tests and is_main,
                .set_breakpoint_on_first_line = vm.debugger != null and
                    vm.debugger.?.set_breakpoint_on_first_line and
                    is_main and
                    setBreakPointOnFirstLine(),
                .runtime_transpiler_cache = if (!JSC.RuntimeTranspilerCache.is_disabled) &cache else null,
                .remove_cjs_module_wrapper = is_main and vm.module_loader.eval_source != null,
                .allow_bytecode_cache = true,
            };

            defer {
                if (should_close_input_file_fd and input_file_fd != .zero) {
                    _ = bun.sys.close(input_file_fd);
                    input_file_fd = .zero;
                }
            }

            if (is_node_override) {
                if (NodeFallbackModules.contentsFromPath(specifier)) |code| {
                    const fallback_path = Fs.Path.initWithNamespace(specifier, "node");
                    fallback_source = logger.Source{ .path = fallback_path, .contents = code };
                    parse_options.virtual_source = &fallback_source;
                }
            }

            var parse_result: bun.bundler.ParseResult = bundler.parseMaybeReturnFileOnlyAllowSharedBuffer(
                parse_options,
                null,
                false,
                false,
            ) orelse {
                if (vm.isWatcherEnabled()) {
                    if (input_file_fd != .zero) {
                        if (!is_node_override and std.fs.path.isAbsolute(path.text) and !strings.contains(path.text, "node_modules")) {
                            should_close_input_file_fd = false;
                            _ = vm.bun_watcher.addFile(
                                input_file_fd,
                                path.text,
                                hash,
                                loader,
                                .zero,
                                package_json,
                                true,
                            );
                        }
                    }
                }

                this.parse_error = error.ParseError;
                return;
            };

            if (vm.isWatcherEnabled()) {
                if (input_file_fd != .zero) {
                    if (!is_node_override and
                        std.fs.path.isAbsolute(path.text) and !strings.contains(path.text, "node_modules"))
                    {
                        should_close_input_file_fd = false;
                        _ = vm.bun_watcher.addFile(
                            input_file_fd,
                            path.text,
                            hash,
                            loader,
                            .zero,
                            package_json,
                            true,
                        );
                    }
                }
            }

            if (cache.entry) |*entry| {
                const duped = String.createUTF8(specifier);
                vm.source_mappings.putMappings(parse_result.source, .{
                    .list = .{ .items = @constCast(entry.sourcemap), .capacity = entry.sourcemap.len },
                    .allocator = bun.default_allocator,
                }) catch {};

                if (comptime Environment.dump_source) {
                    dumpSourceString(vm, specifier, entry.output_code.byteSlice());
                }

                this.resolved_source = ResolvedSource{
                    .allocator = null,
                    .source_code = switch (entry.output_code) {
                        .string => entry.output_code.string,
                        .utf8 => brk: {
                            const result = bun.String.createUTF8(entry.output_code.utf8);
                            cache.output_code_allocator.free(entry.output_code.utf8);
                            entry.output_code.utf8 = "";
                            break :brk result;
                        },
                    },
                    .specifier = duped,
                    .source_url = duped.createIfDifferent(path.text),
                    .hash = 0,
                    .is_commonjs_module = entry.metadata.module_type == .cjs,
                };

                return;
            }

            if (parse_result.already_bundled != .none) {
                const duped = String.createUTF8(specifier);
                const bytecode_slice = parse_result.already_bundled.bytecodeSlice();
                this.resolved_source = ResolvedSource{
                    .allocator = null,
                    .source_code = bun.String.createLatin1(parse_result.source.contents),
                    .specifier = duped,
                    .source_url = duped.createIfDifferent(path.text),
                    .already_bundled = true,
                    .hash = 0,
                    .bytecode_cache = if (bytecode_slice.len > 0) bytecode_slice.ptr else null,
                    .bytecode_cache_size = bytecode_slice.len,
                    .is_commonjs_module = parse_result.already_bundled.isCommonJS(),
                };
                this.resolved_source.source_code.ensureHash();
                return;
            }

            for (parse_result.ast.import_records.slice()) |*import_record_| {
                var import_record: *bun.ImportRecord = import_record_;

                if (JSC.HardcodedModule.Aliases.get(import_record.path.text, bundler.options.target)) |replacement| {
                    import_record.path.text = replacement.path;
                    import_record.tag = replacement.tag;
                    import_record.is_external_without_side_effects = true;
                    continue;
                }

                if (bundler.options.rewrite_jest_for_tests) {
                    if (strings.eqlComptime(
                        import_record.path.text,
                        "@jest/globals",
                    ) or strings.eqlComptime(
                        import_record.path.text,
                        "vitest",
                    )) {
                        import_record.path.namespace = "bun";
                        import_record.tag = .bun_test;
                        import_record.path.text = "test";
                        import_record.is_external_without_side_effects = true;
                        continue;
                    }
                }

                if (strings.hasPrefixComptime(import_record.path.text, "bun:")) {
                    import_record.path = Fs.Path.init(import_record.path.text["bun:".len..]);
                    import_record.path.namespace = "bun";
                    import_record.is_external_without_side_effects = true;

                    if (strings.eqlComptime(import_record.path.text, "test")) {
                        import_record.tag = .bun_test;
                    }
                }
            }

            if (source_code_printer == null) {
                const writer = try js_printer.BufferWriter.init(bun.default_allocator);
                source_code_printer = bun.default_allocator.create(js_printer.BufferPrinter) catch unreachable;
                source_code_printer.?.* = js_printer.BufferPrinter.init(writer);
                source_code_printer.?.ctx.append_null_byte = false;
            }

            var printer = source_code_printer.?.*;
            printer.ctx.reset();

            {
                var mapper = vm.sourceMapHandler(&printer);
                defer source_code_printer.?.* = printer;
                _ = bundler.printWithSourceMap(
                    parse_result,
                    @TypeOf(&printer),
                    &printer,
                    .esm_ascii,
                    mapper.get(),
                ) catch |err| {
                    this.parse_error = err;
                    return;
                };
            }

            if (comptime Environment.dump_source) {
                dumpSource(this.vm, specifier, &printer);
            }

            const duped = String.createUTF8(specifier);
            const source_code = brk: {
                const written = printer.ctx.getWritten();

                const result = cache.output_code orelse bun.String.createLatin1(written);

                if (written.len > 1024 * 1024 * 2 or vm.smol) {
                    printer.ctx.buffer.deinit();
                    source_code_printer.?.* = printer;
                }

                // In a benchmarking loading @babel/standalone 100 times:
                //
                // After ensureHash:
                // 354.00 ms    4.2%    354.00 ms           WTF::StringImpl::hashSlowCase() const
                //
                // Before ensureHash:
                // 506.00 ms    6.1%    506.00 ms           WTF::StringImpl::hashSlowCase() const
                //
                result.ensureHash();

                break :brk result;
            };
            this.resolved_source = ResolvedSource{
                .allocator = null,
                .source_code = source_code,
                .specifier = duped,
                .source_url = duped.createIfDifferent(path.text),
                .is_commonjs_module = parse_result.ast.has_commonjs_export_names or parse_result.ast.exports_kind == .cjs,
                .hash = 0,
            };
        }
    };
};

pub const ModuleLoader = struct {
    transpile_source_code_arena: ?*bun.ArenaAllocator = null,
    eval_source: ?*logger.Source = null,

    pub var is_allowed_to_use_internal_testing_apis = false;

    /// This must be called after calling transpileSourceCode
    pub fn resetArena(this: *ModuleLoader, jsc_vm: *VirtualMachine) void {
        bun.assert(&jsc_vm.module_loader == this);
        if (this.transpile_source_code_arena) |arena| {
            if (jsc_vm.smol) {
                _ = arena.reset(.free_all);
            } else {
                _ = arena.reset(.{ .retain_with_limit = 8 * 1024 * 1024 });
            }
        }
    }

    pub fn resolveEmbeddedFile(vm: *JSC.VirtualMachine, input_path: []const u8, extname: []const u8) ?[]const u8 {
        if (input_path.len == 0) return null;
        var graph = vm.standalone_module_graph orelse return null;
        const file = graph.find(input_path) orelse return null;

        if (comptime Environment.isLinux) {
            // TODO: use /proc/fd/12346 instead! Avoid the copy!
        }

        // atomically write to a tmpfile and then move it to the final destination
        var tmpname_buf: bun.PathBuffer = undefined;
        const tmpfilename = bun.sliceTo(bun.fs.FileSystem.instance.tmpname(extname, &tmpname_buf, bun.hash(file.name)) catch return null, 0);

        const tmpdir = bun.fs.FileSystem.instance.tmpdir() catch return null;

        // First we open the tmpfile, to avoid any other work in the event of failure.
        const tmpfile = bun.Tmpfile.create(bun.toFD(tmpdir.fd), tmpfilename).unwrap() catch return null;
        defer {
            _ = bun.sys.close(tmpfile.fd);
        }

        switch (JSC.Node.NodeFS.writeFileWithPathBuffer(
            &tmpname_buf, // not used

            .{
                .data = .{
                    .encoded_slice = JSC.ZigString.Slice.fromUTF8NeverFree(file.contents),
                },
                .dirfd = bun.toFD(tmpdir.fd),
                .file = .{
                    .fd = tmpfile.fd,
                },
                .encoding = .buffer,
            },
        )) {
            .err => {
                return null;
            },
            else => {},
        }
        return bun.path.joinAbs(bun.fs.FileSystem.instance.fs.tmpdirPath(), .auto, tmpfilename);
    }

    pub const AsyncModule = struct {

        // This is all the state used by the printer to print the module
        parse_result: ParseResult,
        promise: JSC.Strong = .{},
        path: Fs.Path,
        specifier: string = "",
        referrer: string = "",
        string_buf: []u8 = &[_]u8{},
        fd: ?StoredFileDescriptorType = null,
        package_json: ?*PackageJSON = null,
        loader: Api.Loader,
        hash: u32 = std.math.maxInt(u32),
        globalThis: *JSC.JSGlobalObject = undefined,
        arena: *bun.ArenaAllocator,

        // This is the specific state for making it async
        poll_ref: Async.KeepAlive = .{},
        any_task: JSC.AnyTask = undefined,

        pub const Id = u32;

        const PackageDownloadError = struct {
            name: []const u8,
            resolution: Install.Resolution,
            err: anyerror,
            url: []const u8,
        };

        const PackageResolveError = struct {
            name: []const u8,
            err: anyerror,
            url: []const u8,
            version: Dependency.Version,
        };

        pub const Queue = struct {
            map: Map = .{},
            scheduled: u32 = 0,
            concurrent_task_count: std.atomic.Value(u32) = std.atomic.Value(u32).init(0),

            const DeferredDependencyError = struct {
                dependency: Dependency,
                root_dependency_id: Install.DependencyID,
                err: anyerror,
            };

            pub const Map = std.ArrayListUnmanaged(AsyncModule);

            pub fn enqueue(this: *Queue, globalObject: *JSC.JSGlobalObject, opts: anytype) void {
                debug("enqueue: {s}", .{opts.specifier});
                var module = AsyncModule.init(opts, globalObject) catch unreachable;
                module.poll_ref.ref(this.vm());

                this.map.append(this.vm().allocator, module) catch unreachable;
                this.vm().packageManager().drainDependencyList();
            }

            pub fn onDependencyError(ctx: *anyopaque, dependency: Dependency, root_dependency_id: Install.DependencyID, err: anyerror) void {
                var this = bun.cast(*Queue, ctx);
                debug("onDependencyError: {s}", .{this.vm().packageManager().lockfile.str(&dependency.name)});

                var modules: []AsyncModule = this.map.items;
                var i: usize = 0;
                outer: for (modules) |module_| {
                    var module = module_;
                    const root_dependency_ids = module.parse_result.pending_imports.items(.root_dependency_id);
                    for (root_dependency_ids, 0..) |dep, dep_i| {
                        if (dep != root_dependency_id) continue;
                        module.resolveError(
                            this.vm(),
                            module.parse_result.pending_imports.items(.import_record_id)[dep_i],
                            .{
                                .name = this.vm().packageManager().lockfile.str(&dependency.name),
                                .err = err,
                                .url = "",
                                .version = dependency.version,
                            },
                        ) catch unreachable;
                        continue :outer;
                    }

                    modules[i] = module;
                    i += 1;
                }
                this.map.items.len = i;
            }
            pub fn onWakeHandler(ctx: *anyopaque, _: *PackageManager) void {
                debug("onWake", .{});
                var this = bun.cast(*Queue, ctx);
                this.vm().enqueueTaskConcurrent(JSC.ConcurrentTask.createFrom(this));
            }

            pub fn onPoll(this: *Queue) void {
                debug("onPoll", .{});
                this.runTasks();
                this.pollModules();
            }

            pub fn runTasks(this: *Queue) void {
                var pm = this.vm().packageManager();

                if (Output.enable_ansi_colors_stderr) {
                    pm.startProgressBarIfNone();
                    pm.runTasks(
                        *Queue,
                        this,
                        .{
                            .onExtract = {},
                            .onResolve = onResolve,
                            .onPackageManifestError = onPackageManifestError,
                            .onPackageDownloadError = onPackageDownloadError,
                            .progress_bar = true,
                        },
                        true,
                        PackageManager.Options.LogLevel.default,
                    ) catch unreachable;
                } else {
                    pm.runTasks(
                        *Queue,
                        this,
                        .{
                            .onExtract = {},
                            .onResolve = onResolve,
                            .onPackageManifestError = onPackageManifestError,
                            .onPackageDownloadError = onPackageDownloadError,
                        },
                        true,
                        PackageManager.Options.LogLevel.default_no_progress,
                    ) catch unreachable;
                }
            }

            pub fn onResolve(_: *Queue) void {
                debug("onResolve", .{});
            }

            pub fn onPackageManifestError(
                this: *Queue,
                name: []const u8,
                err: anyerror,
                url: []const u8,
            ) void {
                debug("onPackageManifestError: {s}", .{name});

                var modules: []AsyncModule = this.map.items;
                var i: usize = 0;
                outer: for (modules) |module_| {
                    var module = module_;
                    const tags = module.parse_result.pending_imports.items(.tag);
                    for (tags, 0..) |tag, tag_i| {
                        if (tag == .resolve) {
                            const esms = module.parse_result.pending_imports.items(.esm);
                            const esm = esms[tag_i];
                            const string_bufs = module.parse_result.pending_imports.items(.string_buf);

                            if (!strings.eql(esm.name.slice(string_bufs[tag_i]), name)) continue;

                            const versions = module.parse_result.pending_imports.items(.dependency);

                            module.resolveError(
                                this.vm(),
                                module.parse_result.pending_imports.items(.import_record_id)[tag_i],
                                .{
                                    .name = name,
                                    .err = err,
                                    .url = url,
                                    .version = versions[tag_i],
                                },
                            ) catch unreachable;
                            continue :outer;
                        }
                    }

                    modules[i] = module;
                    i += 1;
                }
                this.map.items.len = i;
            }

            pub fn onPackageDownloadError(
                this: *Queue,
                package_id: Install.PackageID,
                name: []const u8,
                resolution: *const Install.Resolution,
                err: anyerror,
                url: []const u8,
            ) void {
                debug("onPackageDownloadError: {s}", .{name});

                const resolution_ids = this.vm().packageManager().lockfile.buffers.resolutions.items;
                var modules: []AsyncModule = this.map.items;
                var i: usize = 0;
                outer: for (modules) |module_| {
                    var module = module_;
                    const record_ids = module.parse_result.pending_imports.items(.import_record_id);
                    const root_dependency_ids = module.parse_result.pending_imports.items(.root_dependency_id);
                    for (root_dependency_ids, 0..) |dependency_id, import_id| {
                        if (resolution_ids[dependency_id] != package_id) continue;
                        module.downloadError(
                            this.vm(),
                            record_ids[import_id],
                            .{
                                .name = name,
                                .resolution = resolution.*,
                                .err = err,
                                .url = url,
                            },
                        ) catch unreachable;
                        continue :outer;
                    }

                    modules[i] = module;
                    i += 1;
                }
                this.map.items.len = i;
            }

            pub fn pollModules(this: *Queue) void {
                var pm = this.vm().packageManager();
                if (pm.pending_tasks.load(.monotonic) > 0) return;

                var modules: []AsyncModule = this.map.items;
                var i: usize = 0;

                for (modules) |mod| {
                    var module = mod;
                    var tags = module.parse_result.pending_imports.items(.tag);
                    const root_dependency_ids = module.parse_result.pending_imports.items(.root_dependency_id);
                    // var esms = module.parse_result.pending_imports.items(.esm);
                    // var versions = module.parse_result.pending_imports.items(.dependency);
                    var done_count: usize = 0;
                    for (tags, 0..) |tag, tag_i| {
                        const root_id = root_dependency_ids[tag_i];
                        const resolution_ids = pm.lockfile.buffers.resolutions.items;
                        if (root_id >= resolution_ids.len) continue;
                        const package_id = resolution_ids[root_id];

                        switch (tag) {
                            .resolve => {
                                if (package_id == Install.invalid_package_id) {
                                    continue;
                                }

                                // if we get here, the package has already been resolved.
                                tags[tag_i] = .download;
                            },
                            .download => {
                                if (package_id == Install.invalid_package_id) {
                                    unreachable;
                                }
                            },
                            .done => {
                                done_count += 1;
                                continue;
                            },
                        }

                        if (package_id == Install.invalid_package_id) {
                            continue;
                        }

                        const package = pm.lockfile.packages.get(package_id);
                        bun.assert(package.resolution.tag != .root);

                        var name_and_version_hash: ?u64 = null;
                        var patchfile_hash: ?u64 = null;
                        switch (pm.determinePreinstallState(package, pm.lockfile, &name_and_version_hash, &patchfile_hash)) {
                            .done => {
                                // we are only truly done if all the dependencies are done.
                                const current_tasks = pm.total_tasks;
                                // so if enqueuing all the dependencies produces no new tasks, we are done.
                                pm.enqueueDependencyList(package.dependencies);
                                if (current_tasks == pm.total_tasks) {
                                    tags[tag_i] = .done;
                                    done_count += 1;
                                }
                            },
                            .extracting => {
                                // we are extracting the package
                                // we need to wait for the next poll
                                continue;
                            },
                            .extract => {},
                            else => {},
                        }
                    }

                    if (done_count == tags.len) {
                        module.done(this.vm());
                    } else {
                        modules[i] = module;
                        i += 1;
                    }
                }
                this.map.items.len = i;
                if (i == 0) {
                    // ensure we always end the progress bar
                    this.vm().packageManager().endProgressBar();
                }
            }

            pub fn vm(this: *Queue) *VirtualMachine {
                return @alignCast(@fieldParentPtr("modules", this));
            }
        };

        pub fn init(opts: anytype, globalObject: *JSC.JSGlobalObject) !AsyncModule {
            var promise = JSC.Strong{};
            // var stmt_blocks = js_ast.Stmt.Data.toOwnedSlice();
            // var expr_blocks = js_ast.Expr.Data.toOwnedSlice();
            const this_promise = JSValue.createInternalPromise(globalObject);
            promise.set(globalObject, this_promise);

            var buf = bun.StringBuilder{};
            buf.count(opts.referrer);
            buf.count(opts.specifier);
            buf.count(opts.path.text);

            try buf.allocate(bun.default_allocator);
            opts.promise_ptr.?.* = this_promise.asInternalPromise().?;
            const referrer = buf.append(opts.referrer);
            const specifier = buf.append(opts.specifier);
            const path = Fs.Path.init(buf.append(opts.path.text));

            return AsyncModule{
                .parse_result = opts.parse_result,
                .promise = promise,
                .path = path,
                .specifier = specifier,
                .referrer = referrer,
                .fd = opts.fd,
                .package_json = opts.package_json,
                .loader = opts.loader.toAPI(),
                .string_buf = buf.allocatedSlice(),
                // .stmt_blocks = stmt_blocks,
                // .expr_blocks = expr_blocks,
                .globalThis = globalObject,
                .arena = opts.arena,
            };
        }

        pub fn done(this: *AsyncModule, jsc_vm: *JSC.VirtualMachine) void {
            var clone = jsc_vm.allocator.create(AsyncModule) catch unreachable;
            clone.* = this.*;
            jsc_vm.modules.scheduled += 1;
            clone.any_task = JSC.AnyTask.New(AsyncModule, onDone).init(clone);
            jsc_vm.enqueueTask(JSC.Task.init(&clone.any_task));
        }

        pub fn onDone(this: *AsyncModule) void {
            JSC.markBinding(@src());
            var jsc_vm = this.globalThis.bunVM();
            jsc_vm.modules.scheduled -= 1;
            if (jsc_vm.modules.scheduled == 0) {
                jsc_vm.packageManager().endProgressBar();
            }
            var log = logger.Log.init(jsc_vm.allocator);
            defer log.deinit();
            var errorable: ErrorableResolvedSource = undefined;
            this.poll_ref.unref(jsc_vm);
            outer: {
                errorable = ErrorableResolvedSource.ok(this.resumeLoadingModule(&log) catch |err| {
                    JSC.VirtualMachine.processFetchLog(
                        this.globalThis,
                        bun.String.init(this.specifier),
                        bun.String.init(this.referrer),
                        &log,
                        &errorable,
                        err,
                    );
                    break :outer;
                });
            }

            var spec = bun.String.init(ZigString.init(this.specifier).withEncoding());
            var ref = bun.String.init(ZigString.init(this.referrer).withEncoding());
            Bun__onFulfillAsyncModule(
                this.globalThis,
                this.promise.get().?,
                &errorable,
                &spec,
                &ref,
            );
            this.deinit();
            jsc_vm.allocator.destroy(this);
        }

        pub fn fulfill(
            globalThis: *JSC.JSGlobalObject,
            promise: JSC.JSValue,
            resolved_source: ResolvedSource,
            err: ?anyerror,
            specifier_: bun.String,
            referrer_: bun.String,
            log: *logger.Log,
        ) void {
            JSC.markBinding(@src());
            var specifier = specifier_;
            var referrer = referrer_;
            defer {
                specifier.deref();
                referrer.deref();
            }

            var errorable: ErrorableResolvedSource = undefined;
            if (err) |e| {
                JSC.VirtualMachine.processFetchLog(
                    globalThis,
                    specifier,
                    referrer,
                    log,
                    &errorable,
                    e,
                );
            } else {
                errorable = ErrorableResolvedSource.ok(resolved_source);
            }
            log.deinit();

            debug("fulfill: {any}", .{specifier});

            Bun__onFulfillAsyncModule(
                globalThis,
                promise,
                &errorable,
                &specifier,
                &referrer,
            );
        }

        pub fn resolveError(this: *AsyncModule, vm: *JSC.VirtualMachine, import_record_id: u32, result: PackageResolveError) !void {
            const globalThis = this.globalThis;

            const msg: []u8 = try switch (result.err) {
                error.PackageManifestHTTP400 => std.fmt.allocPrint(
                    bun.default_allocator,
                    "HTTP 400 while resolving package '{s}' at '{s}'",
                    .{ result.name, result.url },
                ),
                error.PackageManifestHTTP401 => std.fmt.allocPrint(
                    bun.default_allocator,
                    "HTTP 401 while resolving package '{s}' at '{s}'",
                    .{ result.name, result.url },
                ),
                error.PackageManifestHTTP402 => std.fmt.allocPrint(
                    bun.default_allocator,
                    "HTTP 402 while resolving package '{s}' at '{s}'",
                    .{ result.name, result.url },
                ),
                error.PackageManifestHTTP403 => std.fmt.allocPrint(
                    bun.default_allocator,
                    "HTTP 403 while resolving package '{s}' at '{s}'",
                    .{ result.name, result.url },
                ),
                error.PackageManifestHTTP404 => std.fmt.allocPrint(
                    bun.default_allocator,
                    "Package '{s}' was not found",
                    .{result.name},
                ),
                error.PackageManifestHTTP4xx => std.fmt.allocPrint(
                    bun.default_allocator,
                    "HTTP 4xx while resolving package '{s}' at '{s}'",
                    .{ result.name, result.url },
                ),
                error.PackageManifestHTTP5xx => std.fmt.allocPrint(
                    bun.default_allocator,
                    "HTTP 5xx while resolving package '{s}' at '{s}'",
                    .{ result.name, result.url },
                ),
                error.DistTagNotFound, error.NoMatchingVersion => brk: {
                    const prefix: []const u8 = if (result.err == error.NoMatchingVersion and result.version.tag == .npm and result.version.value.npm.version.isExact())
                        "Version not found"
                    else if (result.version.tag == .npm and !result.version.value.npm.version.isExact())
                        "No matching version found"
                    else
                        "No match found";

                    break :brk std.fmt.allocPrint(
                        bun.default_allocator,
                        "{s} '{s}' for package '{s}' (but package exists)",
                        .{ prefix, vm.packageManager().lockfile.str(&result.version.literal), result.name },
                    );
                },
                else => |err| std.fmt.allocPrint(
                    bun.default_allocator,
                    "{s} resolving package '{s}' at '{s}'",
                    .{ bun.asByteSlice(@errorName(err)), result.name, result.url },
                ),
            };

            const name: []const u8 = switch (result.err) {
                error.NoMatchingVersion => "PackageVersionNotFound",
                error.DistTagNotFound => "PackageTagNotFound",
                error.PackageManifestHTTP403 => "PackageForbidden",
                error.PackageManifestHTTP404 => "PackageNotFound",
                else => "PackageResolveError",
            };

            var error_instance = ZigString.init(msg).withEncoding().toErrorInstance(globalThis);
            if (result.url.len > 0)
                error_instance.put(globalThis, ZigString.static("url"), ZigString.init(result.url).withEncoding().toJS(globalThis));
            error_instance.put(globalThis, ZigString.static("name"), ZigString.init(name).withEncoding().toJS(globalThis));
            error_instance.put(globalThis, ZigString.static("pkg"), ZigString.init(result.name).withEncoding().toJS(globalThis));
            error_instance.put(globalThis, ZigString.static("specifier"), ZigString.init(this.specifier).withEncoding().toJS(globalThis));
            const location = logger.rangeData(&this.parse_result.source, this.parse_result.ast.import_records.at(import_record_id).range, "").location.?;
            error_instance.put(globalThis, ZigString.static("sourceURL"), ZigString.init(this.parse_result.source.path.text).withEncoding().toJS(globalThis));
            error_instance.put(globalThis, ZigString.static("line"), JSValue.jsNumber(location.line));
            if (location.line_text) |line_text| {
                error_instance.put(globalThis, ZigString.static("lineText"), ZigString.init(line_text).withEncoding().toJS(globalThis));
            }
            error_instance.put(globalThis, ZigString.static("column"), JSValue.jsNumber(location.column));
            if (this.referrer.len > 0 and !strings.eqlComptime(this.referrer, "undefined")) {
                error_instance.put(globalThis, ZigString.static("referrer"), ZigString.init(this.referrer).withEncoding().toJS(globalThis));
            }

            const promise_value = this.promise.swap();
            var promise = promise_value.asInternalPromise().?;
            promise_value.ensureStillAlive();
            this.poll_ref.unref(vm);
            this.deinit();
            promise.rejectAsHandled(globalThis, error_instance);
        }
        pub fn downloadError(this: *AsyncModule, vm: *JSC.VirtualMachine, import_record_id: u32, result: PackageDownloadError) !void {
            const globalThis = this.globalThis;

            const msg_args = .{
                result.name,
                result.resolution.fmt(vm.packageManager().lockfile.buffers.string_bytes.items, .any),
            };

            const msg: []u8 = try switch (result.err) {
                error.TarballHTTP400 => std.fmt.allocPrint(
                    bun.default_allocator,
                    "HTTP 400 downloading package '{s}@{any}'",
                    msg_args,
                ),
                error.TarballHTTP401 => std.fmt.allocPrint(
                    bun.default_allocator,
                    "HTTP 401 downloading package '{s}@{any}'",
                    msg_args,
                ),
                error.TarballHTTP402 => std.fmt.allocPrint(
                    bun.default_allocator,
                    "HTTP 402 downloading package '{s}@{any}'",
                    msg_args,
                ),
                error.TarballHTTP403 => std.fmt.allocPrint(
                    bun.default_allocator,
                    "HTTP 403 downloading package '{s}@{any}'",
                    msg_args,
                ),
                error.TarballHTTP404 => std.fmt.allocPrint(
                    bun.default_allocator,
                    "HTTP 404 downloading package '{s}@{any}'",
                    msg_args,
                ),
                error.TarballHTTP4xx => std.fmt.allocPrint(
                    bun.default_allocator,
                    "HTTP 4xx downloading package '{s}@{any}'",
                    msg_args,
                ),
                error.TarballHTTP5xx => std.fmt.allocPrint(
                    bun.default_allocator,
                    "HTTP 5xx downloading package '{s}@{any}'",
                    msg_args,
                ),
                error.TarballFailedToExtract => std.fmt.allocPrint(
                    bun.default_allocator,
                    "Failed to extract tarball for package '{s}@{any}'",
                    msg_args,
                ),
                else => |err| std.fmt.allocPrint(
                    bun.default_allocator,
                    "{s} downloading package '{s}@{any}'",
                    .{
                        bun.asByteSlice(@errorName(err)),
                        result.name,
                        result.resolution.fmt(vm.packageManager().lockfile.buffers.string_bytes.items, .any),
                    },
                ),
            };

            const name: []const u8 = switch (result.err) {
                error.TarballFailedToExtract => "PackageExtractionError",
                error.TarballHTTP403 => "TarballForbiddenError",
                error.TarballHTTP404 => "TarballNotFoundError",
                else => "TarballDownloadError",
            };

            var error_instance = ZigString.init(msg).withEncoding().toErrorInstance(globalThis);
            if (result.url.len > 0)
                error_instance.put(globalThis, ZigString.static("url"), ZigString.init(result.url).withEncoding().toJS(globalThis));
            error_instance.put(globalThis, ZigString.static("name"), ZigString.init(name).withEncoding().toJS(globalThis));
            error_instance.put(globalThis, ZigString.static("pkg"), ZigString.init(result.name).withEncoding().toJS(globalThis));
            if (this.specifier.len > 0 and !strings.eqlComptime(this.specifier, "undefined")) {
                error_instance.put(globalThis, ZigString.static("referrer"), ZigString.init(this.specifier).withEncoding().toJS(globalThis));
            }

            const location = logger.rangeData(&this.parse_result.source, this.parse_result.ast.import_records.at(import_record_id).range, "").location.?;
            error_instance.put(globalThis, ZigString.static("specifier"), ZigString.init(
                this.parse_result.ast.import_records.at(import_record_id).path.text,
            ).withEncoding().toJS(globalThis));
            error_instance.put(globalThis, ZigString.static("sourceURL"), ZigString.init(this.parse_result.source.path.text).withEncoding().toJS(globalThis));
            error_instance.put(globalThis, ZigString.static("line"), JSValue.jsNumber(location.line));
            if (location.line_text) |line_text| {
                error_instance.put(globalThis, ZigString.static("lineText"), ZigString.init(line_text).withEncoding().toJS(globalThis));
            }
            error_instance.put(globalThis, ZigString.static("column"), JSValue.jsNumber(location.column));

            const promise_value = this.promise.swap();
            var promise = promise_value.asInternalPromise().?;
            promise_value.ensureStillAlive();
            this.poll_ref.unref(vm);
            this.deinit();
            promise.rejectAsHandled(globalThis, error_instance);
        }

        pub fn resumeLoadingModule(this: *AsyncModule, log: *logger.Log) !ResolvedSource {
            debug("resumeLoadingModule: {s}", .{this.specifier});
            var parse_result = this.parse_result;
            const path = this.path;
            var jsc_vm = JSC.VirtualMachine.get();
            const specifier = this.specifier;
            const old_log = jsc_vm.log;

            jsc_vm.bundler.linker.log = log;
            jsc_vm.bundler.log = log;
            jsc_vm.bundler.resolver.log = log;
            jsc_vm.packageManager().log = log;
            defer {
                jsc_vm.bundler.linker.log = old_log;
                jsc_vm.bundler.log = old_log;
                jsc_vm.bundler.resolver.log = old_log;
                jsc_vm.packageManager().log = old_log;
            }

            // We _must_ link because:
            // - node_modules bundle won't be properly
            try jsc_vm.bundler.linker.link(
                path,
                &parse_result,
                jsc_vm.origin,
                .absolute_path,
                false,
                true,
            );
            this.parse_result = parse_result;

            var printer = VirtualMachine.source_code_printer.?.*;
            printer.ctx.reset();

            {
                var mapper = jsc_vm.sourceMapHandler(&printer);
                defer VirtualMachine.source_code_printer.?.* = printer;
                _ = try jsc_vm.bundler.printWithSourceMap(
                    parse_result,
                    @TypeOf(&printer),
                    &printer,
                    .esm_ascii,
                    mapper.get(),
                );
            }

            if (comptime Environment.dump_source) {
                dumpSource(jsc_vm, specifier, &printer);
            }

            if (jsc_vm.isWatcherEnabled()) {
                var resolved_source = jsc_vm.refCountedResolvedSource(printer.ctx.written, bun.String.init(specifier), path.text, null, false);

                if (parse_result.input_fd) |fd_| {
                    if (std.fs.path.isAbsolute(path.text) and !strings.contains(path.text, "node_modules")) {
                        _ = jsc_vm.bun_watcher.addFile(
                            fd_,
                            path.text,
                            this.hash,
                            options.Loader.fromAPI(this.loader),
                            .zero,
                            this.package_json,
                            true,
                        );
                    }
                }

                resolved_source.is_commonjs_module = parse_result.ast.has_commonjs_export_names or parse_result.ast.exports_kind == .cjs;

                return resolved_source;
            }

            return ResolvedSource{
                .allocator = null,
                .source_code = bun.String.createLatin1(printer.ctx.getWritten()),
                .specifier = String.init(specifier),
                .source_url = String.init(path.text),
                .is_commonjs_module = parse_result.ast.has_commonjs_export_names or parse_result.ast.exports_kind == .cjs,

                .hash = 0,
            };
        }

        pub fn deinit(this: *AsyncModule) void {
            this.promise.deinit();
            this.parse_result.deinit();
            this.arena.deinit();
            this.globalThis.bunVM().allocator.destroy(this.arena);
            // bun.default_allocator.free(this.stmt_blocks);
            // bun.default_allocator.free(this.expr_blocks);

            bun.default_allocator.free(this.string_buf);
        }

        extern "C" fn Bun__onFulfillAsyncModule(
            globalObject: *JSC.JSGlobalObject,
            promiseValue: JSC.JSValue,
            res: *JSC.ErrorableResolvedSource,
            specifier: *bun.String,
            referrer: *bun.String,
        ) void;
    };

    pub export fn Bun__getDefaultLoader(global: *JSC.JSGlobalObject, str: *const bun.String) Api.Loader {
        var jsc_vm = global.bunVM();
        const filename = str.toUTF8(jsc_vm.allocator);
        defer filename.deinit();
        const loader = jsc_vm.bundler.options.loader(Fs.PathName.init(filename.slice()).ext).toAPI();
        if (loader == .file) {
            return Api.Loader.js;
        }

        return loader;
    }

    pub fn transpileSourceCode(
        jsc_vm: *VirtualMachine,
        specifier: string,
        display_specifier: string,
        referrer: string,
        input_specifier: String,
        path: Fs.Path,
        loader: options.Loader,
        log: *logger.Log,
        virtual_source: ?*const logger.Source,
        promise_ptr: ?*?*JSC.JSInternalPromise,
        source_code_printer: *js_printer.BufferPrinter,
        globalObject: ?*JSC.JSGlobalObject,
        comptime flags: FetchFlags,
    ) !ResolvedSource {
        const disable_transpilying = comptime flags.disableTranspiling();

        switch (loader) {
            .js, .jsx, .ts, .tsx, .json, .toml, .text => {
                jsc_vm.transpiled_count += 1;
                jsc_vm.bundler.resetStore();
                const hash = JSC.GenericWatcher.getHash(path.text);
                const is_main = jsc_vm.main.len == path.text.len and
                    jsc_vm.main_hash == hash and
                    strings.eqlLong(jsc_vm.main, path.text, false);

                var arena_: ?*bun.ArenaAllocator = brk: {
                    // Attempt to reuse the Arena from the parser when we can
                    // This code is potentially re-entrant, so only one Arena can be reused at a time
                    // That's why we have to check if the Arena is null
                    //
                    // Using an Arena here is a significant memory optimization when loading many files
                    if (jsc_vm.module_loader.transpile_source_code_arena) |shared| {
                        jsc_vm.module_loader.transpile_source_code_arena = null;
                        break :brk shared;
                    }

                    // we must allocate the arena so that the pointer it points to is always valid.
                    const arena = try jsc_vm.allocator.create(bun.ArenaAllocator);
                    arena.* = bun.ArenaAllocator.init(bun.default_allocator);
                    break :brk arena;
                };

                var give_back_arena = true;
                defer {
                    if (give_back_arena) {
                        if (jsc_vm.module_loader.transpile_source_code_arena == null) {
                            // when .print_source is used
                            // caller is responsible for freeing the arena
                            if (flags != .print_source) {
                                if (jsc_vm.smol) {
                                    _ = arena_.?.reset(.free_all);
                                } else {
                                    _ = arena_.?.reset(.{ .retain_with_limit = 8 * 1024 * 1024 });
                                }
                            }

                            jsc_vm.module_loader.transpile_source_code_arena = arena_;
                        } else {
                            arena_.?.deinit();
                            jsc_vm.allocator.destroy(arena_.?);
                        }
                    }
                }

                var arena = arena_.?;
                const allocator = arena.allocator();

                var fd: ?StoredFileDescriptorType = null;
                var package_json: ?*PackageJSON = null;

                if (jsc_vm.bun_watcher.indexOf(hash)) |index| {
                    const maybe_fd = jsc_vm.bun_watcher.watchlist().items(.fd)[index];
                    fd = if (maybe_fd != .zero) maybe_fd else null;
                    package_json = jsc_vm.bun_watcher.watchlist().items(.package_json)[index];
                }

                var cache = JSC.RuntimeTranspilerCache{
                    .output_code_allocator = allocator,
                    .sourcemap_allocator = bun.default_allocator,
                };

                const old = jsc_vm.bundler.log;
                jsc_vm.bundler.log = log;
                jsc_vm.bundler.linker.log = log;
                jsc_vm.bundler.resolver.log = log;
                if (jsc_vm.bundler.resolver.package_manager) |pm| {
                    pm.log = log;
                }

                defer {
                    jsc_vm.bundler.log = old;
                    jsc_vm.bundler.linker.log = old;
                    jsc_vm.bundler.resolver.log = old;
                    if (jsc_vm.bundler.resolver.package_manager) |pm| {
                        pm.log = old;
                    }
                }

                // this should be a cheap lookup because 24 bytes == 8 * 3 so it's read 3 machine words
                const is_node_override = strings.hasPrefixComptime(specifier, NodeFallbackModules.import_path);

                const macro_remappings = if (jsc_vm.macro_mode or !jsc_vm.has_any_macro_remappings or is_node_override)
                    MacroRemap{}
                else
                    jsc_vm.bundler.options.macro_remap;

                var fallback_source: logger.Source = undefined;

                // Usually, we want to close the input file automatically.
                //
                // If we're re-using the file descriptor from the fs watcher
                // Do not close it because that will break the kqueue-based watcher
                //
                var should_close_input_file_fd = fd == null;

                var input_file_fd: StoredFileDescriptorType = bun.invalid_fd;
                var parse_options = Bundler.ParseOptions{
                    .allocator = allocator,
                    .path = path,
                    .loader = loader,
                    .dirname_fd = bun.invalid_fd,
                    .file_descriptor = fd,
                    .file_fd_ptr = &input_file_fd,
                    .file_hash = hash,
                    .macro_remappings = macro_remappings,
                    .jsx = jsc_vm.bundler.options.jsx,
                    .emit_decorator_metadata = jsc_vm.bundler.options.emit_decorator_metadata,
                    .virtual_source = virtual_source,
                    .dont_bundle_twice = true,
                    .allow_commonjs = true,
                    .inject_jest_globals = jsc_vm.bundler.options.rewrite_jest_for_tests and is_main,
                    .keep_json_and_toml_as_one_statement = true,
                    .allow_bytecode_cache = true,
                    .set_breakpoint_on_first_line = is_main and
                        jsc_vm.debugger != null and
                        jsc_vm.debugger.?.set_breakpoint_on_first_line and
                        setBreakPointOnFirstLine(),
                    .runtime_transpiler_cache = if (!disable_transpilying and !JSC.RuntimeTranspilerCache.is_disabled) &cache else null,
                    .remove_cjs_module_wrapper = is_main and jsc_vm.module_loader.eval_source != null,
                };
                defer {
                    if (should_close_input_file_fd and input_file_fd != bun.invalid_fd) {
                        _ = bun.sys.close(input_file_fd);
                        input_file_fd = bun.invalid_fd;
                    }
                }

                if (is_node_override) {
                    if (NodeFallbackModules.contentsFromPath(specifier)) |code| {
                        const fallback_path = Fs.Path.initWithNamespace(specifier, "node");
                        fallback_source = logger.Source{ .path = fallback_path, .contents = code };
                        parse_options.virtual_source = &fallback_source;
                    }
                }

                var parse_result: ParseResult = switch (disable_transpilying or
                    (loader == .json and !path.isJSONCFile())) {
                    inline else => |return_file_only| brk: {
<<<<<<< HEAD
                        const heap_access = if (!disable_transpilying) jsc_vm.jsc.releaseHeapAccess() else JSC.VM.ReleaseHeapAccess{ .vm = jsc_vm.jsc, .needs_to_release = false };
                        defer heap_access.acquire();
=======
                        const heap_access = if (!disable_transpilying)
                            jsc_vm.jsc.releaseHeapAccess()
                        else
                            JSC.VM.ReleaseHeapAccess{ .vm = jsc_vm.jsc, .needs_to_release = false };
                        defer heap_access.acquire();

>>>>>>> 489890de
                        break :brk jsc_vm.bundler.parseMaybeReturnFileOnly(
                            parse_options,
                            null,
                            return_file_only,
                        ) orelse {
                            if (comptime !disable_transpilying) {
                                if (jsc_vm.isWatcherEnabled()) {
                                    if (input_file_fd != .zero) {
                                        if (!is_node_override and std.fs.path.isAbsolute(path.text) and !strings.contains(path.text, "node_modules")) {
                                            should_close_input_file_fd = false;
                                            _ = jsc_vm.bun_watcher.addFile(
                                                input_file_fd,
                                                path.text,
                                                hash,
                                                loader,
                                                .zero,
                                                package_json,
                                                true,
                                            );
                                        }
                                    }
                                }
                            }

                            give_back_arena = false;
                            return error.ParseError;
                        };
                    },
                };

                if (parse_result.loader == .wasm) {
                    return transpileSourceCode(
                        jsc_vm,
                        specifier,
                        display_specifier,
                        referrer,
                        input_specifier,
                        path,
                        .wasm,
                        log,
                        &parse_result.source,
                        promise_ptr,
                        source_code_printer,
                        globalObject,
                        flags,
                    );
                }

                if (comptime !disable_transpilying) {
                    if (jsc_vm.isWatcherEnabled()) {
                        if (input_file_fd != .zero) {
                            if (!is_node_override and std.fs.path.isAbsolute(path.text) and !strings.contains(path.text, "node_modules")) {
                                should_close_input_file_fd = false;
                                _ = jsc_vm.bun_watcher.addFile(
                                    input_file_fd,
                                    path.text,
                                    hash,
                                    loader,
                                    .zero,
                                    package_json,
                                    true,
                                );
                            }
                        }
                    }
                }

                if (jsc_vm.bundler.log.errors > 0) {
                    give_back_arena = false;
                    return error.ParseError;
                }

                if (loader == .json and !path.isJSONCFile()) {
                    return ResolvedSource{
                        .allocator = null,
                        .source_code = bun.String.createUTF8(parse_result.source.contents),
                        .specifier = input_specifier,
                        .source_url = input_specifier.createIfDifferent(path.text),

                        .hash = 0,
                        .tag = ResolvedSource.Tag.json_for_object_loader,
                    };
                }

                if (comptime disable_transpilying) {
                    return ResolvedSource{
                        .allocator = null,
                        .source_code = switch (comptime flags) {
                            .print_source_and_clone => bun.String.init(jsc_vm.allocator.dupe(u8, parse_result.source.contents) catch unreachable),
                            .print_source => bun.String.init(parse_result.source.contents),
                            else => @compileError("unreachable"),
                        },
                        .specifier = input_specifier,
                        .source_url = input_specifier.createIfDifferent(path.text),
                        .hash = 0,
                    };
                }

                if (loader == .json or loader == .toml) {
                    if (parse_result.empty) {
                        return ResolvedSource{
                            .allocator = null,
                            .specifier = input_specifier,
                            .source_url = input_specifier.createIfDifferent(path.text),
                            .hash = 0,
                            .jsvalue_for_export = JSC.JSValue.createEmptyObject(jsc_vm.global, 0),
                            .tag = .exports_object,
                        };
                    }

                    return ResolvedSource{
                        .allocator = null,
                        .specifier = input_specifier,
                        .source_url = input_specifier.createIfDifferent(path.text),
                        .hash = 0,
                        .jsvalue_for_export = parse_result.ast.parts.@"[0]"().stmts[0].data.s_expr.value.toJS(allocator, globalObject orelse jsc_vm.global, .{}) catch @panic("Unexpected JS error"),
                        .tag = .exports_object,
                    };
                }

                if (parse_result.already_bundled != .none) {
                    const bytecode_slice = parse_result.already_bundled.bytecodeSlice();
                    return ResolvedSource{
                        .allocator = null,
                        .source_code = bun.String.createLatin1(parse_result.source.contents),
                        .specifier = input_specifier,
                        .source_url = input_specifier.createIfDifferent(path.text),
                        .already_bundled = true,
                        .hash = 0,
                        .bytecode_cache = if (bytecode_slice.len > 0) bytecode_slice.ptr else null,
                        .bytecode_cache_size = if (bytecode_slice.len > 0) bytecode_slice.len else 0,
                        .is_commonjs_module = parse_result.already_bundled.isCommonJS(),
                    };
                }

                if (cache.entry) |*entry| {
                    jsc_vm.source_mappings.putMappings(parse_result.source, .{
                        .list = .{ .items = @constCast(entry.sourcemap), .capacity = entry.sourcemap.len },
                        .allocator = bun.default_allocator,
                    }) catch {};

                    if (comptime Environment.allow_assert) {
                        dumpSourceString(jsc_vm, specifier, entry.output_code.byteSlice());
                    }

                    return ResolvedSource{
                        .allocator = null,
                        .source_code = switch (entry.output_code) {
                            .string => entry.output_code.string,
                            .utf8 => brk: {
                                const result = bun.String.createUTF8(entry.output_code.utf8);
                                cache.output_code_allocator.free(entry.output_code.utf8);
                                entry.output_code.utf8 = "";
                                break :brk result;
                            },
                        },
                        .specifier = input_specifier,
                        .source_url = input_specifier.createIfDifferent(path.text),
                        .hash = 0,
                        .is_commonjs_module = entry.metadata.module_type == .cjs,
                        .tag = brk: {
                            if (entry.metadata.module_type == .cjs and parse_result.source.path.isFile()) {
                                const actual_package_json: *PackageJSON = package_json orelse brk2: {
                                    // this should already be cached virtually always so it's fine to do this
                                    const dir_info = (jsc_vm.bundler.resolver.readDirInfo(parse_result.source.path.name.dir) catch null) orelse
                                        break :brk .javascript;

                                    break :brk2 dir_info.package_json orelse dir_info.enclosing_package_json;
                                } orelse break :brk .javascript;

                                if (actual_package_json.module_type == .esm) {
                                    break :brk ResolvedSource.Tag.package_json_type_module;
                                }
                            }

                            break :brk ResolvedSource.Tag.javascript;
                        },
                    };
                }

                const start_count = jsc_vm.bundler.linker.import_counter;

                // We _must_ link because:
                // - node_modules bundle won't be properly
                try jsc_vm.bundler.linker.link(
                    path,
                    &parse_result,
                    jsc_vm.origin,
                    .absolute_path,
                    false,
                    true,
                );

                if (parse_result.pending_imports.len > 0) {
                    if (promise_ptr == null) {
                        return error.UnexpectedPendingResolution;
                    }

                    if (parse_result.source.contents_is_recycled) {
                        // this shared buffer is about to become owned by the AsyncModule struct
                        jsc_vm.bundler.resolver.caches.fs.resetSharedBuffer(
                            jsc_vm.bundler.resolver.caches.fs.sharedBuffer(),
                        );
                    }

                    jsc_vm.modules.enqueue(
                        globalObject.?,
                        .{
                            .parse_result = parse_result,
                            .path = path,
                            .loader = loader,
                            .fd = fd,
                            .package_json = package_json,
                            .hash = hash,
                            .promise_ptr = promise_ptr,
                            .specifier = specifier,
                            .referrer = referrer,
                            .arena = arena,
                        },
                    );
                    give_back_arena = false;
                    return error.AsyncModule;
                }

                if (!jsc_vm.macro_mode)
                    jsc_vm.resolved_count += jsc_vm.bundler.linker.import_counter - start_count;
                jsc_vm.bundler.linker.import_counter = 0;

                var printer = source_code_printer.*;
                printer.ctx.reset();
                defer source_code_printer.* = printer;
                _ = brk: {
                    var mapper = jsc_vm.sourceMapHandler(&printer);

                    break :brk try jsc_vm.bundler.printWithSourceMap(
                        parse_result,
                        @TypeOf(&printer),
                        &printer,
                        .esm_ascii,
                        mapper.get(),
                    );
                };

                if (comptime Environment.dump_source) {
                    dumpSource(jsc_vm, specifier, &printer);
                }

                defer {
                    if (is_main) {
                        jsc_vm.has_loaded = true;
                    }
                }

                if (jsc_vm.isWatcherEnabled()) {
                    var resolved_source = jsc_vm.refCountedResolvedSource(printer.ctx.written, input_specifier, path.text, null, false);
                    resolved_source.is_commonjs_module = parse_result.ast.has_commonjs_export_names or parse_result.ast.exports_kind == .cjs;
                    return resolved_source;
                }

                // Pass along package.json type "module" if set.
                const tag = brk: {
                    if (parse_result.ast.exports_kind == .cjs and parse_result.source.path.isFile()) {
                        const actual_package_json: *PackageJSON = package_json orelse brk2: {
                            // this should already be cached virtually always so it's fine to do this
                            const dir_info = (jsc_vm.bundler.resolver.readDirInfo(parse_result.source.path.name.dirOrDot()) catch null) orelse
                                break :brk .javascript;

                            break :brk2 dir_info.package_json orelse dir_info.enclosing_package_json;
                        } orelse break :brk .javascript;

                        if (actual_package_json.module_type == .esm) {
                            break :brk ResolvedSource.Tag.package_json_type_module;
                        }
                    }

                    break :brk ResolvedSource.Tag.javascript;
                };

                return .{
                    .allocator = null,
                    .source_code = brk: {
                        const written = printer.ctx.getWritten();
                        const result = cache.output_code orelse bun.String.createLatin1(written);

                        if (written.len > 1024 * 1024 * 2 or jsc_vm.smol) {
                            printer.ctx.buffer.deinit();
                        }

                        break :brk result;
                    },
                    .specifier = input_specifier,
                    .source_url = input_specifier.createIfDifferent(path.text),
                    .is_commonjs_module = parse_result.ast.has_commonjs_export_names or parse_result.ast.exports_kind == .cjs,
                    .hash = 0,
                    .tag = tag,
                };
            },
            // provideFetch() should be called
            .napi => unreachable,
            // .wasm => {
            //     jsc_vm.transpiled_count += 1;
            //     var fd: ?StoredFileDescriptorType = null;

            //     var allocator = if (jsc_vm.has_loaded) jsc_vm.arena.allocator() else jsc_vm.allocator;

            //     const hash = http.Watcher.getHash(path.text);
            //     if (jsc_vm.watcher) |watcher| {
            //         if (watcher.indexOf(hash)) |index| {
            //             const _fd = watcher.watchlist().items(.fd)[index];
            //             fd = if (_fd > 0) _fd else null;
            //         }
            //     }

            //     var parse_options = Bundler.ParseOptions{
            //         .allocator = allocator,
            //         .path = path,
            //         .loader = loader,
            //         .dirname_fd = 0,
            //         .file_descriptor = fd,
            //         .file_hash = hash,
            //         .macro_remappings = MacroRemap{},
            //         .jsx = jsc_vm.bundler.options.jsx,
            //     };

            //     var parse_result = jsc_vm.bundler.parse(
            //         parse_options,
            //         null,
            //     ) orelse {
            //         return error.ParseError;
            //     };

            //     return ResolvedSource{
            //         .allocator = if (jsc_vm.has_loaded) &jsc_vm.allocator else null,
            //         .source_code = ZigString.init(jsc_vm.allocator.dupe(u8, parse_result.source.contents) catch unreachable),
            //         .specifier = ZigString.init(specifier),
            //         .source_url = input_specifier.createIfDifferent(path.text),
            //         .hash = 0,
            //         .tag = ResolvedSource.Tag.wasm,
            //     };
            // },
            .wasm => {
                if (strings.eqlComptime(referrer, "undefined") and strings.eqlLong(jsc_vm.main, path.text, true)) {
                    if (virtual_source) |source| {
                        if (globalObject) |globalThis| {
                            // attempt to avoid reading the WASM file twice.
                            const encoded = JSC.EncodedJSValue{
                                .asPtr = globalThis,
                            };
                            const globalValue = @as(JSC.JSValue, @enumFromInt(encoded.asInt64));
                            globalValue.put(
                                globalThis,
                                JSC.ZigString.static("wasmSourceBytes"),
                                JSC.ArrayBuffer.create(globalThis, source.contents, .Uint8Array),
                            );
                        }
                    }
                    return ResolvedSource{
                        .allocator = null,
                        .source_code = bun.String.static(@embedFile("../js/wasi-runner.js")),
                        .specifier = input_specifier,
                        .source_url = input_specifier.createIfDifferent(path.text),
                        .tag = .esm,
                        .hash = 0,
                    };
                }

                return transpileSourceCode(
                    jsc_vm,
                    specifier,
                    display_specifier,
                    referrer,
                    input_specifier,
                    path,
                    .file,
                    log,
                    virtual_source,
                    promise_ptr,
                    source_code_printer,
                    globalObject,
                    flags,
                );
            },

            .sqlite_embedded, .sqlite => {
                const sqlite_module_source_code_string = brk: {
                    if (jsc_vm.hot_reload == .hot) {
                        break :brk 
                        \\// Generated code
                        \\import {Database} from 'bun:sqlite';
                        \\const {path} = import.meta;
                        \\
                        \\// Don't reload the database if it's already loaded
                        \\const registry = (globalThis[Symbol.for("bun:sqlite:hot")] ??= new Map());
                        \\
                        \\export let db = registry.get(path);
                        \\export const __esModule = true;
                        \\if (!db) {
                        \\   // Load the database
                        \\   db = new Database(path);
                        \\   registry.set(path, db);
                        \\}
                        \\
                        \\export default db;
                        ;
                    }

                    break :brk 
                    \\// Generated code
                    \\import {Database} from 'bun:sqlite';
                    \\export const db = new Database(import.meta.path);
                    \\
                    \\export const __esModule = true;
                    \\export default db;
                    ;
                };

                return ResolvedSource{
                    .allocator = null,
                    .source_code = bun.String.createUTF8(sqlite_module_source_code_string),
                    .specifier = input_specifier,
                    .source_url = input_specifier.createIfDifferent(path.text),
                    .tag = .esm,
                    .hash = 0,
                };
            },

            else => {
                if (virtual_source == null) {
                    if (comptime !disable_transpilying) {
                        if (jsc_vm.isWatcherEnabled()) auto_watch: {
                            if (std.fs.path.isAbsolute(path.text) and !strings.contains(path.text, "node_modules")) {
                                const input_fd: bun.StoredFileDescriptorType = brk: {
                                    // on macOS, we need a file descriptor to receive event notifications on it.
                                    // so we use O_EVTONLY to open the file descriptor without asking any additional permissions.
                                    if (comptime Environment.isMac) {
                                        switch (bun.sys.open(
                                            &(std.posix.toPosixPath(path.text) catch break :auto_watch),
                                            bun.C.O_EVTONLY,
                                            0,
                                        )) {
                                            .err => break :auto_watch,
                                            .result => |fd| break :brk @enumFromInt(fd.cast()),
                                        }
                                    } else {
                                        // Otherwise, don't even bother opening it.
                                        break :brk .zero;
                                    }
                                };
                                const hash = JSC.GenericWatcher.getHash(path.text);
                                switch (jsc_vm.bun_watcher.addFile(
                                    input_fd,
                                    path.text,
                                    hash,
                                    loader,
                                    .zero,
                                    null,
                                    true,
                                )) {
                                    .err => {
                                        if (comptime Environment.isMac) {
                                            // If any error occurs and we just
                                            // opened the file descriptor to
                                            // receive event notifications on
                                            // it, we should close it.
                                            if (input_fd != .zero) {
                                                _ = bun.sys.close(bun.toFD(input_fd));
                                            }
                                        }

                                        // we don't consider it a failure if we cannot watch the file
                                        // they didn't open the file
                                    },
                                    .result => {},
                                }
                            }
                        }
                    }
                }

                var stack_buf = std.heap.stackFallback(4096, jsc_vm.allocator);
                const allocator = stack_buf.get();
                var buf = MutableString.init2048(allocator) catch bun.outOfMemory();
                defer buf.deinit();
                var writer = buf.writer();
                if (!jsc_vm.origin.isEmpty()) {
                    writer.writeAll("export default `") catch bun.outOfMemory();
                    // TODO: escape backtick char, though we might already do that
                    JSC.API.Bun.getPublicPath(specifier, jsc_vm.origin, @TypeOf(&writer), &writer);
                    writer.writeAll("`;\n") catch bun.outOfMemory();
                } else {
                    // search keywords: "export default \"{}\";"
                    writer.writeAll("export default ") catch bun.outOfMemory();
                    buf = js_printer.quoteForJSON(specifier, buf, true) catch bun.outOfMemory();
                    writer = buf.writer();
                    writer.writeAll(";\n") catch bun.outOfMemory();
                }

                const public_url = bun.String.createUTF8(buf.slice());
                return ResolvedSource{
                    .allocator = &jsc_vm.allocator,
                    .source_code = public_url,
                    .specifier = input_specifier,
                    .source_url = input_specifier.createIfDifferent(path.text),
                    .hash = 0,
                };
            },
        }
    }

    pub fn normalizeSpecifier(jsc_vm: *VirtualMachine, slice_: string, string_to_use_for_source: *[]const u8) string {
        var slice = slice_;
        if (slice.len == 0) return slice;

        if (strings.hasPrefix(slice, jsc_vm.origin.host)) {
            slice = slice[jsc_vm.origin.host.len..];
        }

        if (jsc_vm.origin.path.len > 1) {
            if (strings.hasPrefix(slice, jsc_vm.origin.path)) {
                slice = slice[jsc_vm.origin.path.len..];
            }
        }

        string_to_use_for_source.* = slice;

        if (strings.indexOfChar(slice, '?')) |i| {
            slice = slice[0..i];
        }

        return slice;
    }

    pub export fn Bun__fetchBuiltinModule(
        jsc_vm: *VirtualMachine,
        globalObject: *JSC.JSGlobalObject,
        specifier: *bun.String,
        referrer: *bun.String,
        ret: *ErrorableResolvedSource,
    ) bool {
        JSC.markBinding(@src());
        var log = logger.Log.init(jsc_vm.bundler.allocator);
        defer log.deinit();

        if (ModuleLoader.fetchBuiltinModule(
            jsc_vm,
            specifier.*,
        ) catch |err| {
            if (err == error.AsyncModule) {
                unreachable;
            }

            VirtualMachine.processFetchLog(globalObject, specifier.*, referrer.*, &log, ret, err);
            return true;
        }) |builtin| {
            ret.* = ErrorableResolvedSource.ok(builtin);
            return true;
        } else {
            return false;
        }
    }

    pub export fn Bun__transpileFile(
        jsc_vm: *VirtualMachine,
        globalObject: *JSC.JSGlobalObject,
        specifier_ptr: *const bun.String,
        referrer: *const bun.String,
        type_attribute: ?*const bun.String,
        ret: *ErrorableResolvedSource,
        allow_promise: bool,
    ) ?*anyopaque {
        JSC.markBinding(@src());
        var log = logger.Log.init(jsc_vm.bundler.allocator);
        defer log.deinit();

        var _specifier = specifier_ptr.toUTF8(jsc_vm.allocator);
        var referrer_slice = referrer.toUTF8(jsc_vm.allocator);
        defer _specifier.deinit();
        defer referrer_slice.deinit();
        var display_specifier: []const u8 = "";
        const specifier = normalizeSpecifier(
            jsc_vm,
            _specifier.slice(),
            &display_specifier,
        );
        var path = Fs.Path.init(specifier);

        var virtual_source: ?*logger.Source = null;
        var virtual_source_to_use: ?logger.Source = null;
        var blob_to_deinit: ?JSC.WebCore.Blob = null;
        defer {
            if (blob_to_deinit != null) {
                blob_to_deinit.?.deinit();
            }
        }

        // Deliberately optional.
        // The concurrent one only handles javascript-like loaders right now.
        var loader: ?options.Loader = jsc_vm.bundler.options.loaders.get(path.name.ext);

        if (jsc_vm.module_loader.eval_source) |eval_source| {
            if (strings.endsWithComptime(specifier, bun.pathLiteral("/[eval]"))) {
                virtual_source = eval_source;
                loader = .tsx;
            }
            if (strings.endsWithComptime(specifier, bun.pathLiteral("/[stdin]"))) {
                virtual_source = eval_source;
                loader = .tsx;
            }
        }

        if (JSC.WebCore.ObjectURLRegistry.isBlobURL(specifier)) {
            if (JSC.WebCore.ObjectURLRegistry.singleton().resolveAndDupe(specifier["blob:".len..])) |blob| {
                blob_to_deinit = blob;

                // "file:" loader makes no sense for blobs
                // so let's default to tsx.
                if (blob.getFileName()) |filename| {
                    const current_path = Fs.Path.init(filename);

                    // Only treat it as a file if is a Bun.file()
                    if (blob.needsToReadFile()) {
                        path = current_path;
                    }

                    loader = jsc_vm.bundler.options.loaders.get(current_path.name.ext) orelse .tsx;
                } else {
                    loader = .tsx;
                }

                if (!blob.needsToReadFile()) {
                    virtual_source_to_use = logger.Source{
                        .path = path,
                        .contents = blob.sharedView(),
                    };
                    virtual_source = &virtual_source_to_use.?;
                }
            } else {
                ret.* = ErrorableResolvedSource.err(error.JSErrorObject, globalObject.MODULE_NOT_FOUND("Blob not found", .{}).toJS().asVoid());
                return null;
            }
        }

        if (type_attribute) |attribute| {
            if (attribute.eqlComptime("sqlite")) {
                loader = .sqlite;
            } else if (attribute.eqlComptime("text")) {
                loader = .text;
            } else if (attribute.eqlComptime("json")) {
                loader = .json;
            } else if (attribute.eqlComptime("toml")) {
                loader = .toml;
            } else if (attribute.eqlComptime("file")) {
                loader = .file;
            } else if (attribute.eqlComptime("js")) {
                loader = .js;
            } else if (attribute.eqlComptime("jsx")) {
                loader = .jsx;
            } else if (attribute.eqlComptime("ts")) {
                loader = .ts;
            } else if (attribute.eqlComptime("tsx")) {
                loader = .tsx;
            }
        }

        // We only run the transpiler concurrently when we can.
        // Today, that's:
        //
        //   Import Statements (import 'foo')
        //   Import Expressions (import('foo'))
        //
        if (comptime bun.FeatureFlags.concurrent_transpiler) {
            const concurrent_loader = loader orelse .file;
            if (blob_to_deinit == null and allow_promise and (jsc_vm.has_loaded or jsc_vm.is_in_preload) and concurrent_loader.isJavaScriptLike() and
                // Plugins make this complicated,
                // TODO: allow running concurrently when no onLoad handlers match a plugin.
                jsc_vm.plugin_runner == null and jsc_vm.transpiler_store.enabled)
            {
                if (!strings.eqlLong(specifier, jsc_vm.main, true)) {
                    return jsc_vm.transpiler_store.transpile(
                        jsc_vm,
                        globalObject,
                        path,
                        referrer_slice.slice(),
                    );
                }
            }
        }

        const synchronous_loader = loader orelse loader: {
            if (jsc_vm.has_loaded or jsc_vm.is_in_preload) {
                // Extensionless files in this context are treated as the JS loader
                if (path.name.ext.len == 0) {
                    break :loader options.Loader.tsx;
                }

                // Unknown extensions are to be treated as file loader
                break :loader options.Loader.file;
            } else {
                // Unless it's potentially the main module
                // This is important so that "bun run ./foo-i-have-no-extension" works
                break :loader options.Loader.tsx;
            }
        };

        if (comptime Environment.allow_assert)
            debug("transpile({s}, {s}, sync)", .{ specifier, @tagName(synchronous_loader) });

        defer jsc_vm.module_loader.resetArena(jsc_vm);

        var promise: ?*JSC.JSInternalPromise = null;
        ret.* = ErrorableResolvedSource.ok(
            ModuleLoader.transpileSourceCode(
                jsc_vm,
                specifier,
                display_specifier,
                referrer_slice.slice(),
                specifier_ptr.*,
                path,
                synchronous_loader,
                &log,
                virtual_source,
                if (allow_promise) &promise else null,
                VirtualMachine.source_code_printer.?,
                globalObject,
                FetchFlags.transpile,
            ) catch |err| {
                if (err == error.AsyncModule) {
                    bun.assert(promise != null);
                    return promise;
                }

                if (err == error.PluginError) {
                    return null;
                }

                VirtualMachine.processFetchLog(globalObject, specifier_ptr.*, referrer.*, &log, ret, err);
                return null;
            },
        );
        return promise;
    }

    export fn Bun__runVirtualModule(globalObject: *JSC.JSGlobalObject, specifier_ptr: *const bun.String) JSValue {
        JSC.markBinding(@src());
        if (globalObject.bunVM().plugin_runner == null) return JSValue.zero;

        const specifier_slice = specifier_ptr.toUTF8(bun.default_allocator);
        defer specifier_slice.deinit();
        const specifier = specifier_slice.slice();

        if (!PluginRunner.couldBePlugin(specifier)) {
            return JSValue.zero;
        }

        const namespace = PluginRunner.extractNamespace(specifier);
        const after_namespace = if (namespace.len == 0)
            specifier
        else
            specifier[@min(namespace.len + 1, specifier.len)..];

        return globalObject.runOnLoadPlugins(bun.String.init(namespace), bun.String.init(after_namespace), .bun) orelse return JSValue.zero;
    }

    pub fn fetchBuiltinModule(jsc_vm: *VirtualMachine, specifier: bun.String) !?ResolvedSource {
        if (specifier.eqlComptime(Runtime.Runtime.Imports.Name)) {
            return ResolvedSource{
                .allocator = null,
                .source_code = String.init(Runtime.Runtime.source_code),
                .specifier = specifier,
                .source_url = specifier,
                .hash = Runtime.Runtime.versionHash(),
            };
        } else if (HardcodedModule.Map.getWithEql(specifier, bun.String.eqlComptime)) |hardcoded| {
            Analytics.Features.builtin_modules.insert(hardcoded);

            switch (hardcoded) {
                .@"bun:main" => {
                    return ResolvedSource{
                        .allocator = null,
                        .source_code = bun.String.createUTF8(jsc_vm.entry_point.source.contents),
                        .specifier = specifier,
                        .source_url = specifier,
                        .hash = 0,
                        .tag = .esm,
                        .source_code_needs_deref = true,
                    };
                },

                // Native modules
                .bun => return jsSyntheticModule(.bun, specifier),
                .@"node:buffer" => return jsSyntheticModule(.@"node:buffer", specifier),
                .@"node:string_decoder" => return jsSyntheticModule(.@"node:string_decoder", specifier),
                .@"node:module" => return jsSyntheticModule(.@"node:module", specifier),
                .@"node:process" => return jsSyntheticModule(.@"node:process", specifier),
                .@"node:tty" => return jsSyntheticModule(.@"node:tty", specifier),
                .@"node:util/types" => return jsSyntheticModule(.@"node:util/types", specifier),
                .@"node:constants" => return jsSyntheticModule(.@"node:constants", specifier),
                .@"bun:jsc" => return jsSyntheticModule(.@"bun:jsc", specifier),
                .@"bun:test" => return jsSyntheticModule(.@"bun:test", specifier),

                .@"bun:internal-for-testing" => {
                    if (!Environment.isDebug) {
                        if (!is_allowed_to_use_internal_testing_apis)
                            return null;
                    }

                    return jsSyntheticModule(.InternalForTesting, specifier);
                },

                // These are defined in src/js/*
                .@"bun:ffi" => return jsSyntheticModule(.@"bun:ffi", specifier),
                .@"bun:sql" => {
                    if (!Environment.isDebug) {
                        if (!is_allowed_to_use_internal_testing_apis and !bun.FeatureFlags.postgresql)
                            return null;
                    }

                    return jsSyntheticModule(.@"bun:sql", specifier);
                },
                .@"bun:sqlite" => return jsSyntheticModule(.@"bun:sqlite", specifier),
                .@"detect-libc" => return jsSyntheticModule(if (Environment.isLinux) .@"detect-libc/linux" else .@"detect-libc", specifier),
                .@"node:assert" => return jsSyntheticModule(.@"node:assert", specifier),
                .@"node:assert/strict" => return jsSyntheticModule(.@"node:assert/strict", specifier),
                .@"node:async_hooks" => return jsSyntheticModule(.@"node:async_hooks", specifier),
                .@"node:child_process" => return jsSyntheticModule(.@"node:child_process", specifier),
                .@"node:cluster" => return jsSyntheticModule(.@"node:cluster", specifier),
                .@"node:console" => return jsSyntheticModule(.@"node:console", specifier),
                .@"node:crypto" => return jsSyntheticModule(.@"node:crypto", specifier),
                .@"node:dgram" => return jsSyntheticModule(.@"node:dgram", specifier),
                .@"node:diagnostics_channel" => return jsSyntheticModule(.@"node:diagnostics_channel", specifier),
                .@"node:dns" => return jsSyntheticModule(.@"node:dns", specifier),
                .@"node:dns/promises" => return jsSyntheticModule(.@"node:dns/promises", specifier),
                .@"node:domain" => return jsSyntheticModule(.@"node:domain", specifier),
                .@"node:events" => return jsSyntheticModule(.@"node:events", specifier),
                .@"node:fs" => return jsSyntheticModule(.@"node:fs", specifier),
                .@"node:fs/promises" => return jsSyntheticModule(.@"node:fs/promises", specifier),
                .@"node:http" => return jsSyntheticModule(.@"node:http", specifier),
                .@"node:http2" => return jsSyntheticModule(.@"node:http2", specifier),
                .@"node:https" => return jsSyntheticModule(.@"node:https", specifier),
                .@"node:inspector" => return jsSyntheticModule(.@"node:inspector", specifier),
                .@"node:net" => return jsSyntheticModule(.@"node:net", specifier),
                .@"node:os" => return jsSyntheticModule(.@"node:os", specifier),
                .@"node:path" => return jsSyntheticModule(.@"node:path", specifier),
                .@"node:path/posix" => return jsSyntheticModule(.@"node:path/posix", specifier),
                .@"node:path/win32" => return jsSyntheticModule(.@"node:path/win32", specifier),
                .@"node:punycode" => return jsSyntheticModule(.@"node:punycode", specifier),
                .@"node:perf_hooks" => return jsSyntheticModule(.@"node:perf_hooks", specifier),
                .@"node:querystring" => return jsSyntheticModule(.@"node:querystring", specifier),
                .@"node:readline" => return jsSyntheticModule(.@"node:readline", specifier),
                .@"node:readline/promises" => return jsSyntheticModule(.@"node:readline/promises", specifier),
                .@"node:repl" => return jsSyntheticModule(.@"node:repl", specifier),
                .@"node:stream" => return jsSyntheticModule(.@"node:stream", specifier),
                .@"node:stream/consumers" => return jsSyntheticModule(.@"node:stream/consumers", specifier),
                .@"node:stream/promises" => return jsSyntheticModule(.@"node:stream/promises", specifier),
                .@"node:stream/web" => return jsSyntheticModule(.@"node:stream/web", specifier),
                .@"node:timers" => return jsSyntheticModule(.@"node:timers", specifier),
                .@"node:timers/promises" => return jsSyntheticModule(.@"node:timers/promises", specifier),
                .@"node:tls" => return jsSyntheticModule(.@"node:tls", specifier),
                .@"node:trace_events" => return jsSyntheticModule(.@"node:trace_events", specifier),
                .@"node:url" => return jsSyntheticModule(.@"node:url", specifier),
                .@"node:util" => return jsSyntheticModule(.@"node:util", specifier),
                .@"node:v8" => return jsSyntheticModule(.@"node:v8", specifier),
                .@"node:vm" => return jsSyntheticModule(.@"node:vm", specifier),
                .@"node:wasi" => return jsSyntheticModule(.@"node:wasi", specifier),
                .@"node:worker_threads" => return jsSyntheticModule(.@"node:worker_threads", specifier),
                .@"node:zlib" => return jsSyntheticModule(.@"node:zlib", specifier),
                .@"isomorphic-fetch" => return jsSyntheticModule(.@"isomorphic-fetch", specifier),
                .@"node-fetch" => return jsSyntheticModule(.@"node-fetch", specifier),
                .@"@vercel/fetch" => return jsSyntheticModule(.vercel_fetch, specifier),
                .@"utf-8-validate" => return jsSyntheticModule(.@"utf-8-validate", specifier),
                .@"abort-controller" => return jsSyntheticModule(.@"abort-controller", specifier),
                .undici => return jsSyntheticModule(.undici, specifier),
                .ws => return jsSyntheticModule(.ws, specifier),
            }
        } else if (specifier.hasPrefixComptime(js_ast.Macro.namespaceWithColon)) {
            const spec = specifier.toUTF8(bun.default_allocator);
            defer spec.deinit();
            if (jsc_vm.macro_entry_points.get(MacroEntryPoint.generateIDFromSpecifier(spec.slice()))) |entry| {
                return ResolvedSource{
                    .allocator = null,
                    .source_code = bun.String.createUTF8(entry.source.contents),
                    .specifier = specifier,
                    .source_url = specifier.dupeRef(),
                    .hash = 0,
                };
            }
        } else if (jsc_vm.standalone_module_graph) |graph| {
            const specifier_utf8 = specifier.toUTF8(bun.default_allocator);
            defer specifier_utf8.deinit();
            if (graph.files.getPtr(specifier_utf8.slice())) |file| {
                if (file.loader == .sqlite or file.loader == .sqlite_embedded) {
                    const code =
                        \\/* Generated code */
                        \\import {Database} from 'bun:sqlite';
                        \\import {readFileSync} from 'node:fs';
                        \\export const db = new Database(readFileSync(import.meta.path));
                        \\
                        \\export const __esModule = true;
                        \\export default db;
                    ;
                    return ResolvedSource{
                        .allocator = null,
                        .source_code = bun.String.static(code),
                        .specifier = specifier,
                        .source_url = specifier.dupeRef(),
                        .hash = 0,
                        .source_code_needs_deref = false,
                    };
                }

                return ResolvedSource{
                    .allocator = null,
                    .source_code = file.toWTFString(),
                    .specifier = specifier,
                    .source_url = specifier.dupeRef(),
                    .hash = 0,
                    .source_code_needs_deref = false,
                    .bytecode_cache = if (file.bytecode.len > 0) file.bytecode.ptr else null,
                    .bytecode_cache_size = file.bytecode.len,
                    .is_commonjs_module = file.module_format == .cjs,
                };
            }
        }

        return null;
    }

    export fn Bun__transpileVirtualModule(
        globalObject: *JSC.JSGlobalObject,
        specifier_ptr: *const bun.String,
        referrer_ptr: *const bun.String,
        source_code: *ZigString,
        loader_: Api.Loader,
        ret: *ErrorableResolvedSource,
    ) bool {
        JSC.markBinding(@src());
        const jsc_vm = globalObject.bunVM();
        bun.assert(jsc_vm.plugin_runner != null);

        var specifier_slice = specifier_ptr.toUTF8(jsc_vm.allocator);
        const specifier = specifier_slice.slice();
        defer specifier_slice.deinit();
        var source_code_slice = source_code.toSlice(jsc_vm.allocator);
        defer source_code_slice.deinit();
        var referrer_slice = referrer_ptr.toUTF8(jsc_vm.allocator);
        defer referrer_slice.deinit();

        var virtual_source = logger.Source.initPathString(specifier, source_code_slice.slice());
        var log = logger.Log.init(jsc_vm.allocator);
        const path = Fs.Path.init(specifier);

        const loader = if (loader_ != ._none)
            options.Loader.fromAPI(loader_)
        else
            jsc_vm.bundler.options.loaders.get(path.name.ext) orelse brk: {
                if (strings.eqlLong(specifier, jsc_vm.main, true)) {
                    break :brk options.Loader.js;
                }

                break :brk options.Loader.file;
            };

        defer log.deinit();
        defer jsc_vm.module_loader.resetArena(jsc_vm);

        ret.* = ErrorableResolvedSource.ok(
            ModuleLoader.transpileSourceCode(
                jsc_vm,
                specifier_slice.slice(),
                specifier_slice.slice(),
                referrer_slice.slice(),
                specifier_ptr.*,
                path,
                loader,
                &log,
                &virtual_source,
                null,
                VirtualMachine.source_code_printer.?,
                globalObject,
                FetchFlags.transpile,
            ) catch |err| {
                if (err == error.PluginError) {
                    return true;
                }
                VirtualMachine.processFetchLog(globalObject, specifier_ptr.*, referrer_ptr.*, &log, ret, err);
                return true;
            },
        );
        Analytics.Features.virtual_modules += 1;
        return true;
    }

    comptime {
        _ = Bun__transpileVirtualModule;
        _ = Bun__runVirtualModule;
        _ = Bun__transpileFile;
        _ = Bun__fetchBuiltinModule;
        _ = Bun__getDefaultLoader;
    }
};

pub const FetchFlags = enum {
    transpile,
    print_source,
    print_source_and_clone,

    pub fn disableTranspiling(this: FetchFlags) bool {
        return this != .transpile;
    }
};

const SavedSourceMap = JSC.SavedSourceMap;

pub const HardcodedModule = enum {
    bun,
    @"abort-controller",
    @"bun:ffi",
    @"bun:jsc",
    @"bun:main",
    @"bun:test", // usually replaced by the transpiler but `await import("bun:" + "test")` has to work
    @"bun:sql",
    @"bun:sqlite",
    @"bun:internal-for-testing",
    @"detect-libc",
    @"node:assert",
    @"node:assert/strict",
    @"node:async_hooks",
    @"node:buffer",
    @"node:child_process",
    @"node:console",
    @"node:constants",
    @"node:crypto",
    @"node:dns",
    @"node:dns/promises",
    @"node:domain",
    @"node:events",
    @"node:fs",
    @"node:fs/promises",
    @"node:http",
    @"node:https",
    @"node:module",
    @"node:net",
    @"node:os",
    @"node:path",
    @"node:path/posix",
    @"node:path/win32",
    @"node:perf_hooks",
    @"node:process",
    @"node:querystring",
    @"node:readline",
    @"node:readline/promises",
    @"node:stream",
    @"node:stream/consumers",
    @"node:stream/promises",
    @"node:stream/web",
    @"node:string_decoder",
    @"node:timers",
    @"node:timers/promises",
    @"node:tls",
    @"node:tty",
    @"node:url",
    @"node:util",
    @"node:util/types",
    @"node:vm",
    @"node:wasi",
    @"node:zlib",
    @"node:worker_threads",
    @"node:punycode",
    undici,
    ws,
    @"isomorphic-fetch",
    @"node-fetch",
    @"@vercel/fetch",
    @"utf-8-validate",
    // These are all not implemented yet, but are stubbed
    @"node:v8",
    @"node:trace_events",
    @"node:repl",
    @"node:inspector",
    @"node:http2",
    @"node:diagnostics_channel",
    @"node:dgram",
    @"node:cluster",

    /// Already resolved modules go in here.
    /// This does not remap the module name, it is just a hash table.
    /// Do not put modules that have aliases in here
    /// Put those in Aliases
    pub const Map = bun.ComptimeStringMap(
        HardcodedModule,
        .{
            .{ "bun", HardcodedModule.bun },
            .{ "bun:ffi", HardcodedModule.@"bun:ffi" },
            .{ "bun:jsc", HardcodedModule.@"bun:jsc" },
            .{ "bun:main", HardcodedModule.@"bun:main" },
            .{ "bun:test", HardcodedModule.@"bun:test" },
            .{ "bun:sqlite", HardcodedModule.@"bun:sqlite" },
            .{ "bun:internal-for-testing", HardcodedModule.@"bun:internal-for-testing" },
            .{ "bun:sql", HardcodedModule.@"bun:sql" },
            .{ "detect-libc", HardcodedModule.@"detect-libc" },
            .{ "node-fetch", HardcodedModule.@"node-fetch" },
            .{ "isomorphic-fetch", HardcodedModule.@"isomorphic-fetch" },

            .{ "assert", HardcodedModule.@"node:assert" },
            .{ "assert/strict", HardcodedModule.@"node:assert/strict" },
            .{ "async_hooks", HardcodedModule.@"node:async_hooks" },
            .{ "buffer", HardcodedModule.@"node:buffer" },
            .{ "child_process", HardcodedModule.@"node:child_process" },
            .{ "cluster", HardcodedModule.@"node:cluster" },
            .{ "console", HardcodedModule.@"node:console" },
            .{ "constants", HardcodedModule.@"node:constants" },
            .{ "crypto", HardcodedModule.@"node:crypto" },
            .{ "dgram", HardcodedModule.@"node:dgram" },
            .{ "diagnostics_channel", HardcodedModule.@"node:diagnostics_channel" },
            .{ "dns", HardcodedModule.@"node:dns" },
            .{ "dns/promises", HardcodedModule.@"node:dns/promises" },
            .{ "domain", HardcodedModule.@"node:domain" },
            .{ "events", HardcodedModule.@"node:events" },
            .{ "fs", HardcodedModule.@"node:fs" },
            .{ "fs/promises", HardcodedModule.@"node:fs/promises" },
            .{ "http", HardcodedModule.@"node:http" },
            .{ "http2", HardcodedModule.@"node:http2" },
            .{ "https", HardcodedModule.@"node:https" },
            .{ "inspector", HardcodedModule.@"node:inspector" },
            .{ "module", HardcodedModule.@"node:module" },
            .{ "net", HardcodedModule.@"node:net" },
            .{ "os", HardcodedModule.@"node:os" },
            .{ "path", HardcodedModule.@"node:path" },
            .{ "path/posix", HardcodedModule.@"node:path/posix" },
            .{ "path/win32", HardcodedModule.@"node:path/win32" },
            .{ "punycode", HardcodedModule.@"node:punycode" },
            .{ "perf_hooks", HardcodedModule.@"node:perf_hooks" },
            .{ "process", HardcodedModule.@"node:process" },
            .{ "querystring", HardcodedModule.@"node:querystring" },
            .{ "node:readline", HardcodedModule.@"node:readline" },
            .{ "readline", HardcodedModule.@"node:readline" },
            .{ "readline/promises", HardcodedModule.@"node:readline/promises" },
            .{ "repl", HardcodedModule.@"node:repl" },
            .{ "stream", HardcodedModule.@"node:stream" },
            .{ "stream/consumers", HardcodedModule.@"node:stream/consumers" },
            .{ "stream/promises", HardcodedModule.@"node:stream/promises" },
            .{ "stream/web", HardcodedModule.@"node:stream/web" },
            .{ "string_decoder", HardcodedModule.@"node:string_decoder" },
            .{ "timers", HardcodedModule.@"node:timers" },
            .{ "timers/promises", HardcodedModule.@"node:timers/promises" },
            .{ "tls", HardcodedModule.@"node:tls" },
            .{ "trace_events", HardcodedModule.@"node:trace_events" },
            .{ "tty", HardcodedModule.@"node:tty" },
            .{ "url", HardcodedModule.@"node:url" },
            .{ "util", HardcodedModule.@"node:util" },
            .{ "util/types", HardcodedModule.@"node:util/types" },
            .{ "v8", HardcodedModule.@"node:v8" },
            .{ "vm", HardcodedModule.@"node:vm" },
            .{ "wasi", HardcodedModule.@"node:wasi" },
            .{ "worker_threads", HardcodedModule.@"node:worker_threads" },
            .{ "zlib", HardcodedModule.@"node:zlib" },

            .{ "undici", HardcodedModule.undici },
            .{ "ws", HardcodedModule.ws },
            .{ "@vercel/fetch", HardcodedModule.@"@vercel/fetch" },
            .{ "utf-8-validate", HardcodedModule.@"utf-8-validate" },
            .{ "abort-controller", HardcodedModule.@"abort-controller" },
        },
    );

    pub const Alias = struct {
        path: [:0]const u8,
        tag: ImportRecord.Tag = .builtin,
    };

    pub const Aliases = struct {
        // Used by both Bun and Node.
        const common_alias_kvs = .{
            .{ "node:assert", .{ .path = "assert" } },
            .{ "node:assert/strict", .{ .path = "assert/strict" } },
            .{ "node:async_hooks", .{ .path = "async_hooks" } },
            .{ "node:buffer", .{ .path = "buffer" } },
            .{ "node:child_process", .{ .path = "child_process" } },
            .{ "node:cluster", .{ .path = "cluster" } },
            .{ "node:console", .{ .path = "console" } },
            .{ "node:constants", .{ .path = "constants" } },
            .{ "node:crypto", .{ .path = "crypto" } },
            .{ "node:dgram", .{ .path = "dgram" } },
            .{ "node:diagnostics_channel", .{ .path = "diagnostics_channel" } },
            .{ "node:dns", .{ .path = "dns" } },
            .{ "node:dns/promises", .{ .path = "dns/promises" } },
            .{ "node:domain", .{ .path = "domain" } },
            .{ "node:events", .{ .path = "events" } },
            .{ "node:fs", .{ .path = "fs" } },
            .{ "node:fs/promises", .{ .path = "fs/promises" } },
            .{ "node:http", .{ .path = "http" } },
            .{ "node:http2", .{ .path = "http2" } },
            .{ "node:https", .{ .path = "https" } },
            .{ "node:inspector", .{ .path = "inspector" } },
            .{ "node:module", .{ .path = "module" } },
            .{ "node:net", .{ .path = "net" } },
            .{ "node:os", .{ .path = "os" } },
            .{ "node:path", .{ .path = "path" } },
            .{ "node:path/posix", .{ .path = "path/posix" } },
            .{ "node:path/win32", .{ .path = "path/win32" } },
            .{ "node:perf_hooks", .{ .path = "perf_hooks" } },
            .{ "node:process", .{ .path = "process" } },
            .{ "node:punycode", .{ .path = "punycode" } },
            .{ "node:querystring", .{ .path = "querystring" } },
            .{ "node:readline", .{ .path = "readline" } },
            .{ "node:readline/promises", .{ .path = "readline/promises" } },
            .{ "node:repl", .{ .path = "repl" } },
            .{ "node:stream", .{ .path = "stream" } },
            .{ "node:stream/consumers", .{ .path = "stream/consumers" } },
            .{ "node:stream/promises", .{ .path = "stream/promises" } },
            .{ "node:stream/web", .{ .path = "stream/web" } },
            .{ "node:string_decoder", .{ .path = "string_decoder" } },
            .{ "node:timers", .{ .path = "timers" } },
            .{ "node:timers/promises", .{ .path = "timers/promises" } },
            .{ "node:tls", .{ .path = "tls" } },
            .{ "node:trace_events", .{ .path = "trace_events" } },
            .{ "node:tty", .{ .path = "tty" } },
            .{ "node:url", .{ .path = "url" } },
            .{ "node:util", .{ .path = "util" } },
            .{ "node:util/types", .{ .path = "util/types" } },
            .{ "node:v8", .{ .path = "v8" } },
            .{ "node:vm", .{ .path = "vm" } },
            .{ "node:wasi", .{ .path = "wasi" } },
            .{ "node:worker_threads", .{ .path = "worker_threads" } },
            .{ "node:zlib", .{ .path = "zlib" } },

            .{ "assert", .{ .path = "assert" } },
            .{ "assert/strict", .{ .path = "assert/strict" } },
            .{ "async_hooks", .{ .path = "async_hooks" } },
            .{ "buffer", .{ .path = "buffer" } },
            .{ "child_process", .{ .path = "child_process" } },
            .{ "cluster", .{ .path = "cluster" } },
            .{ "console", .{ .path = "console" } },
            .{ "constants", .{ .path = "constants" } },
            .{ "crypto", .{ .path = "crypto" } },
            .{ "dgram", .{ .path = "dgram" } },
            .{ "diagnostics_channel", .{ .path = "diagnostics_channel" } },
            .{ "dns", .{ .path = "dns" } },
            .{ "dns/promises", .{ .path = "dns/promises" } },
            .{ "domain", .{ .path = "domain" } },
            .{ "events", .{ .path = "events" } },
            .{ "fs", .{ .path = "fs" } },
            .{ "fs/promises", .{ .path = "fs/promises" } },
            .{ "http", .{ .path = "http" } },
            .{ "http2", .{ .path = "http2" } },
            .{ "https", .{ .path = "https" } },
            .{ "inspector", .{ .path = "inspector" } },
            .{ "module", .{ .path = "module" } },
            .{ "net", .{ .path = "net" } },
            .{ "os", .{ .path = "os" } },
            .{ "path", .{ .path = "path" } },
            .{ "path/posix", .{ .path = "path/posix" } },
            .{ "path/win32", .{ .path = "path/win32" } },
            .{ "perf_hooks", .{ .path = "perf_hooks" } },
            .{ "process", .{ .path = "process" } },
            .{ "punycode", .{ .path = "punycode" } },
            .{ "querystring", .{ .path = "querystring" } },
            .{ "readline", .{ .path = "readline" } },
            .{ "readline/promises", .{ .path = "readline/promises" } },
            .{ "repl", .{ .path = "repl" } },
            .{ "stream", .{ .path = "stream" } },
            .{ "stream/consumers", .{ .path = "stream/consumers" } },
            .{ "stream/promises", .{ .path = "stream/promises" } },
            .{ "stream/web", .{ .path = "stream/web" } },
            .{ "string_decoder", .{ .path = "string_decoder" } },
            .{ "timers", .{ .path = "timers" } },
            .{ "timers/promises", .{ .path = "timers/promises" } },
            .{ "tls", .{ .path = "tls" } },
            .{ "trace_events", .{ .path = "trace_events" } },
            .{ "tty", .{ .path = "tty" } },
            .{ "url", .{ .path = "url" } },
            .{ "util", .{ .path = "util" } },
            .{ "util/types", .{ .path = "util/types" } },
            .{ "v8", .{ .path = "v8" } },
            .{ "vm", .{ .path = "vm" } },
            .{ "wasi", .{ .path = "wasi" } },
            .{ "worker_threads", .{ .path = "worker_threads" } },
            .{ "zlib", .{ .path = "zlib" } },

            // It implements the same interface
            .{ "sys", .{ .path = "util" } },
            .{ "node:sys", .{ .path = "util" } },

            // These are returned in builtinModules, but probably not many packages use them
            // so we will just alias them.
            .{ "_http_agent", .{ .path = "http" } },
            .{ "_http_client", .{ .path = "http" } },
            .{ "_http_common", .{ .path = "http" } },
            .{ "_http_incoming", .{ .path = "http" } },
            .{ "_http_outgoing", .{ .path = "http" } },
            .{ "_http_server", .{ .path = "http" } },
            .{ "_stream_duplex", .{ .path = "stream" } },
            .{ "_stream_passthrough", .{ .path = "stream" } },
            .{ "_stream_readable", .{ .path = "stream" } },
            .{ "_stream_transform", .{ .path = "stream" } },
            .{ "_stream_writable", .{ .path = "stream" } },
            .{ "_stream_wrap", .{ .path = "stream" } },
            .{ "_tls_wrap", .{ .path = "tls" } },
            .{ "_tls_common", .{ .path = "tls" } },

            .{ "next/dist/compiled/ws", .{ .path = "ws" } },
            .{ "next/dist/compiled/node-fetch", .{ .path = "node-fetch" } },
            .{ "next/dist/compiled/undici", .{ .path = "undici" } },
        };

        const bun_extra_alias_kvs = .{
            .{ "bun", .{ .path = "bun", .tag = .bun } },
            .{ "bun:test", .{ .path = "bun:test", .tag = .bun_test } },
            .{ "bun:ffi", .{ .path = "bun:ffi" } },
            .{ "bun:jsc", .{ .path = "bun:jsc" } },
            .{ "bun:sqlite", .{ .path = "bun:sqlite" } },
            .{ "bun:sql", .{ .path = "bun:sql" } },
            .{ "bun:wrap", .{ .path = "bun:wrap" } },
            .{ "bun:internal-for-testing", .{ .path = "bun:internal-for-testing" } },
            .{ "ffi", .{ .path = "bun:ffi" } },

            // Thirdparty packages we override
            .{ "@vercel/fetch", .{ .path = "@vercel/fetch" } },
            .{ "detect-libc", .{ .path = "detect-libc" } },
            .{ "detect-libc/lib/detect-libc.js", .{ .path = "detect-libc" } },
            .{ "isomorphic-fetch", .{ .path = "isomorphic-fetch" } },
            .{ "node-fetch", .{ .path = "node-fetch" } },
            .{ "undici", .{ .path = "undici" } },
            .{ "utf-8-validate", .{ .path = "utf-8-validate" } },
            .{ "ws", .{ .path = "ws" } },
            .{ "ws/lib/websocket", .{ .path = "ws" } },

            .{ "inspector/promises", .{ .path = "inspector" } },
            .{ "node:inspector/promises", .{ .path = "inspector" } },

            // Polyfills we force to native
            .{ "abort-controller", .{ .path = "abort-controller" } },
            .{ "abort-controller/polyfill", .{ .path = "abort-controller" } },
        };

        const node_alias_kvs = .{
            .{ "inspector/promises", .{ .path = "inspector/promises" } },
            .{ "node:inspector/promises", .{ .path = "inspector/promises" } },
            .{ "node:test", .{ .path = "node:test" } },
        };

        const NodeAliases = bun.ComptimeStringMap(Alias, common_alias_kvs ++ node_alias_kvs);
        const BunAliases = bun.ComptimeStringMap(Alias, common_alias_kvs ++ bun_extra_alias_kvs);

        pub fn has(name: []const u8, target: options.Target) bool {
            if (target.isBun()) {
                return BunAliases.has(name);
            } else if (target.isNode()) {
                return NodeAliases.has(name);
            }
            return false;
        }

        pub fn get(name: []const u8, target: options.Target) ?Alias {
            if (target.isBun()) {
                return BunAliases.get(name);
            } else if (target.isNode()) {
                return NodeAliases.get(name);
            }
            return null;
        }

        pub fn getWithEql(name: anytype, comptime eql: anytype, target: options.Target) ?Alias {
            if (target.isBun()) {
                return BunAliases.getWithEql(name, eql);
            } else if (target.isNode()) {
                return NodeAliases.getWithEql(name, eql);
            }
            return null;
        }
    };
};

/// Support embedded .node files
export fn Bun__resolveEmbeddedNodeFile(vm: *JSC.VirtualMachine, in_out_str: *bun.String) bool {
    if (vm.standalone_module_graph == null) return false;

    const input_path = in_out_str.toUTF8(bun.default_allocator);
    defer input_path.deinit();
    const result = ModuleLoader.resolveEmbeddedFile(vm, input_path.slice(), "node") orelse return false;
    in_out_str.* = bun.String.createUTF8(result);
    return true;
}

export fn ModuleLoader__isBuiltin(data: [*]const u8, len: usize) bool {
    const str = data[0..len];
    return HardcodedModule.Map.get(str) != null;
}<|MERGE_RESOLUTION|>--- conflicted
+++ resolved
@@ -1646,17 +1646,12 @@
                 var parse_result: ParseResult = switch (disable_transpilying or
                     (loader == .json and !path.isJSONCFile())) {
                     inline else => |return_file_only| brk: {
-<<<<<<< HEAD
-                        const heap_access = if (!disable_transpilying) jsc_vm.jsc.releaseHeapAccess() else JSC.VM.ReleaseHeapAccess{ .vm = jsc_vm.jsc, .needs_to_release = false };
-                        defer heap_access.acquire();
-=======
                         const heap_access = if (!disable_transpilying)
                             jsc_vm.jsc.releaseHeapAccess()
                         else
                             JSC.VM.ReleaseHeapAccess{ .vm = jsc_vm.jsc, .needs_to_release = false };
                         defer heap_access.acquire();
 
->>>>>>> 489890de
                         break :brk jsc_vm.bundler.parseMaybeReturnFileOnly(
                             parse_options,
                             null,
