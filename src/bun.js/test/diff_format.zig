--- conflicted
+++ resolved
@@ -83,10 +83,8 @@
     }
 };
 
-// @sortImports
-
 const std = @import("std");
-const printDiffMain = @import("diff/printDiff.zig").printDiffMain;
+const printDiffMain = @import("./diff/printDiff.zig").printDiffMain;
 
 const bun = @import("bun");
 const MutableString = bun.MutableString;
@@ -94,36 +92,6 @@
 const default_allocator = bun.default_allocator;
 const string = bun.string;
 
-<<<<<<< HEAD
-=======
-                if (Output.enable_ansi_colors) {
-                    try writer.print(Output.prettyFmt("\n<green>- Expected  - {d}<r>\n", true), .{insert_count});
-                    try writer.print(Output.prettyFmt("<red>+ Received  + {d}<r>", true), .{delete_count});
-                    return;
-                }
-                try writer.print("\n- Expected  - {d}\n", .{insert_count});
-                try writer.print("+ Received  + {d}", .{delete_count});
-                return;
-            },
-            .word => {
-                // not implemented
-                // https://github.com/google/diff-match-patch/wiki/Line-or-Word-Diffs#word-mode
-            },
-        }
-        return;
-    }
-};
-
-const DiffMatchPatch = @import("../../deps/diffz/DiffMatchPatch.zig");
-const std = @import("std");
-
-const bun = @import("bun");
-const MutableString = bun.MutableString;
-const Output = bun.Output;
-const default_allocator = bun.default_allocator;
-const string = bun.string;
-
->>>>>>> 718e7cdc
 const JSC = bun.JSC;
 const ConsoleObject = JSC.ConsoleObject;
 const JSGlobalObject = JSC.JSGlobalObject;
