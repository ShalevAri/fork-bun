--- conflicted
+++ resolved
@@ -14,11 +14,7 @@
 
 /// Caller must check for termination exception
 pub export fn Bun__drainMicrotasks() void {
-<<<<<<< HEAD
-    JSC.VirtualMachine.get().eventLoop().tick() catch return;
-=======
-    jsc.VirtualMachine.get().eventLoop().tick();
->>>>>>> 71e21615
+    jsc.VirtualMachine.get().eventLoop().tick() catch return;
 }
 
 export fn Bun__readOriginTimer(vm: *jsc.VirtualMachine) u64 {
@@ -124,15 +120,9 @@
 
 pub export fn Bun__handleHandledPromise(global: *JSGlobalObject, promise: *jsc.JSPromise) void {
     const Context = struct {
-<<<<<<< HEAD
-        globalThis: *JSC.JSGlobalObject,
-        promise: JSC.JSValue,
-        pub fn callback(context: *@This()) bun.JSExecutionTerminated!void {
-=======
         globalThis: *jsc.JSGlobalObject,
         promise: jsc.JSValue,
-        pub fn callback(context: *@This()) void {
->>>>>>> 71e21615
+        pub fn callback(context: *@This()) bun.JSExecutionTerminated!void {
             _ = context.globalThis.bunVM().handledPromise(context.globalThis, context.promise);
             context.promise.unprotect();
             bun.default_allocator.destroy(context);
