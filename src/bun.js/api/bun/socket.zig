const default_allocator = bun.default_allocator;
const bun = @import("root").bun;
const Environment = bun.Environment;

const Global = bun.Global;
const strings = bun.strings;
const string = bun.string;
const Output = bun.Output;
const MutableString = bun.MutableString;
const std = @import("std");
const Allocator = std.mem.Allocator;
const JSC = bun.JSC;
const JSValue = JSC.JSValue;
const JSGlobalObject = JSC.JSGlobalObject;
const Which = @import("../../../which.zig");
const uws = bun.uws;
const ZigString = JSC.ZigString;
const BoringSSL = bun.BoringSSL;
const X509 = @import("./x509.zig");
const Async = bun.Async;
const uv = bun.windows.libuv;
const H2FrameParser = @import("./h2_frame_parser.zig").H2FrameParser;
noinline fn getSSLException(globalThis: *JSC.JSGlobalObject, defaultMessage: []const u8) JSValue {
    var zig_str: ZigString = ZigString.init("");
    var output_buf: [4096]u8 = undefined;

    output_buf[0] = 0;
    var written: usize = 0;
    var ssl_error = BoringSSL.ERR_get_error();
    while (ssl_error != 0 and written < output_buf.len) : (ssl_error = BoringSSL.ERR_get_error()) {
        if (written > 0) {
            output_buf[written] = '\n';
            written += 1;
        }

        if (BoringSSL.ERR_reason_error_string(
            ssl_error,
        )) |reason_ptr| {
            const reason = std.mem.span(reason_ptr);
            if (reason.len == 0) {
                break;
            }
            @memcpy(output_buf[written..][0..reason.len], reason);
            written += reason.len;
        }

        if (BoringSSL.ERR_func_error_string(
            ssl_error,
        )) |reason_ptr| {
            const reason = std.mem.span(reason_ptr);
            if (reason.len > 0) {
                output_buf[written..][0.." via ".len].* = " via ".*;
                written += " via ".len;
                @memcpy(output_buf[written..][0..reason.len], reason);
                written += reason.len;
            }
        }

        if (BoringSSL.ERR_lib_error_string(
            ssl_error,
        )) |reason_ptr| {
            const reason = std.mem.span(reason_ptr);
            if (reason.len > 0) {
                output_buf[written..][0] = ' ';
                written += 1;
                @memcpy(output_buf[written..][0..reason.len], reason);
                written += reason.len;
            }
        }
    }

    if (written > 0) {
        const message = output_buf[0..written];
        zig_str = ZigString.init(std.fmt.allocPrint(bun.default_allocator, "OpenSSL {s}", .{message}) catch bun.outOfMemory());
        var encoded_str = zig_str.withEncoding();
        encoded_str.mark();

        // We shouldn't *need* to do this but it's not entirely clear.
        BoringSSL.ERR_clear_error();
    }

    if (zig_str.len == 0) {
        zig_str = ZigString.init(defaultMessage);
    }

    // store the exception in here
    // toErrorInstance clones the string
    const exception = zig_str.toErrorInstance(globalThis);

    // reference it in stack memory
    exception.ensureStillAlive();

    return exception;
}

/// we always allow and check the SSL certificate after the handshake or renegotiation
fn alwaysAllowSSLVerifyCallback(_: c_int, _: ?*BoringSSL.X509_STORE_CTX) callconv(.C) c_int {
    return 1;
}

fn normalizeHost(input: anytype) @TypeOf(input) {
    return input;
}
const BinaryType = JSC.BinaryType;

const WrappedType = enum {
    none,
    tls,
    tcp,
};
const Handlers = struct {
    onOpen: JSC.JSValue = .zero,
    onClose: JSC.JSValue = .zero,
    onData: JSC.JSValue = .zero,
    onWritable: JSC.JSValue = .zero,
    onTimeout: JSC.JSValue = .zero,
    onConnectError: JSC.JSValue = .zero,
    onEnd: JSC.JSValue = .zero,
    onError: JSC.JSValue = .zero,
    onHandshake: JSC.JSValue = .zero,

    binary_type: BinaryType = .Buffer,

    vm: *JSC.VirtualMachine,
    globalObject: *JSC.JSGlobalObject,
    active_connections: u32 = 0,
    is_server: bool = false,
    promise: JSC.Strong = .{},

    protection_count: bun.DebugOnly(u32) = bun.DebugOnlyDefault(0),

    pub fn markActive(this: *Handlers) void {
        Listener.log("markActive", .{});

        this.active_connections += 1;
    }

    pub const Scope = struct {
        handlers: *Handlers,

        pub fn exit(this: *Scope) void {
            var vm = this.handlers.vm;
            defer vm.eventLoop().exit();
            this.handlers.markInactive();
        }
    };

    pub fn enter(this: *Handlers) Scope {
        this.markActive();
        this.vm.eventLoop().enter();
        return .{
            .handlers = this,
        };
    }

    // corker: Corker = .{},

    pub fn resolvePromise(this: *Handlers, value: JSValue) void {
        const vm = this.vm;
        if (vm.isShuttingDown()) {
            return;
        }

        const promise = this.promise.trySwap() orelse return;
        const anyPromise = promise.asAnyPromise() orelse return;
        anyPromise.resolve(this.globalObject, value);
    }

    pub fn rejectPromise(this: *Handlers, value: JSValue) bool {
        const vm = this.vm;
        if (vm.isShuttingDown()) {
            return true;
        }

        const promise = this.promise.trySwap() orelse return false;
        const anyPromise = promise.asAnyPromise() orelse return false;
        anyPromise.reject(this.globalObject, value);
        return true;
    }

    pub fn markInactive(this: *Handlers) void {
        Listener.log("markInactive", .{});
        this.active_connections -= 1;
        if (this.active_connections == 0) {
            if (this.is_server) {
                var listen_socket: *Listener = @fieldParentPtr("handlers", this);
                // allow it to be GC'd once the last connection is closed and it's not listening anymore
                if (listen_socket.listener == .none) {
                    listen_socket.strong_self.clear();
                }
            } else {
                this.unprotect();
                bun.default_allocator.destroy(this);
            }
        }
    }

    pub fn callErrorHandler(this: *Handlers, thisValue: JSValue, err: []const JSValue) bool {
        const vm = this.vm;
        if (vm.isShuttingDown()) {
            return false;
        }

        const globalObject = this.globalObject;
        const onError = this.onError;

        if (onError == .zero) {
            if (err.len > 0)
                _ = vm.uncaughtException(globalObject, err[0], false);

            return false;
        }

        _ = onError.call(globalObject, thisValue, err) catch |e|
            globalObject.reportActiveExceptionAsUnhandled(e);

        return true;
    }

    pub fn fromJS(globalObject: *JSC.JSGlobalObject, opts: JSC.JSValue, exception: JSC.C.ExceptionRef) ?Handlers {
        var handlers = Handlers{
            .vm = globalObject.bunVM(),
            .globalObject = globalObject,
        };

        if (opts.isEmptyOrUndefinedOrNull() or opts.isBoolean() or !opts.isObject()) {
            exception.* = JSC.toInvalidArguments("Expected \"socket\" to be an object", .{}, globalObject).asObjectRef();
            return null;
        }

        const pairs = .{
            .{ "onData", "data" },
            .{ "onWritable", "drain" },
            .{ "onOpen", "open" },
            .{ "onClose", "close" },
            .{ "onTimeout", "timeout" },
            .{ "onConnectError", "connectError" },
            .{ "onEnd", "end" },
            .{ "onError", "error" },
            .{ "onHandshake", "handshake" },
        };
        inline for (pairs) |pair| {
            if (opts.getTruthyComptime(globalObject, pair.@"1")) |callback_value| {
                if (!callback_value.isCell() or !callback_value.isCallable(globalObject.vm())) {
                    exception.* = JSC.toInvalidArguments(comptime std.fmt.comptimePrint("Expected \"{s}\" callback to be a function", .{pair.@"1"}), .{}, globalObject).asObjectRef();
                    return null;
                }

                @field(handlers, pair.@"0") = callback_value;
            }
        }

        if (handlers.onData == .zero and handlers.onWritable == .zero) {
            exception.* = JSC.toInvalidArguments("Expected at least \"data\" or \"drain\" callback", .{}, globalObject).asObjectRef();
            return null;
        }

        if (opts.getTruthy(globalObject, "binaryType")) |binary_type_value| {
            if (!binary_type_value.isString()) {
                exception.* = JSC.toInvalidArguments("Expected \"binaryType\" to be a string", .{}, globalObject).asObjectRef();
                return null;
            }

            handlers.binary_type = BinaryType.fromJSValue(globalObject, binary_type_value) orelse {
                exception.* = JSC.toInvalidArguments("Expected 'binaryType' to be 'arraybuffer', 'uint8array', 'buffer'", .{}, globalObject).asObjectRef();
                return null;
            };
        }

        return handlers;
    }

    pub fn unprotect(this: *Handlers) void {
        if (this.vm.isShuttingDown()) {
            return;
        }

        if (comptime Environment.allow_assert) {
            bun.assert(this.protection_count > 0);
            this.protection_count -= 1;
        }
        this.onOpen.unprotect();
        this.onClose.unprotect();
        this.onData.unprotect();
        this.onWritable.unprotect();
        this.onTimeout.unprotect();
        this.onConnectError.unprotect();
        this.onEnd.unprotect();
        this.onError.unprotect();
        this.onHandshake.unprotect();
    }

    pub fn protect(this: *Handlers) void {
        if (comptime Environment.allow_assert) {
            this.protection_count += 1;
        }
        this.onOpen.protect();
        this.onClose.protect();
        this.onData.protect();
        this.onWritable.protect();
        this.onTimeout.protect();
        this.onConnectError.protect();
        this.onEnd.protect();
        this.onError.protect();
        this.onHandshake.protect();
    }
};

pub const SocketConfig = struct {
    hostname_or_unix: JSC.ZigString.Slice,
    port: ?u16 = null,
    ssl: ?JSC.API.ServerConfig.SSLConfig = null,
    handlers: Handlers,
    default_data: JSC.JSValue = .zero,
    exclusive: bool = false,

    pub fn fromJS(
        vm: *JSC.VirtualMachine,
        opts: JSC.JSValue,
        globalObject: *JSC.JSGlobalObject,
        exception: JSC.C.ExceptionRef,
    ) ?SocketConfig {
        var hostname_or_unix: JSC.ZigString.Slice = JSC.ZigString.Slice.empty;
        var port: ?u16 = null;
        var exclusive = false;

        var ssl: ?JSC.API.ServerConfig.SSLConfig = null;
        var default_data = JSValue.zero;

        if (opts.getTruthy(globalObject, "tls")) |tls| {
            if (tls.isBoolean()) {
                if (tls.toBoolean()) {
                    ssl = JSC.API.ServerConfig.SSLConfig.zero;
                }
            } else {
                if (JSC.API.ServerConfig.SSLConfig.inJS(vm, globalObject, tls, exception)) |ssl_config| {
                    ssl = ssl_config;
                } else if (exception.* != null) {
                    return null;
                }
            }
        }

        hostname_or_unix: {
            if (opts.getTruthy(globalObject, "fd")) |fd_| {
                if (fd_.isNumber()) {
                    break :hostname_or_unix;
                }
            }

            if (opts.getTruthy(globalObject, "unix")) |unix_socket| {
                if (!unix_socket.isString()) {
                    exception.* = JSC.toInvalidArguments("Expected \"unix\" to be a string", .{}, globalObject).asObjectRef();
                    return null;
                }

                hostname_or_unix = unix_socket.getZigString(globalObject).toSlice(bun.default_allocator);

                if (strings.hasPrefixComptime(hostname_or_unix.slice(), "file://") or strings.hasPrefixComptime(hostname_or_unix.slice(), "unix://") or strings.hasPrefixComptime(hostname_or_unix.slice(), "sock://")) {
                    hostname_or_unix.ptr += 7;
                    hostname_or_unix.len -|= 7;
                }

                if (hostname_or_unix.len > 0) {
                    break :hostname_or_unix;
                }
            }

            if (opts.getTruthy(globalObject, "exclusive")) |_| {
                exclusive = true;
            }

            if (opts.getTruthy(globalObject, "hostname") orelse opts.getTruthy(globalObject, "host")) |hostname| {
                if (!hostname.isString()) {
                    exception.* = JSC.toInvalidArguments("Expected \"hostname\" to be a string", .{}, globalObject).asObjectRef();
                    return null;
                }

                var port_value = opts.get(globalObject, "port") orelse JSValue.zero;
                hostname_or_unix = hostname.getZigString(globalObject).toSlice(bun.default_allocator);

                if (port_value.isEmptyOrUndefinedOrNull() and hostname_or_unix.len > 0) {
                    const parsed_url = bun.URL.parse(hostname_or_unix.slice());
                    if (parsed_url.getPort()) |port_num| {
                        port_value = JSValue.jsNumber(port_num);
                        hostname_or_unix.ptr = parsed_url.hostname.ptr;
                        hostname_or_unix.len = @as(u32, @truncate(parsed_url.hostname.len));
                    }
                }

                if (port_value.isEmptyOrUndefinedOrNull()) {
                    exception.* = JSC.toInvalidArguments("Expected \"port\" to be a number between 0 and 65535", .{}, globalObject).asObjectRef();
                    return null;
                }

                const porti32 = port_value.coerceToInt32(globalObject);
                if (globalObject.hasException()) {
                    return null;
                }

                if (porti32 < 0 or porti32 > 65535) {
                    exception.* = JSC.toInvalidArguments("Expected \"port\" to be a number between 0 and 65535", .{}, globalObject).asObjectRef();
                    return null;
                }

                port = @intCast(porti32);

                if (hostname_or_unix.len == 0) {
                    exception.* = JSC.toInvalidArguments("Expected \"hostname\" to be a non-empty string", .{}, globalObject).asObjectRef();
                    return null;
                }

                if (hostname_or_unix.len > 0) {
                    break :hostname_or_unix;
                }
            }

            if (hostname_or_unix.len == 0) {
                exception.* = JSC.toInvalidArguments("Expected \"unix\" or \"hostname\" to be a non-empty string", .{}, globalObject).asObjectRef();
                return null;
            }

            exception.* = JSC.toInvalidArguments("Expected either \"hostname\" or \"unix\"", .{}, globalObject).asObjectRef();
            return null;
        }

        var handlers = Handlers.fromJS(globalObject, opts.get(globalObject, "socket") orelse JSValue.zero, exception) orelse {
            hostname_or_unix.deinit();
            return null;
        };

        if (opts.fastGet(globalObject, .data)) |default_data_value| {
            default_data = default_data_value;
        }

        handlers.protect();

        return SocketConfig{
            .hostname_or_unix = hostname_or_unix,
            .port = port,
            .ssl = ssl,
            .handlers = handlers,
            .default_data = default_data,
            .exclusive = exclusive,
        };
    }
};

pub const Listener = struct {
    pub const log = Output.scoped(.Listener, false);

    handlers: Handlers,
    listener: ListenerType = .none,

    poll_ref: Async.KeepAlive = Async.KeepAlive.init(),
    connection: UnixOrHost,
    socket_context: ?*uws.SocketContext = null,
    ssl: bool = false,
    protos: ?[]const u8 = null,

    strong_data: JSC.Strong = .{},
    strong_self: JSC.Strong = .{},

    pub usingnamespace JSC.Codegen.JSListener;

    pub const ListenerType = union(enum) {
        uws: *uws.ListenSocket,
        namedPipe: *WindowsNamedPipeListeningContext,
        none: void,
    };

    pub fn getData(
        this: *Listener,
        _: *JSC.JSGlobalObject,
    ) JSValue {
        log("getData()", .{});
        return this.strong_data.get() orelse JSValue.jsUndefined();
    }

    pub fn setData(
        this: *Listener,
        globalObject: *JSC.JSGlobalObject,
        value: JSC.JSValue,
    ) callconv(.C) bool {
        log("setData()", .{});
        this.strong_data.set(globalObject, value);
        return true;
    }

    const UnixOrHost = union(enum) {
        unix: []const u8,
        host: struct {
            host: []const u8,
            port: u16,
        },
        fd: bun.FileDescriptor,

        pub fn clone(this: UnixOrHost) UnixOrHost {
            switch (this) {
                .unix => |u| {
                    return .{
                        .unix = (bun.default_allocator.dupe(u8, u) catch bun.outOfMemory()),
                    };
                },
                .host => |h| {
                    return .{
                        .host = .{
                            .host = (bun.default_allocator.dupe(u8, h.host) catch bun.outOfMemory()),
                            .port = this.host.port,
                        },
                    };
                },
                .fd => |f| return .{ .fd = f },
            }
        }

        pub fn deinit(this: UnixOrHost) void {
            switch (this) {
                .unix => |u| {
                    bun.default_allocator.free(u);
                },
                .host => |h| {
                    bun.default_allocator.free(h.host);
                },
                .fd => {}, // this is an integer
            }
        }
    };

    pub fn reload(this: *Listener, globalObject: *JSC.JSGlobalObject, callframe: *JSC.CallFrame) JSValue {
        const args = callframe.arguments(1);

        if (args.len < 1 or (this.listener == .none and this.handlers.active_connections == 0)) {
            globalObject.throw("Expected 1 argument", .{});
            return .zero;
        }

        const opts = args.ptr[0];
        if (opts.isEmptyOrUndefinedOrNull() or opts.isBoolean() or !opts.isObject()) {
            globalObject.throwValue(JSC.toInvalidArguments("Expected options object", .{}, globalObject));
            return .zero;
        }

        var exception: JSC.C.JSValueRef = null;

        const socket_obj = opts.get(globalObject, "socket") orelse {
            globalObject.throw("Expected \"socket\" object", .{});
            return .zero;
        };

        const handlers = Handlers.fromJS(globalObject, socket_obj, &exception) orelse {
            globalObject.throwValue(exception.?.value());
            return .zero;
        };

        var prev_handlers = &this.handlers;
        prev_handlers.unprotect();
        this.handlers = handlers; // TODO: this is a memory leak
        this.handlers.protect();

        return JSValue.jsUndefined();
    }

    pub fn listen(globalObject: *JSC.JSGlobalObject, opts: JSValue) JSValue {
        log("listen", .{});
        var exception_ = [1]JSC.JSValueRef{null};
        const exception: JSC.C.ExceptionRef = &exception_;
        defer {
            if (exception_[0] != null) {
                globalObject.throwValue(exception_[0].?.value());
            }
        }
        if (opts.isEmptyOrUndefinedOrNull() or opts.isBoolean() or !opts.isObject()) {
            exception.* = JSC.toInvalidArguments("Expected object", .{}, globalObject).asObjectRef();
            return .zero;
        }

        const vm = JSC.VirtualMachine.get();

        var socket_config = SocketConfig.fromJS(vm, opts, globalObject, exception) orelse {
            return .zero;
        };

        var hostname_or_unix = socket_config.hostname_or_unix;
        const port = socket_config.port;
        var ssl = socket_config.ssl;
        var handlers = socket_config.handlers;
        var protos: ?[]const u8 = null;
        const exclusive = socket_config.exclusive;
        handlers.is_server = true;

        const ssl_enabled = ssl != null;

        const socket_flags: i32 = if (exclusive) 1 else 0;
        defer if (ssl != null) ssl.?.deinit();

        if (Environment.isWindows) {
            if (port == null) {
                // we check if the path is a named pipe otherwise we try to connect using AF_UNIX
                const pipe_name = hostname_or_unix.slice();
                if (strings.startsWith(pipe_name, "\\\\.\\pipe\\") or strings.startsWith(pipe_name, "\\\\?\\pipe\\")) {
                    const connection: Listener.UnixOrHost = .{ .unix = (hostname_or_unix.cloneIfNeeded(bun.default_allocator) catch bun.outOfMemory()).slice() };
                    if (ssl_enabled) {
                        if (ssl.?.protos) |p| {
                            protos = p[0..ssl.?.protos_len];
                        }
                    }
                    var socket = Listener{
                        .handlers = handlers,
                        .connection = connection,
                        .ssl = ssl_enabled,
                        .socket_context = null,
                        .listener = .none,
                        .protos = if (protos) |p| (bun.default_allocator.dupe(u8, p) catch bun.outOfMemory()) else null,
                    };

                    vm.eventLoop().ensureWaker();

                    socket.handlers.protect();

                    if (socket_config.default_data != .zero) {
                        socket.strong_data = JSC.Strong.create(socket_config.default_data, globalObject);
                    }

                    var this: *Listener = handlers.vm.allocator.create(Listener) catch bun.outOfMemory();
                    this.* = socket;
                    //TODO: server_name is not supported on named pipes, I belive its , lets wait for someone to ask for it

                    this.listener = .{
                        // we need to add support for the backlog parameter on listen here we use the default value of nodejs
                        .namedPipe = WindowsNamedPipeListeningContext.listen(globalObject, pipe_name, 511, ssl, this) catch {
                            exception.* = JSC.toInvalidArguments("Failed to listen at {s}", .{pipe_name}, globalObject).asObjectRef();
                            this.deinit();
                            return .zero;
                        },
                    };

                    const this_value = this.toJS(globalObject);
                    this.strong_self.set(globalObject, this_value);
                    this.poll_ref.ref(handlers.vm);

                    return this_value;
                }
            }
        }
        const ctx_opts: uws.us_bun_socket_context_options_t = if (ssl != null)
            JSC.API.ServerConfig.SSLConfig.asUSockets(ssl.?)
        else
            .{};

        vm.eventLoop().ensureWaker();

        var create_err: uws.create_bun_socket_error_t = .none;
        const socket_context = uws.us_create_bun_socket_context(
            @intFromBool(ssl_enabled),
            uws.Loop.get(),
            @sizeOf(usize),
            ctx_opts,
            &create_err,
        ) orelse {
            var err = globalObject.createErrorInstance("Failed to listen on {s}:{d}", .{ hostname_or_unix.slice(), port orelse 0 });
            defer {
                socket_config.handlers.unprotect();
                hostname_or_unix.deinit();
            }

            const errno = @intFromEnum(bun.C.getErrno(@as(c_int, -1)));
            if (errno != 0) {
                err.put(globalObject, ZigString.static("errno"), JSValue.jsNumber(errno));
                if (bun.C.SystemErrno.init(errno)) |str| {
                    err.put(globalObject, ZigString.static("code"), ZigString.init(@tagName(str)).toJS(globalObject));
                }
            }

            exception.* = err.asObjectRef();
            return .zero;
        };

        if (ssl_enabled) {
            if (ssl.?.protos) |p| {
                protos = p[0..ssl.?.protos_len];
            }

            uws.NewSocketHandler(true).configure(
                socket_context,
                true,
                *TLSSocket,
                struct {
                    pub const onOpen = NewSocket(true).onOpen;
                    pub const onCreate = onCreateTLS;
                    pub const onClose = NewSocket(true).onClose;
                    pub const onData = NewSocket(true).onData;
                    pub const onWritable = NewSocket(true).onWritable;
                    pub const onTimeout = NewSocket(true).onTimeout;
                    pub const onConnectError = NewSocket(true).onConnectError;
                    pub const onEnd = NewSocket(true).onEnd;
                    pub const onHandshake = NewSocket(true).onHandshake;
                },
            );
        } else {
            uws.NewSocketHandler(false).configure(
                socket_context,
                true,
                *TCPSocket,
                struct {
                    pub const onOpen = NewSocket(false).onOpen;
                    pub const onCreate = onCreateTCP;
                    pub const onClose = NewSocket(false).onClose;
                    pub const onData = NewSocket(false).onData;
                    pub const onWritable = NewSocket(false).onWritable;
                    pub const onTimeout = NewSocket(false).onTimeout;
                    pub const onConnectError = NewSocket(false).onConnectError;
                    pub const onEnd = NewSocket(false).onEnd;
                    pub const onHandshake = NewSocket(false).onHandshake;
                },
            );
        }

        var connection: Listener.UnixOrHost = if (port) |port_| .{
            .host = .{ .host = (hostname_or_unix.cloneIfNeeded(bun.default_allocator) catch bun.outOfMemory()).slice(), .port = port_ },
        } else .{
            .unix = (hostname_or_unix.cloneIfNeeded(bun.default_allocator) catch bun.outOfMemory()).slice(),
        };

        const listen_socket: *uws.ListenSocket = brk: {
            switch (connection) {
                .host => |c| {
                    const host = bun.default_allocator.dupeZ(u8, c.host) catch bun.outOfMemory();
                    defer bun.default_allocator.free(host);

                    const socket = uws.us_socket_context_listen(
                        @intFromBool(ssl_enabled),
                        socket_context,
                        if (host.len == 0) null else host.ptr,
                        c.port,
                        socket_flags,
                        8,
                    );
                    // should return the assigned port
                    if (socket) |s| {
                        connection.host.port = @as(u16, @intCast(s.getLocalPort(ssl_enabled)));
                    }
                    break :brk socket;
                },
                .unix => |u| {
                    const host = bun.default_allocator.dupeZ(u8, u) catch bun.outOfMemory();
                    defer bun.default_allocator.free(host);
                    break :brk uws.us_socket_context_listen_unix(@intFromBool(ssl_enabled), socket_context, host, host.len, socket_flags, 8);
                },
                .fd => {
                    // don't call listen() on an fd
                    return .zero;
                },
            }
        } orelse {
            defer {
                hostname_or_unix.deinit();
                uws.us_socket_context_free(@intFromBool(ssl_enabled), socket_context);
            }

            const err = globalObject.createErrorInstance(
                "Failed to listen at {s}",
                .{
                    bun.span(hostname_or_unix.slice()),
                },
            );
            const errno = @intFromEnum(bun.C.getErrno(@as(c_int, -1)));
            if (errno != 0) {
                err.put(globalObject, ZigString.static("errno"), JSValue.jsNumber(errno));
                if (bun.C.SystemErrno.init(errno)) |str| {
                    err.put(globalObject, ZigString.static("code"), ZigString.init(@tagName(str)).toJS(globalObject));
                }
            }
            exception.* = err.asObjectRef();

            return .zero;
        };

        var socket = Listener{
            .handlers = handlers,
            .connection = connection,
            .ssl = ssl_enabled,
            .socket_context = socket_context,
            .listener = .{ .uws = listen_socket },
            .protos = if (protos) |p| (bun.default_allocator.dupe(u8, p) catch bun.outOfMemory()) else null,
        };

        socket.handlers.protect();

        if (socket_config.default_data != .zero) {
            socket.strong_data = JSC.Strong.create(socket_config.default_data, globalObject);
        }

        if (ssl) |ssl_config| {
            if (ssl_config.server_name) |server_name| {
                const slice = bun.asByteSlice(server_name);
                if (slice.len > 0)
                    uws.us_bun_socket_context_add_server_name(1, socket.socket_context, server_name, ctx_opts, null);
            }
        }

        var this: *Listener = handlers.vm.allocator.create(Listener) catch bun.outOfMemory();
        this.* = socket;
        this.socket_context.?.ext(ssl_enabled, *Listener).?.* = this;

        const this_value = this.toJS(globalObject);
        this.strong_self.set(globalObject, this_value);
        this.poll_ref.ref(handlers.vm);

        return this_value;
    }

    pub fn onCreateTLS(
        socket: uws.NewSocketHandler(true),
    ) void {
        onCreate(true, socket);
    }

    pub fn onCreateTCP(
        socket: uws.NewSocketHandler(false),
    ) void {
        onCreate(false, socket);
    }

    pub fn constructor(globalObject: *JSC.JSGlobalObject, _: *JSC.CallFrame) ?*Listener {
        globalObject.throw("Cannot construct Listener", .{});
        return null;
    }

    pub fn onNamePipeCreated(comptime ssl: bool, listener: *Listener) *NewSocket(ssl) {
        const Socket = NewSocket(ssl);
        bun.assert(ssl == listener.ssl);

        var this_socket = Socket.new(.{
            .handlers = &listener.handlers,
            .this_value = .zero,
            // here we start with a detached socket and attach it later after accept
            .socket = Socket.Socket.detached,
            .protos = listener.protos,
            .flags = .{ .owned_protos = false },
            .socket_context = null, // dont own the socket context
        });
        this_socket.ref();
        if (listener.strong_data.get()) |default_data| {
            const globalObject = listener.handlers.globalObject;
            Socket.dataSetCached(this_socket.getThisValue(globalObject), globalObject, default_data);
        }
        return this_socket;
    }

    pub fn onCreate(comptime ssl: bool, socket: uws.NewSocketHandler(ssl)) void {
        JSC.markBinding(@src());
        log("onCreate", .{});
        //PS: We dont reach this path when using named pipes on windows see onNamePipeCreated

        var listener: *Listener = socket.context().?.ext(ssl, *Listener).?.*;
        const Socket = NewSocket(ssl);
        bun.assert(ssl == listener.ssl);

        var this_socket = Socket.new(.{
            .handlers = &listener.handlers,
            .this_value = .zero,
            .socket = socket,
            .protos = listener.protos,
            .flags = .{ .owned_protos = false },
            .socket_context = null, // dont own the socket context
        });
        this_socket.ref();
        if (listener.strong_data.get()) |default_data| {
            const globalObject = listener.handlers.globalObject;
            Socket.dataSetCached(this_socket.getThisValue(globalObject), globalObject, default_data);
        }
        if (socket.ext(**anyopaque)) |ctx| {
            ctx.* = bun.cast(**anyopaque, this_socket);
        }
        socket.setTimeout(120);
    }

    pub fn addServerName(this: *Listener, global: *JSC.JSGlobalObject, hostname: JSValue, tls: JSValue) JSValue {
        if (!this.ssl) {
            global.throwInvalidArguments("addServerName requires SSL support", .{});
            return .zero;
        }
        if (!hostname.isString()) {
            global.throwInvalidArguments("hostname pattern expects a string", .{});
            return .zero;
        }
        const host_str = hostname.toSlice(
            global,
            bun.default_allocator,
        );
        defer host_str.deinit();
        const server_name = bun.default_allocator.dupeZ(u8, host_str.slice()) catch bun.outOfMemory();
        defer bun.default_allocator.free(server_name);
        if (server_name.len == 0) {
            global.throwInvalidArguments("hostname pattern cannot be empty", .{});
            return .zero;
        }
        var exception_ref = [_]JSC.C.JSValueRef{null};
        const exception: JSC.C.ExceptionRef = &exception_ref;

        if (JSC.API.ServerConfig.SSLConfig.inJS(JSC.VirtualMachine.get(), global, tls, exception)) |ssl_config| {
            // to keep nodejs compatibility, we allow to replace the server name
            uws.us_socket_context_remove_server_name(1, this.socket_context, server_name);
            uws.us_bun_socket_context_add_server_name(1, this.socket_context, server_name, ssl_config.asUSockets(), null);
        }

        if (exception.* != null) {
            global.throwValue(exception_ref[0].?.value());
            return .zero;
        }
        return JSValue.jsUndefined();
    }

    pub fn dispose(this: *Listener, _: *JSC.JSGlobalObject, _: *JSC.CallFrame) JSValue {
        this.doStop(true);
        return .undefined;
    }

    pub fn stop(this: *Listener, _: *JSC.JSGlobalObject, callframe: *JSC.CallFrame) JSValue {
        const arguments = callframe.arguments(1);
        log("close", .{});

        this.doStop(if (arguments.len > 0 and arguments.ptr[0].isBoolean()) arguments.ptr[0].toBoolean() else false);

        return .undefined;
    }

    fn doStop(this: *Listener, force_close: bool) void {
        if (this.listener == .none) return;
        const listener = this.listener;
        this.listener = .none;

        this.poll_ref.unref(this.handlers.vm);
        // if we already have no active connections, we can deinit the context now
        if (this.handlers.active_connections == 0) {
            this.handlers.unprotect();
            // deiniting the context will also close the listener
            if (this.socket_context) |ctx| {
                this.socket_context = null;
                ctx.deinit(this.ssl);
            }
            this.strong_self.clear();
            this.strong_data.clear();
        } else {
            if (force_close) {
                // close all connections in this context and wait for them to close
                if (this.socket_context) |ctx| {
                    ctx.close(this.ssl);
                }
            } else {
                // only close the listener and wait for the connections to close by it self
                switch (listener) {
                    .uws => |socket| socket.close(this.ssl),
                    .namedPipe => |namedPipe| if (Environment.isWindows) namedPipe.closePipeAndDeinit(),
                    .none => {},
                }
            }
        }
    }

    pub fn finalize(this: *Listener) callconv(.C) void {
        log("finalize", .{});
        const listener = this.listener;
        this.listener = .none;
        switch (listener) {
            .uws => |socket| socket.close(this.ssl),
            .namedPipe => |namedPipe| if (Environment.isWindows) namedPipe.closePipeAndDeinit(),
            .none => {},
        }
        this.deinit();
    }

    pub fn deinit(this: *Listener) void {
        log("deinit", .{});
        this.strong_self.deinit();
        this.strong_data.deinit();
        this.poll_ref.unref(this.handlers.vm);
        bun.assert(this.listener == .none);
        this.handlers.unprotect();

        if (this.handlers.active_connections > 0) {
            if (this.socket_context) |ctx| {
                ctx.close(this.ssl);
            }
            // TODO: fix this leak.
        } else {
            if (this.socket_context) |ctx| {
                ctx.deinit(this.ssl);
            }
        }

        this.connection.deinit();
        if (this.protos) |protos| {
            this.protos = null;
            bun.default_allocator.free(protos);
        }
        bun.default_allocator.destroy(this);
    }

    pub fn getConnectionsCount(this: *Listener, _: *JSC.JSGlobalObject) JSValue {
        return JSValue.jsNumber(this.handlers.active_connections);
    }

    pub fn getUnix(this: *Listener, globalObject: *JSC.JSGlobalObject) JSValue {
        if (this.connection != .unix) {
            return JSValue.jsUndefined();
        }

        return ZigString.init(this.connection.unix).withEncoding().toJS(globalObject);
    }

    pub fn getHostname(this: *Listener, globalObject: *JSC.JSGlobalObject) JSValue {
        if (this.connection != .host) {
            return JSValue.jsUndefined();
        }
        return ZigString.init(this.connection.host.host).withEncoding().toJS(globalObject);
    }

    pub fn getPort(this: *Listener, _: *JSC.JSGlobalObject) JSValue {
        if (this.connection != .host) {
            return JSValue.jsUndefined();
        }
        return JSValue.jsNumber(this.connection.host.port);
    }

    pub fn ref(this: *Listener, globalObject: *JSC.JSGlobalObject, callframe: *JSC.CallFrame) JSValue {
        const this_value = callframe.this();
        if (this.listener == .none) return JSValue.jsUndefined();
        this.poll_ref.ref(globalObject.bunVM());
        this.strong_self.set(globalObject, this_value);
        return JSValue.jsUndefined();
    }

    pub fn unref(this: *Listener, globalObject: *JSC.JSGlobalObject, _: *JSC.CallFrame) JSValue {
        this.poll_ref.unref(globalObject.bunVM());
        if (this.handlers.active_connections == 0) {
            this.strong_self.clear();
        }
        return JSValue.jsUndefined();
    }

    pub fn connect(
        globalObject: *JSC.JSGlobalObject,
        opts: JSValue,
    ) JSValue {
        var exception_ = [1]JSC.JSValueRef{null};
        const exception: JSC.C.ExceptionRef = &exception_;
        defer {
            if (exception_[0] != null) {
                globalObject.throwValue(exception_[0].?.value());
            }
        }
        if (opts.isEmptyOrUndefinedOrNull() or opts.isBoolean() or !opts.isObject()) {
            exception.* = JSC.toInvalidArguments("Expected options object", .{}, globalObject).asObjectRef();
            return .zero;
        }
        const vm = globalObject.bunVM();

        const socket_config = SocketConfig.fromJS(vm, opts, globalObject, exception) orelse {
            return .zero;
        };

        var hostname_or_unix = socket_config.hostname_or_unix;
        const port = socket_config.port;
        var ssl = socket_config.ssl;
        var handlers = socket_config.handlers;
        var default_data = socket_config.default_data;

        var protos: ?[]const u8 = null;
        var server_name: ?[]const u8 = null;
        const ssl_enabled = ssl != null;
        defer if (ssl != null) ssl.?.deinit();

        vm.eventLoop().ensureWaker();

        var connection: Listener.UnixOrHost = blk: {
            if (opts.getTruthy(globalObject, "fd")) |fd_| {
                if (fd_.isNumber()) {
                    const fd = fd_.asFileDescriptor();
                    break :blk .{ .fd = fd };
                }
            }
            if (port) |_| {
                break :blk .{ .host = .{ .host = (hostname_or_unix.cloneIfNeeded(bun.default_allocator) catch bun.outOfMemory()).slice(), .port = port.? } };
            }

            break :blk .{ .unix = (hostname_or_unix.cloneIfNeeded(bun.default_allocator) catch bun.outOfMemory()).slice() };
        };

        if (Environment.isWindows) {
            const isNamedPipe = switch (connection) {
                // we check if the path is a named pipe otherwise we try to connect using AF_UNIX
                .unix => |pipe_name| strings.startsWith(pipe_name, "\\\\.\\pipe\\") or strings.startsWith(pipe_name, "\\\\?\\pipe\\"),
                .fd => |fd| brk: {
                    const uvfd = bun.uvfdcast(fd);
                    const fd_type = uv.uv_guess_handle(uvfd);
                    if (fd_type == uv.Handle.Type.named_pipe) {
                        break :brk true;
                    }
                    if (fd_type == uv.Handle.Type.unknown) {
                        // is not a libuv fd, check if it's a named pipe
                        const osfd: uv.uv_os_fd_t = @ptrFromInt(@as(usize, @intCast(uvfd)));
                        if (bun.windows.GetFileType(osfd) == bun.windows.FILE_TYPE_PIPE) {
                            // yay its a named pipe lets make it a libuv fd
                            connection.fd = bun.FDImpl.fromUV(uv.uv_open_osfhandle(osfd)).encode();
                            break :brk true;
                        }
                    }
                    break :brk false;
                },
                else => false,
            };
            if (isNamedPipe) {
                default_data.ensureStillAlive();

                var handlers_ptr = handlers.vm.allocator.create(Handlers) catch bun.outOfMemory();
                handlers_ptr.* = handlers;
                handlers_ptr.is_server = false;

                var promise = JSC.JSPromise.create(globalObject);
                const promise_value = promise.asValue(globalObject);
                handlers_ptr.promise.set(globalObject, promise_value);

                if (ssl_enabled) {
                    var tls = TLSSocket.new(.{
                        .handlers = handlers_ptr,
                        .this_value = .zero,
                        .socket = TLSSocket.Socket.detached,
                        .connection = connection,
                        .protos = if (protos) |p| (bun.default_allocator.dupe(u8, p) catch bun.outOfMemory()) else null,
                        .server_name = server_name,
                        .socket_context = null,
                    });
                    TLSSocket.dataSetCached(tls.getThisValue(globalObject), globalObject, default_data);
                    tls.poll_ref.ref(handlers.vm);
                    tls.ref();
                    if (connection == .unix) {
                        const named_pipe = WindowsNamedPipeContext.connect(globalObject, connection.unix, ssl, .{ .tls = tls }) catch {
                            return promise_value;
                        };
                        tls.socket = TLSSocket.Socket.fromNamedPipe(named_pipe);
                    } else {
                        // fd
                        const named_pipe = WindowsNamedPipeContext.open(globalObject, connection.fd, ssl, .{ .tls = tls }) catch {
                            return promise_value;
                        };
                        tls.socket = TLSSocket.Socket.fromNamedPipe(named_pipe);
                    }
                } else {
                    var tcp = TCPSocket.new(.{
                        .handlers = handlers_ptr,
                        .this_value = .zero,
                        .socket = TCPSocket.Socket.detached,
                        .connection = null,
                        .protos = null,
                        .server_name = null,
                        .socket_context = null,
                    });
                    tcp.ref();
                    TCPSocket.dataSetCached(tcp.getThisValue(globalObject), globalObject, default_data);
                    tcp.poll_ref.ref(handlers.vm);

                    if (connection == .unix) {
                        const named_pipe = WindowsNamedPipeContext.connect(globalObject, connection.unix, null, .{ .tcp = tcp }) catch {
                            return promise_value;
                        };
                        tcp.socket = TCPSocket.Socket.fromNamedPipe(named_pipe);
                    } else {
                        // fd
                        const named_pipe = WindowsNamedPipeContext.open(globalObject, connection.fd, null, .{ .tcp = tcp }) catch {
                            return promise_value;
                        };
                        tcp.socket = TCPSocket.Socket.fromNamedPipe(named_pipe);
                    }
                }
                return promise_value;
            }
        }

        const ctx_opts: uws.us_bun_socket_context_options_t = if (ssl != null)
            JSC.API.ServerConfig.SSLConfig.asUSockets(ssl.?)
        else
            .{};

        var create_err: uws.create_bun_socket_error_t = .none;
        const socket_context = uws.us_create_bun_socket_context(@intFromBool(ssl_enabled), uws.Loop.get(), @sizeOf(usize), ctx_opts, &create_err) orelse {
            const err = JSC.SystemError{
                .message = bun.String.static("Failed to connect"),
                .syscall = bun.String.static("connect"),
                .code = if (port == null) bun.String.static("ENOENT") else bun.String.static("ECONNREFUSED"),
            };
            exception.* = err.toErrorInstance(globalObject).asObjectRef();
            handlers.unprotect();
            connection.deinit();
            return .zero;
        };

        if (ssl_enabled) {
            if (ssl.?.protos) |p| {
                protos = p[0..ssl.?.protos_len];
            }
            if (ssl.?.server_name) |s| {
                server_name = bun.default_allocator.dupe(u8, s[0..bun.len(s)]) catch bun.outOfMemory();
            }
            uws.NewSocketHandler(true).configure(
                socket_context,
                true,
                *TLSSocket,
                struct {
                    pub const onOpen = NewSocket(true).onOpen;
                    pub const onClose = NewSocket(true).onClose;
                    pub const onData = NewSocket(true).onData;
                    pub const onWritable = NewSocket(true).onWritable;
                    pub const onTimeout = NewSocket(true).onTimeout;
                    pub const onConnectError = NewSocket(true).onConnectError;
                    pub const onEnd = NewSocket(true).onEnd;
                    pub const onHandshake = NewSocket(true).onHandshake;
                },
            );
        } else {
            uws.NewSocketHandler(false).configure(
                socket_context,
                true,
                *TCPSocket,
                struct {
                    pub const onOpen = NewSocket(false).onOpen;
                    pub const onClose = NewSocket(false).onClose;
                    pub const onData = NewSocket(false).onData;
                    pub const onWritable = NewSocket(false).onWritable;
                    pub const onTimeout = NewSocket(false).onTimeout;
                    pub const onConnectError = NewSocket(false).onConnectError;
                    pub const onEnd = NewSocket(false).onEnd;
                    pub const onHandshake = NewSocket(false).onHandshake;
                },
            );
        }

        default_data.ensureStillAlive();

        var handlers_ptr = handlers.vm.allocator.create(Handlers) catch bun.outOfMemory();
        handlers_ptr.* = handlers;
        handlers_ptr.is_server = false;

        var promise = JSC.JSPromise.create(globalObject);
        const promise_value = promise.asValue(globalObject);
        handlers_ptr.promise.set(globalObject, promise_value);

        switch (ssl_enabled) {
            inline else => |is_ssl_enabled| {
                const SocketType = NewSocket(is_ssl_enabled);
                var socket = SocketType.new(.{
                    .handlers = handlers_ptr,
                    .this_value = .zero,
                    .socket = SocketType.Socket.detached,
                    .connection = connection,
                    .protos = if (protos) |p| (bun.default_allocator.dupe(u8, p) catch bun.outOfMemory()) else null,
                    .server_name = server_name,
                    .socket_context = socket_context, // owns the socket context
                });

                SocketType.dataSetCached(socket.getThisValue(globalObject), globalObject, default_data);

                socket.doConnect(connection) catch {
                    socket.handleConnectError(@intFromEnum(if (port == null) bun.C.SystemErrno.ENOENT else bun.C.SystemErrno.ECONNREFUSED));
                    return promise_value;
                };

                socket.poll_ref.ref(handlers.vm);

                return promise_value;
            },
        }
    }
};

fn JSSocketType(comptime ssl: bool) type {
    if (!ssl) {
        return JSC.Codegen.JSTCPSocket;
    } else {
        return JSC.Codegen.JSTLSSocket;
    }
}

fn selectALPNCallback(
    _: ?*BoringSSL.SSL,
    out: [*c][*c]const u8,
    outlen: [*c]u8,
    in: [*c]const u8,
    inlen: c_uint,
    arg: ?*anyopaque,
) callconv(.C) c_int {
    const this = bun.cast(*TLSSocket, arg);
    if (this.protos) |protos| {
        if (protos.len == 0) {
            return BoringSSL.SSL_TLSEXT_ERR_NOACK;
        }
        const status = BoringSSL.SSL_select_next_proto(bun.cast([*c][*c]u8, out), outlen, protos.ptr, @as(c_uint, @intCast(protos.len)), in, inlen);
        // Previous versions of Node.js returned SSL_TLSEXT_ERR_NOACK if no protocol
        // match was found. This would neither cause a fatal alert nor would it result
        // in a useful ALPN response as part of the Server Hello message.
        // We now return SSL_TLSEXT_ERR_ALERT_FATAL in that case as per Section 3.2
        // of RFC 7301, which causes a fatal no_application_protocol alert.
        return if (status == BoringSSL.OPENSSL_NPN_NEGOTIATED) BoringSSL.SSL_TLSEXT_ERR_OK else BoringSSL.SSL_TLSEXT_ERR_ALERT_FATAL;
    } else {
        return BoringSSL.SSL_TLSEXT_ERR_NOACK;
    }
}
fn NewSocket(comptime ssl: bool) type {
    return struct {
        pub const Socket = uws.NewSocketHandler(ssl);
        socket: Socket,
        // if the socket owns a context it will be here
        socket_context: ?*uws.SocketContext,

        flags: Flags = .{},
        ref_count: u32 = 1,
        wrapped: WrappedType = .none,
        handlers: *Handlers,
        this_value: JSC.JSValue = .zero,
        poll_ref: Async.KeepAlive = Async.KeepAlive.init(),
        connection: ?Listener.UnixOrHost = null,
        protos: ?[]const u8,
        server_name: ?[]const u8 = null,
        buffered_data_for_node_net: bun.ByteList = .{},
        bytes_written: u64 = 0,

        // TODO: switch to something that uses `visitAggregate` and have the
        // `Listener` keep a list of all the sockets JSValue in there
        // This is wasteful because it means we are keeping a JSC::Weak for every single open socket
        has_pending_activity: std.atomic.Value(bool) = std.atomic.Value(bool).init(true),
        native_callback: NativeCallbacks = .none,
        pub usingnamespace bun.NewRefCounted(@This(), @This().deinit);

        pub const DEBUG_REFCOUNT_NAME = "Socket";

        // We use this direct callbacks on HTTP2 when available
        pub const NativeCallbacks = union(enum) {
            h2: *H2FrameParser,
            none,

            pub fn onData(this: NativeCallbacks, data: []const u8) bool {
                switch (this) {
                    .h2 => |h2| {
                        h2.onNativeRead(data);
                        return true;
                    },
                    .none => return false,
                }
            }
            pub fn onWritable(this: NativeCallbacks) bool {
                switch (this) {
                    .h2 => |h2| {
                        h2.onNativeWritable();
                        return true;
                    },
                    .none => return false,
                }
            }
        };

        const This = @This();
        const log = Output.scoped(.Socket, false);
        const WriteResult = union(enum) {
            fail: void,
            success: struct {
                wrote: i32 = 0,
                total: usize = 0,
            },
        };
        const Flags = packed struct {
            is_active: bool = false,
            /// Prevent onClose from calling into JavaScript while we are finalizing
            finalizing: bool = false,
            authorized: bool = false,
            owned_protos: bool = true,
        };
        pub usingnamespace if (!ssl)
            JSC.Codegen.JSTCPSocket
        else
            JSC.Codegen.JSTLSSocket;

        pub fn hasPendingActivity(this: *This) callconv(.C) bool {
            @fence(.acquire);

            return this.has_pending_activity.load(.acquire);
        }

        pub fn attachNativeCallback(this: *This, callback: NativeCallbacks) bool {
            if (this.native_callback != .none) return false;
            this.native_callback = callback;

            switch (callback) {
                .h2 => |h2| h2.ref(),
                .none => {},
            }
            return true;
        }
        pub fn detachNativeCallback(this: *This) void {
            const native_callback = this.native_callback;
            this.native_callback = .none;

            switch (native_callback) {
                .h2 => |h2| {
                    h2.onNativeClose();
                    h2.deref();
                },
                .none => {},
            }
        }

        pub fn doConnect(this: *This, connection: Listener.UnixOrHost) !void {
            bun.assert(this.socket_context != null);
            this.ref();
            errdefer {
                this.deref();
            }

            switch (connection) {
                .host => |c| {
                    this.socket = try This.Socket.connectAnon(
                        normalizeHost(c.host),
                        c.port,
                        this.socket_context.?,
                        this,
                    );
                },
                .unix => |u| {
                    this.socket = try This.Socket.connectUnixAnon(
                        u,
                        this.socket_context.?,
                        this,
                    );
                },
                .fd => |f| {
                    const socket = This.Socket.fromFd(this.socket_context.?, f, This, this, null) orelse return error.ConnectionFailed;
                    this.onOpen(socket);
                },
            }
        }

        pub fn constructor(globalObject: *JSC.JSGlobalObject, _: *JSC.CallFrame) ?*This {
            globalObject.throw("Cannot construct Socket", .{});
            return null;
        }

        pub fn handleError(this: *This, err_value: JSC.JSValue) void {
            log("handleError", .{});
            const handlers = this.handlers;
            var vm = handlers.vm;
            if (vm.isShuttingDown()) {
                return;
            }
            vm.eventLoop().enter();
            defer vm.eventLoop().exit();
            const globalObject = handlers.globalObject;
            const this_value = this.getThisValue(globalObject);
            _ = handlers.callErrorHandler(this_value, &[_]JSC.JSValue{ this_value, err_value });
        }

        pub fn onWritable(
            this: *This,
            _: Socket,
        ) void {
            JSC.markBinding(@src());
            log("onWritable", .{});
            if (this.socket.isDetached()) return;
            if (this.native_callback.onWritable()) return;
            const handlers = this.handlers;
            const callback = handlers.onWritable;
            if (callback == .zero) return;

            var vm = handlers.vm;
            if (vm.isShuttingDown()) {
                return;
            }
            this.ref();
            defer this.deref();
            this.internalFlush();
            // is not writable if we have buffered data or if we are already detached
            if (this.buffered_data_for_node_net.len > 0 or this.socket.isDetached()) return;

            vm.eventLoop().enter();
            defer vm.eventLoop().exit();

            const globalObject = handlers.globalObject;
            const this_value = this.getThisValue(globalObject);
            _ = callback.call(globalObject, this_value, &.{this_value}) catch |err| {
                _ = handlers.callErrorHandler(this_value, &.{ this_value, globalObject.takeException(err) });
            };
        }
        pub fn onTimeout(
            this: *This,
            _: Socket,
        ) void {
            JSC.markBinding(@src());
            log("onTimeout", .{});
            if (this.socket.isDetached()) return;

            const handlers = this.handlers;
            const callback = handlers.onTimeout;
            if (callback == .zero or this.flags.finalizing) return;
            if (handlers.vm.isShuttingDown()) {
                return;
            }

            // the handlers must be kept alive for the duration of the function call
            // that way if we need to call the error handler, we can
            var scope = handlers.enter();
            defer scope.exit();

            const globalObject = handlers.globalObject;
            const this_value = this.getThisValue(globalObject);
            _ = callback.call(globalObject, this_value, &.{this_value}) catch |err| {
                _ = handlers.callErrorHandler(this_value, &.{ this_value, globalObject.takeException(err) });
            };
        }

        fn handleConnectError(this: *This, errno: c_int) void {
            log("onConnectError({d}, {})", .{ errno, this.ref_count });
            // Ensure the socket is still alive for any defer's we have
            this.ref();
            defer this.deref();
            this.buffered_data_for_node_net.deinitWithAllocator(bun.default_allocator);

            const needs_deref = !this.socket.isDetached();
            this.socket = Socket.detached;
            defer this.markInactive();
            defer if (needs_deref) this.deref();

            const handlers = this.handlers;
            const vm = handlers.vm;
            this.poll_ref.unrefOnNextTick(vm);
            if (vm.isShuttingDown()) {
                return;
            }

            const callback = handlers.onConnectError;
            const globalObject = handlers.globalObject;
            const err = JSC.SystemError{
                .errno = errno,
                .message = bun.String.static("Failed to connect"),
                .syscall = bun.String.static("connect"),
                // For some reason errno is 0 which causes this to be success.
                // Unix socket emits ENOENT
                .code = if (errno == @intFromEnum(bun.C.SystemErrno.ENOENT)) bun.String.static("ENOENT") else bun.String.static("ECONNREFUSED"),
                // .code = bun.String.static(@tagName(bun.sys.getErrno(errno))),
                // .code = bun.String.static(@tagName(@as(bun.C.E, @enumFromInt(errno)))),
            };
            vm.eventLoop().enter();
            defer {
                vm.eventLoop().exit();
            }

            if (callback == .zero) {
                if (handlers.promise.trySwap()) |promise| {
                    if (this.this_value != .zero) {
                        this.this_value = .zero;
                    }
                    this.has_pending_activity.store(false, .release);

                    // reject the promise on connect() error
                    const err_value = err.toErrorInstance(globalObject);
                    promise.asPromise().?.rejectOnNextTick(globalObject, err_value);
                }

                return;
            }

            const this_value = this.getThisValue(globalObject);
            this.this_value = .zero;
            this.has_pending_activity.store(false, .release);

            const err_value = err.toErrorInstance(globalObject);
            const result = callback.call(globalObject, this_value, &[_]JSValue{
                this_value,
                err_value,
            }) catch |e| globalObject.takeException(e);

            if (result.toError()) |err_val| {
                if (handlers.rejectPromise(err_val)) return;
                _ = handlers.callErrorHandler(this_value, &[_]JSC.JSValue{ this_value, err_val });
            } else if (handlers.promise.trySwap()) |val| {
                // They've defined a `connectError` callback
                // The error is effectively handled, but we should still reject the promise.
                var promise = val.asPromise().?;
                const err_ = err.toErrorInstance(globalObject);
                promise.rejectOnNextTickAsHandled(globalObject, err_);
            }
        }
        pub fn onConnectError(this: *This, _: Socket, errno: c_int) void {
            JSC.markBinding(@src());
            this.handleConnectError(errno);
        }

        pub fn markActive(this: *This) void {
            if (!this.flags.is_active) {
                this.handlers.markActive();
                this.flags.is_active = true;
                this.has_pending_activity.store(true, .release);
            }
        }

        pub fn closeAndDetach(this: *This, code: uws.CloseCode) void {
            const socket = this.socket;
            this.buffered_data_for_node_net.deinitWithAllocator(bun.default_allocator);

            this.socket.detach();
            this.detachNativeCallback();

            socket.close(code);
        }

        pub fn markInactive(this: *This) void {
            if (this.flags.is_active) {
                // we have to close the socket before the socket context is closed
                // otherwise we will get a segfault
                // uSockets will defer freeing the TCP socket until the next tick
                if (!this.socket.isClosed()) {
                    this.closeAndDetach(.normal);
                    // onClose will call markInactive again
                    return;
                }

                this.flags.is_active = false;
                const vm = this.handlers.vm;
                this.handlers.markInactive();
                this.poll_ref.unref(vm);
                this.has_pending_activity.store(false, .release);
            }
        }

        pub fn onOpen(this: *This, socket: Socket) void {
            // Ensure the socket remains alive until this is finished
            this.ref();
            defer this.deref();

            log("onOpen {} {}", .{ this.socket.isDetached(), this.ref_count });
            // update the internal socket instance to the one that was just connected
            // This socket must be replaced because the previous one is a connecting socket not a uSockets socket
            this.socket = socket;
            JSC.markBinding(@src());
            log("onOpen ssl: {}", .{comptime ssl});

            // Add SNI support for TLS (mongodb and others requires this)
            if (comptime ssl) {
                if (this.socket.ssl()) |ssl_ptr| {
                    if (!ssl_ptr.isInitFinished()) {
                        if (this.server_name) |server_name| {
                            const host = normalizeHost(server_name);
                            if (host.len > 0) {
                                const host__ = default_allocator.dupeZ(u8, host) catch bun.outOfMemory();
                                defer default_allocator.free(host__);
                                ssl_ptr.setHostname(host__);
                            }
                        } else if (this.connection) |connection| {
                            if (connection == .host) {
                                const host = normalizeHost(connection.host.host);
                                if (host.len > 0) {
                                    const host__ = default_allocator.dupeZ(u8, host) catch bun.outOfMemory();
                                    defer default_allocator.free(host__);
                                    ssl_ptr.setHostname(host__);
                                }
                            }
                        }
                        if (this.protos) |protos| {
                            if (this.handlers.is_server) {
                                BoringSSL.SSL_CTX_set_alpn_select_cb(BoringSSL.SSL_get_SSL_CTX(ssl_ptr), selectALPNCallback, bun.cast(*anyopaque, this));
                            } else {
                                _ = BoringSSL.SSL_set_alpn_protos(ssl_ptr, protos.ptr, @as(c_uint, @intCast(protos.len)));
                            }
                        }
                    }
                }
            }

            if (this.wrapped == .none) {
                if (socket.ext(**anyopaque)) |ctx| {
                    ctx.* = bun.cast(**anyopaque, this);
                }
            }

            const handlers = this.handlers;
            const callback = handlers.onOpen;
            const handshake_callback = handlers.onHandshake;

            const globalObject = handlers.globalObject;
            const this_value = this.getThisValue(globalObject);

            this.markActive();
            handlers.resolvePromise(this_value);

            if (comptime ssl) {
                // only calls open callback if handshake callback is provided
                // If handshake is provided, open is called on connection open
                // If is not provided, open is called after handshake
                if (callback == .zero or handshake_callback == .zero) return;
            } else {
                if (callback == .zero) return;
            }
            const vm = handlers.vm;
            vm.eventLoop().enter();
            defer vm.eventLoop().exit();
            const result = callback.call(globalObject, this_value, &[_]JSValue{
                this_value,
            }) catch |err| globalObject.takeException(err);

            if (result.toError()) |err| {
                defer this.markInactive();
                if (!this.socket.isClosed()) {
                    log("Closing due to error", .{});
                } else {
                    log("Already closed", .{});
                }

                if (handlers.rejectPromise(err)) return;
                _ = handlers.callErrorHandler(this_value, &[_]JSC.JSValue{ this_value, err });
            }
        }

        pub fn getThisValue(this: *This, globalObject: *JSC.JSGlobalObject) JSValue {
            if (this.this_value == .zero) {
                const value = this.toJS(globalObject);
                value.ensureStillAlive();
                this.this_value = value;
                return value;
            }

            return this.this_value;
        }

        pub fn onEnd(this: *This, _: Socket) void {
            JSC.markBinding(@src());
            log("onEnd", .{});
            if (this.socket.isDetached()) return;
            // Ensure the socket remains alive until this is finished
            this.ref();
            defer this.deref();

            const handlers = this.handlers;

            const callback = handlers.onEnd;
            if (callback == .zero or handlers.vm.isShuttingDown()) {
                this.poll_ref.unref(handlers.vm);

                // If you don't handle TCP fin, we assume you're done.
                this.markInactive();
                return;
            }

            // the handlers must be kept alive for the duration of the function call
            // that way if we need to call the error handler, we can
            var scope = handlers.enter();
            defer scope.exit();

            const globalObject = handlers.globalObject;
            const this_value = this.getThisValue(globalObject);
            _ = callback.call(globalObject, this_value, &.{this_value}) catch |err| {
                _ = handlers.callErrorHandler(this_value, &.{ this_value, globalObject.takeException(err) });
            };
        }

        pub fn onHandshake(this: *This, _: Socket, success: i32, ssl_error: uws.us_bun_verify_error_t) void {
            log("onHandshake({d})", .{success});
            JSC.markBinding(@src());
            if (this.socket.isDetached()) return;
            const authorized = if (success == 1) true else false;

            this.flags.authorized = authorized;

            const handlers = this.handlers;
            var callback = handlers.onHandshake;
            var is_open = false;

            if (handlers.vm.isShuttingDown()) {
                return;
            }

            // Use open callback when handshake is not provided
            if (callback == .zero) {
                callback = handlers.onOpen;
                if (callback == .zero) {
                    return;
                }
                is_open = true;
            }

            // the handlers must be kept alive for the duration of the function call
            // that way if we need to call the error handler, we can
            var scope = handlers.enter();
            defer scope.exit();

            const globalObject = handlers.globalObject;
            const this_value = this.getThisValue(globalObject);

            var result: JSC.JSValue = JSC.JSValue.zero;
            // open callback only have 1 parameters and its the socket
            // you should use getAuthorizationError and authorized getter to get those values in this case
            if (is_open) {
                result = callback.call(globalObject, this_value, &[_]JSValue{this_value}) catch |err| globalObject.takeException(err);

                // only call onOpen once for clients
                if (!handlers.is_server) {
                    // clean onOpen callback so only called in the first handshake and not in every renegotiation
                    // on servers this would require a different approach but it's not needed because our servers will not call handshake multiple times
                    // servers don't support renegotiation
                    this.handlers.onOpen.unprotect();
                    this.handlers.onOpen = .zero;
                }
            } else {
                // call handhsake callback with authorized and authorization error if has one
                var authorization_error: JSValue = undefined;
                if (ssl_error.error_no == 0) {
                    authorization_error = JSValue.jsNull();
                } else {
                    const code = if (ssl_error.code == null) "" else ssl_error.code[0..bun.len(ssl_error.code)];

                    const reason = if (ssl_error.reason == null) "" else ssl_error.reason[0..bun.len(ssl_error.reason)];

                    const fallback = JSC.SystemError{
                        .code = bun.String.createUTF8(code),
                        .message = bun.String.createUTF8(reason),
                    };

                    authorization_error = fallback.toErrorInstance(globalObject);
                }
                result = callback.call(globalObject, this_value, &[_]JSValue{
                    this_value,
                    JSValue.jsBoolean(authorized),
                    authorization_error,
                }) catch |err| globalObject.takeException(err);
            }

            if (result.toError()) |err_value| {
                _ = handlers.callErrorHandler(this_value, &[_]JSC.JSValue{ this_value, err_value });
            }
        }

        pub fn onClose(this: *This, _: Socket, err: c_int, _: ?*anyopaque) void {
            JSC.markBinding(@src());
            log("onClose", .{});
            this.detachNativeCallback();
            this.socket.detach();
            defer this.deref();
            defer this.markInactive();

            if (this.flags.finalizing) {
                return;
            }

            const handlers = this.handlers;
            const vm = handlers.vm;
            this.poll_ref.unref(vm);

            const callback = handlers.onClose;

            if (callback == .zero)
                return;

            if (vm.isShuttingDown()) {
                return;
            }

            // the handlers must be kept alive for the duration of the function call
            // that way if we need to call the error handler, we can
            var scope = handlers.enter();
            defer scope.exit();

            const globalObject = handlers.globalObject;
            const this_value = this.getThisValue(globalObject);
            _ = callback.call(globalObject, this_value, &[_]JSValue{
                this_value,
                JSValue.jsNumber(@as(i32, err)),
            }) catch |e| {
                _ = handlers.callErrorHandler(this_value, &.{ this_value, globalObject.takeException(e) });
            };
        }

        pub fn onData(this: *This, _: Socket, data: []const u8) void {
            JSC.markBinding(@src());
            log("onData({d})", .{data.len});
            if (this.socket.isDetached()) return;

            if (this.native_callback.onData(data)) return;

            const handlers = this.handlers;
            const callback = handlers.onData;
            if (callback == .zero or this.flags.finalizing) return;
            if (handlers.vm.isShuttingDown()) {
                return;
            }

            const globalObject = handlers.globalObject;
            const this_value = this.getThisValue(globalObject);
            const output_value = handlers.binary_type.toJS(data, globalObject);

            // the handlers must be kept alive for the duration of the function call
            // that way if we need to call the error handler, we can
            var scope = handlers.enter();
            defer scope.exit();

            // const encoding = handlers.encoding;
            _ = callback.call(globalObject, this_value, &[_]JSValue{
                this_value,
                output_value,
            }) catch |err| {
                _ = handlers.callErrorHandler(this_value, &.{ this_value, globalObject.takeException(err) });
            };
        }

        pub fn getData(
            _: *This,
            _: *JSC.JSGlobalObject,
        ) JSValue {
            log("getData()", .{});
            return JSValue.jsUndefined();
        }

        pub fn setData(
            this: *This,
            globalObject: *JSC.JSGlobalObject,
            value: JSC.JSValue,
        ) callconv(.C) bool {
            log("setData()", .{});
            This.dataSetCached(this.this_value, globalObject, value);
            return true;
        }

        pub fn getListener(
            this: *This,
            _: *JSC.JSGlobalObject,
        ) JSValue {
            if (!this.handlers.is_server or this.socket.isDetached()) {
                return JSValue.jsUndefined();
            }

            const l: *Listener = @fieldParentPtr("handlers", this.handlers);
            return l.strong_self.get() orelse JSValue.jsUndefined();
        }

        pub fn getReadyState(
            this: *This,
            _: *JSC.JSGlobalObject,
        ) JSValue {
            log("getReadyState()", .{});

            if (this.socket.isDetached()) {
                return JSValue.jsNumber(@as(i32, -1));
            } else if (this.socket.isClosed()) {
                return JSValue.jsNumber(@as(i32, 0));
            } else if (this.socket.isEstablished()) {
                return JSValue.jsNumber(@as(i32, 1));
            } else if (this.socket.isShutdown()) {
                return JSValue.jsNumber(@as(i32, -2));
            } else {
                return JSValue.jsNumber(@as(i32, 2));
            }
        }

        pub fn getAuthorized(
            this: *This,
            _: *JSC.JSGlobalObject,
        ) JSValue {
            log("getAuthorized()", .{});
            return JSValue.jsBoolean(this.flags.authorized);
        }
        pub fn timeout(
            this: *This,
            globalObject: *JSC.JSGlobalObject,
            callframe: *JSC.CallFrame,
        ) JSValue {
            JSC.markBinding(@src());
            const args = callframe.arguments(1);
            if (this.socket.isDetached()) return JSValue.jsUndefined();
            if (args.len == 0) {
                globalObject.throw("Expected 1 argument, got 0", .{});
                return .zero;
            }
            const t = args.ptr[0].coerce(i32, globalObject);
            if (t < 0) {
                globalObject.throw("Timeout must be a positive integer", .{});
                return .zero;
            }
            log("timeout({d})", .{t});

            this.socket.setTimeout(@as(c_uint, @intCast(t)));

            return JSValue.jsUndefined();
        }

        pub fn getAuthorizationError(
            this: *This,
            globalObject: *JSC.JSGlobalObject,
            _: *JSC.CallFrame,
        ) JSValue {
            JSC.markBinding(@src());

            if (this.socket.isDetached()) {
                return JSValue.jsNull();
            }

            // this error can change if called in different stages of hanshake
            // is very usefull to have this feature depending on the user workflow
            const ssl_error = this.socket.verifyError();
            if (ssl_error.error_no == 0) {
                return JSValue.jsNull();
            }

            const code = if (ssl_error.code == null) "" else ssl_error.code[0..bun.len(ssl_error.code)];

            const reason = if (ssl_error.reason == null) "" else ssl_error.reason[0..bun.len(ssl_error.reason)];

            const fallback = JSC.SystemError{
                .code = bun.String.createUTF8(code),
                .message = bun.String.createUTF8(reason),
            };

            return fallback.toErrorInstance(globalObject);
        }

        pub fn write(
            this: *This,
            globalObject: *JSC.JSGlobalObject,
            callframe: *JSC.CallFrame,
        ) JSValue {
            JSC.markBinding(@src());

            if (this.socket.isDetached()) {
                return JSValue.jsNumber(@as(i32, -1));
            }

            var args = callframe.argumentsUndef(5);

            return switch (this.writeOrEnd(globalObject, args.mut(), false, false)) {
                .fail => .zero,
                .success => |result| JSValue.jsNumber(result.wrote),
            };
        }

        pub fn getLocalPort(
            this: *This,
            _: *JSC.JSGlobalObject,
        ) JSValue {
            if (this.socket.isDetached()) {
                return JSValue.jsUndefined();
            }

            return JSValue.jsNumber(this.socket.localPort());
        }

        pub fn getRemoteAddress(
            this: *This,
            globalThis: *JSC.JSGlobalObject,
        ) JSValue {
            if (this.socket.isDetached()) {
                return JSValue.jsUndefined();
            }

            var buf: [64]u8 = [_]u8{0} ** 64;
            var length: i32 = 64;
            var text_buf: [512]u8 = undefined;

            this.socket.remoteAddress(&buf, &length);
            const address_bytes = buf[0..@as(usize, @intCast(length))];
            const address: std.net.Address = switch (length) {
                4 => std.net.Address.initIp4(address_bytes[0..4].*, 0),
                16 => std.net.Address.initIp6(address_bytes[0..16].*, 0, 0, 0),
                else => return JSValue.jsUndefined(),
            };

            const text = bun.fmt.formatIp(address, &text_buf) catch unreachable;
            return ZigString.init(text).toJS(globalThis);
        }

        pub fn writeMaybeCorked(this: *This, buffer: []const u8, is_end: bool) i32 {
            if (this.socket.isShutdown() or this.socket.isClosed()) {
                return -1;
            }
            // we don't cork yet but we might later
            if (comptime ssl) {
                // TLS wrapped but in TCP mode
                if (this.wrapped == .tcp) {
                    const res = this.socket.rawWrite(buffer, is_end);
                    const uwrote: usize = @intCast(@max(res, 0));
                    this.bytes_written += uwrote;
                    log("write({d}, {any}) = {d}", .{ buffer.len, is_end, res });
                    return res;
                }
            }

            const res = this.socket.write(buffer, is_end);
            const uwrote: usize = @intCast(@max(res, 0));
            this.bytes_written += uwrote;
            log("write({d}, {any}) = {d}", .{ buffer.len, is_end, res });
            return res;
        }

        pub fn writeBuffered(
            this: *This,
            globalObject: *JSC.JSGlobalObject,
            callframe: *JSC.CallFrame,
        ) JSValue {
            if (this.socket.isDetached()) {
                this.buffered_data_for_node_net.deinitWithAllocator(bun.default_allocator);
                return JSValue.jsBoolean(false);
            }

            const args = callframe.argumentsUndef(2);

            return switch (this.writeOrEndBuffered(globalObject, args.ptr[0], args.ptr[1], false)) {
                .fail => .zero,
                .success => |result| if (@max(result.wrote, 0) == result.total) .true else .false,
            };
        }

        pub fn endBuffered(
            this: *This,
            globalObject: *JSC.JSGlobalObject,
            callframe: *JSC.CallFrame,
        ) JSValue {
            if (this.socket.isDetached()) {
                this.buffered_data_for_node_net.deinitWithAllocator(bun.default_allocator);
                return JSValue.jsBoolean(false);
            }
<<<<<<< HEAD

            const args = callframe.argumentsUndef(2);

=======

            const args = callframe.argumentsUndef(2);

>>>>>>> 497fa59b
            return switch (this.writeOrEndBuffered(globalObject, args.ptr[0], args.ptr[1], false)) {
                .fail => .zero,
                .success => |result| brk: {
                    if (result.wrote == result.total) {
                        this.socket.flush();
                        // markInactive does .detached = true
                        this.markInactive();
                    }

                    break :brk JSValue.jsBoolean(@as(usize, @max(result.wrote, 0)) == result.total);
                },
            };
        }

        fn writeOrEndBuffered(this: *This, globalObject: *JSC.JSGlobalObject, data_value: JSC.JSValue, encoding_value: JSC.JSValue, comptime is_end: bool) WriteResult {
            if (this.buffered_data_for_node_net.len == 0) {
                var values = [4]JSC.JSValue{ data_value, .undefined, .undefined, encoding_value };
                return this.writeOrEnd(globalObject, &values, true, is_end);
            }

            var stack_fallback = std.heap.stackFallback(16 * 1024, bun.default_allocator);
            const buffer: JSC.Node.StringOrBuffer = if (data_value.isUndefined())
                JSC.Node.StringOrBuffer.empty
            else
                JSC.Node.StringOrBuffer.fromJSWithEncodingValueMaybeAsync(globalObject, stack_fallback.get(), data_value, encoding_value, false) orelse {
                    if (!globalObject.hasException()) {
                        _ = globalObject.throwInvalidArgumentTypeValue("data", "string, buffer, or blob", data_value);
                    }
                    return .fail;
                };
            defer buffer.deinit();
            if (this.socket.isShutdown() or this.socket.isClosed()) {
                return .{
                    .success = .{
                        .wrote = -1,
                        .total = buffer.slice().len + this.buffered_data_for_node_net.len,
                    },
                };
            }

            const total_to_write: usize = buffer.slice().len + @as(usize, this.buffered_data_for_node_net.len);
            if (total_to_write == 0) {
                return .{ .success = .{} };
            }

            const wrote: i32 = brk: {
                if (comptime !ssl and Environment.isPosix) {
                    // fast-ish path: use writev() to avoid cloning to another buffer.
                    if (this.socket.socket == .connected and buffer.slice().len > 0) {
                        const rc = this.socket.socket.connected.write2(this.buffered_data_for_node_net.slice(), buffer.slice());
                        const written: usize = @intCast(@max(rc, 0));
                        const leftover = total_to_write -| written;
                        if (leftover == 0) {
                            this.buffered_data_for_node_net.deinitWithAllocator(bun.default_allocator);
                            this.buffered_data_for_node_net = .{};
                            break :brk rc;
                        }

                        const remaining_in_buffered_data = this.buffered_data_for_node_net.slice()[@min(written, this.buffered_data_for_node_net.len)..];
                        const remaining_in_input_data = buffer.slice()[@min(this.buffered_data_for_node_net.len -| written, buffer.slice().len)..];

                        if (written > 0) {
                            if (remaining_in_buffered_data.len > 0) {
                                var input_buffer = this.buffered_data_for_node_net.slice();
                                bun.C.memmove(input_buffer.ptr, input_buffer.ptr[written..], remaining_in_buffered_data.len);
                                this.buffered_data_for_node_net.len = @truncate(remaining_in_buffered_data.len);
                            }
                        }

                        if (remaining_in_input_data.len > 0) {
                            this.buffered_data_for_node_net.append(bun.default_allocator, remaining_in_input_data) catch bun.outOfMemory();
                        }

                        break :brk rc;
                    }
                }

                // slower-path: clone the data, do one write.
                this.buffered_data_for_node_net.append(bun.default_allocator, buffer.slice()) catch bun.outOfMemory();
                const rc = this.writeMaybeCorked(this.buffered_data_for_node_net.slice(), is_end);
                if (rc > 0) {
                    const wrote: usize = @intCast(@max(rc, 0));
                    // did we write everything?
                    // we can free this temporary buffer.
                    if (wrote == this.buffered_data_for_node_net.len) {
                        this.buffered_data_for_node_net.deinitWithAllocator(bun.default_allocator);
                        this.buffered_data_for_node_net = .{};
                    } else {
                        // Otherwise, let's move the temporary buffer back.
                        const len = @as(usize, @intCast(this.buffered_data_for_node_net.len)) - wrote;
                        bun.debugAssert(len <= this.buffered_data_for_node_net.len);
                        bun.debugAssert(len <= this.buffered_data_for_node_net.cap);
                        bun.C.memmove(this.buffered_data_for_node_net.ptr, this.buffered_data_for_node_net.ptr[wrote..], len);
                        this.buffered_data_for_node_net.len = @truncate(len);
                    }
                }

                break :brk rc;
            };
<<<<<<< HEAD

            return .{
                .success = .{
                    .wrote = wrote,
                    .total = total_to_write,
                },
            };
        }

        fn writeOrEnd(this: *This, globalObject: *JSC.JSGlobalObject, args: []JSC.JSValue, buffer_unwritten_data: bool, comptime is_end: bool) WriteResult {
            if (args[0].isUndefined()) return .{ .success = .{} };

            bun.debugAssert(this.buffered_data_for_node_net.len == 0);
            var encoding_value: JSC.JSValue = args[3];
            if (args[2].isString()) {
                encoding_value = args[2];
                args[2] = .undefined;
            } else if (args[1].isString()) {
                encoding_value = args[1];
                args[1] = .undefined;
            }

            const offset_value = args[1];
            const length_value = args[2];

            if (encoding_value != .undefined and (offset_value != .undefined or length_value != .undefined)) {
                globalObject.throwTODO("Support encoding with offset and length altogether. Only either encoding or offset, length is supported, but not both combinations yet.");
                return .fail;
            }

=======

            return .{
                .success = .{
                    .wrote = wrote,
                    .total = total_to_write,
                },
            };
        }

        fn writeOrEnd(this: *This, globalObject: *JSC.JSGlobalObject, args: []JSC.JSValue, buffer_unwritten_data: bool, comptime is_end: bool) WriteResult {
            if (args[0].isUndefined()) return .{ .success = .{} };

            bun.debugAssert(this.buffered_data_for_node_net.len == 0);
            var encoding_value: JSC.JSValue = args[3];
            if (args[2].isString()) {
                encoding_value = args[2];
                args[2] = .undefined;
            } else if (args[1].isString()) {
                encoding_value = args[1];
                args[1] = .undefined;
            }

            const offset_value = args[1];
            const length_value = args[2];

            if (encoding_value != .undefined and (offset_value != .undefined or length_value != .undefined)) {
                globalObject.throwTODO("Support encoding with offset and length altogether. Only either encoding or offset, length is supported, but not both combinations yet.");
                return .fail;
            }

>>>>>>> 497fa59b
            var stack_fallback = std.heap.stackFallback(16 * 1024, bun.default_allocator);
            const buffer: JSC.Node.BlobOrStringOrBuffer = if (args[0].isUndefined())
                JSC.Node.BlobOrStringOrBuffer{ .string_or_buffer = JSC.Node.StringOrBuffer.empty }
            else
                JSC.Node.BlobOrStringOrBuffer.fromJSWithEncodingValueMaybeAsyncAllowRequestResponse(globalObject, stack_fallback.get(), args[0], encoding_value, false, true) orelse {
                    if (!globalObject.hasException()) {
                        _ = globalObject.throwInvalidArgumentTypeValue("data", "string, buffer, or blob", args[0]);
                    }
                    return .fail;
                };

            defer buffer.deinit();
            if (buffer == .blob and buffer.blob.needsToReadFile()) {
                globalObject.throw("File blob not supported yet in this function.", .{});
                return .fail;
            }

            const label = if (comptime is_end) "end" else "write";

            const byte_offset: usize = brk: {
                if (offset_value.isUndefined()) break :brk 0;
                if (!offset_value.isAnyInt()) {
                    globalObject.throwInvalidArgumentType(comptime "Socket." ++ label, "byteOffset", "integer");
                    return .fail;
<<<<<<< HEAD
                }
                const i = offset_value.toInt64();
                if (i < 0) {
                    globalObject.throwRangeError(i, .{
                        .field_name = "byteOffset",
                        .min = 0,
                        .max = JSC.MAX_SAFE_INTEGER,
                    });
                    return .fail;
                }
=======
                }
                const i = offset_value.toInt64();
                if (i < 0) {
                    globalObject.throwRangeError(i, .{
                        .field_name = "byteOffset",
                        .min = 0,
                        .max = JSC.MAX_SAFE_INTEGER,
                    });
                    return .fail;
                }
>>>>>>> 497fa59b
                break :brk @intCast(i);
            };

            const byte_length: usize = brk: {
                if (length_value.isUndefined()) break :brk buffer.slice().len;
                if (!length_value.isAnyInt()) {
                    globalObject.throwInvalidArgumentType(comptime "Socket." ++ label, "byteLength", "integer");
                    return .fail;
                }

                const l = length_value.toInt64();

                if (l < 0) {
                    globalObject.throwRangeError(l, .{
                        .field_name = "byteLength",
                        .min = 0,
                        .max = JSC.MAX_SAFE_INTEGER,
                    });
                    return .fail;
                }
                break :brk @intCast(l);
            };

            var bytes = buffer.slice();

            if (byte_offset > bytes.len) {
                globalObject.throwRangeError(@as(i64, @intCast(byte_offset)), .{
                    .field_name = "byteOffset",
                    .min = 0,
                    .max = @intCast(bytes.len),
                });
                return .fail;
            }

            bytes = bytes[byte_offset..];

            if (byte_length > bytes.len) {
                globalObject.throwRangeError(@as(i64, @intCast(byte_length)), .{
                    .field_name = "byteLength",
                    .min = 0,
                    .max = @intCast(bytes.len),
                });
                return .fail;
            }

            bytes = bytes[0..byte_length];

            if (bytes.len == 0) {
                return .{ .success = .{} };
            }

            if (globalObject.hasException()) {
                return .fail;
            }

            if (this.socket.isShutdown() or this.socket.isClosed()) {
                return .{
                    .success = .{
                        .wrote = -1,
                        .total = bytes.len,
                    },
                };
            }

            const wrote = this.writeMaybeCorked(bytes, is_end);
            const uwrote: usize = @intCast(@max(wrote, 0));
            if (buffer_unwritten_data) {
                const remaining = bytes[uwrote..];
                if (remaining.len > 0) {
                    this.buffered_data_for_node_net.append(bun.default_allocator, remaining) catch bun.outOfMemory();
                }
            }

            return .{
                .success = .{
                    .wrote = wrote,
                    .total = bytes.len,
                },
            };
<<<<<<< HEAD
=======
        }

        fn internalFlush(this: *This) void {
            if (this.buffered_data_for_node_net.len > 0) {
                const written: usize = @intCast(@max(this.socket.write(this.buffered_data_for_node_net.slice(), false), 0));
                this.bytes_written += written;
                if (written > 0) {
                    if (this.buffered_data_for_node_net.len > written) {
                        const remaining = this.buffered_data_for_node_net.slice()[written..];
                        bun.C.memmove(this.buffered_data_for_node_net.ptr, remaining.ptr, remaining.len);
                        this.buffered_data_for_node_net.len = @truncate(remaining.len);
                    } else {
                        this.buffered_data_for_node_net.deinitWithAllocator(bun.default_allocator);
                        this.buffered_data_for_node_net = .{};
                    }
                }
            }

            this.socket.flush();
>>>>>>> 497fa59b
        }

        pub fn flush(
            this: *This,
            _: *JSC.JSGlobalObject,
            _: *JSC.CallFrame,
        ) JSValue {
            JSC.markBinding(@src());
<<<<<<< HEAD
            if (this.buffered_data_for_node_net.len > 0) {
                const written: usize = @intCast(@max(this.socket.write(this.buffered_data_for_node_net.slice(), false), 0));

                if (written > 0) {
                    if (this.buffered_data_for_node_net.len > written) {
                        const remaining = this.buffered_data_for_node_net.slice()[written..];
                        bun.C.memmove(this.buffered_data_for_node_net.ptr, remaining.ptr, remaining.len);
                        this.buffered_data_for_node_net.len = @truncate(remaining.len);
                    } else {
                        this.buffered_data_for_node_net.deinitWithAllocator(bun.default_allocator);
                        this.buffered_data_for_node_net = .{};
                    }
                }
            }

            this.socket.flush();
=======
            this.internalFlush();
>>>>>>> 497fa59b

            return JSValue.jsUndefined();
        }

        pub fn terminate(
            this: *This,
            _: *JSC.JSGlobalObject,
            _: *JSC.CallFrame,
        ) JSValue {
            JSC.markBinding(@src());
            this.closeAndDetach(.failure);
            return JSValue.jsUndefined();
        }

        pub fn shutdown(
            this: *This,
            _: *JSC.JSGlobalObject,
            callframe: *JSC.CallFrame,
        ) JSValue {
            JSC.markBinding(@src());
            const args = callframe.arguments(1);
            this.buffered_data_for_node_net.deinitWithAllocator(bun.default_allocator);
            if (args.len > 0 and args.ptr[0].toBoolean()) {
                this.socket.shutdownRead();
            } else {
                this.socket.shutdown();
            }

            return JSValue.jsUndefined();
        }

        pub fn end(
            this: *This,
            globalObject: *JSC.JSGlobalObject,
            callframe: *JSC.CallFrame,
        ) JSValue {
            JSC.markBinding(@src());

            var args = callframe.argumentsUndef(5);

            log("end({d} args)", .{args.len});

            if (this.socket.isDetached()) {
                return JSValue.jsNumber(@as(i32, -1));
            }

            return switch (this.writeOrEnd(globalObject, args.mut(), false, true)) {
                .fail => .zero,
                .success => |result| brk: {
                    if (result.wrote == result.total) {
                        this.socket.flush();
                        // markInactive does .detached = true
                        this.markInactive();
                    }
                    break :brk JSValue.jsNumber(result.wrote);
                },
            };
        }

        pub fn jsRef(this: *This, globalObject: *JSC.JSGlobalObject, _: *JSC.CallFrame) JSValue {
            JSC.markBinding(@src());
            if (this.socket.isDetached()) return JSValue.jsUndefined();
            this.poll_ref.ref(globalObject.bunVM());
            return JSValue.jsUndefined();
        }

        pub fn jsUnref(this: *This, globalObject: *JSC.JSGlobalObject, _: *JSC.CallFrame) JSValue {
            JSC.markBinding(@src());
            this.poll_ref.unref(globalObject.bunVM());
            return JSValue.jsUndefined();
        }

        pub fn deinit(this: *This) void {
            this.markInactive();
            this.detachNativeCallback();

            this.buffered_data_for_node_net.deinitWithAllocator(bun.default_allocator);

            this.poll_ref.unref(JSC.VirtualMachine.get());
            // need to deinit event without being attached
            if (this.flags.owned_protos) {
                if (this.protos) |protos| {
                    this.protos = null;
                    default_allocator.free(protos);
                }
            }

            if (this.server_name) |server_name| {
                this.server_name = null;
                default_allocator.free(server_name);
            }

            if (this.connection) |connection| {
                this.connection = null;
                connection.deinit();
            }
            if (this.socket_context) |socket_context| {
                this.socket_context = null;
                socket_context.deinit(ssl);
            }
            this.destroy();
        }

        pub fn finalize(this: *This) void {
            log("finalize() {d} {}", .{ @intFromPtr(this), this.socket_context != null });
            this.flags.finalizing = true;
            if (!this.socket.isClosed()) {
                this.closeAndDetach(.failure);
            }

            this.deref();
        }

        pub fn reload(this: *This, globalObject: *JSC.JSGlobalObject, callframe: *JSC.CallFrame) JSValue {
            const args = callframe.arguments(1);

            if (args.len < 1) {
                globalObject.throw("Expected 1 argument", .{});
                return .zero;
            }

            if (this.socket.isDetached()) {
                return JSValue.jsUndefined();
            }

            const opts = args.ptr[0];
            if (opts.isEmptyOrUndefinedOrNull() or opts.isBoolean() or !opts.isObject()) {
                globalObject.throw("Expected options object", .{});
                return .zero;
            }

            var exception: JSC.C.JSValueRef = null;

            const socket_obj = opts.get(globalObject, "socket") orelse {
                globalObject.throw("Expected \"socket\" option", .{});
                return .zero;
            };

            const handlers = Handlers.fromJS(globalObject, socket_obj, &exception) orelse {
                globalObject.throwValue(exception.?.value());
                return .zero;
            };

            var prev_handlers = this.handlers;
            prev_handlers.unprotect();
            this.handlers.* = handlers; // TODO: this is a memory leak
            this.handlers.protect();

            return JSValue.jsUndefined();
        }

        pub fn disableRenegotiation(
            this: *This,
            _: *JSC.JSGlobalObject,
            _: *JSC.CallFrame,
        ) JSValue {
            if (comptime ssl == false) {
                return JSValue.jsUndefined();
            }
            const ssl_ptr = this.socket.ssl() orelse return JSValue.jsUndefined();
            BoringSSL.SSL_set_renegotiate_mode(ssl_ptr, BoringSSL.ssl_renegotiate_never);
            return JSValue.jsUndefined();
        }

        pub fn setVerifyMode(
            this: *This,
            globalObject: *JSC.JSGlobalObject,
            callframe: *JSC.CallFrame,
        ) JSValue {
            if (comptime ssl == false) {
                return JSValue.jsUndefined();
            }
            if (this.socket.isDetached()) {
                return JSValue.jsUndefined();
            }

            const args = callframe.arguments(2);

            if (args.len < 2) {
                globalObject.throw("Expected requestCert and rejectUnauthorized arguments", .{});
                return .zero;
            }
            const request_cert_js = args.ptr[0];
            const reject_unauthorized_js = args.ptr[1];
            if (!request_cert_js.isBoolean() or !reject_unauthorized_js.isBoolean()) {
                globalObject.throw("Expected requestCert and rejectUnauthorized arguments to be boolean", .{});
                return .zero;
            }

            const request_cert = request_cert_js.toBoolean();
            const reject_unauthorized = request_cert_js.toBoolean();
            var verify_mode: c_int = BoringSSL.SSL_VERIFY_NONE;
            if (this.handlers.is_server) {
                if (request_cert) {
                    verify_mode = BoringSSL.SSL_VERIFY_PEER;
                    if (reject_unauthorized)
                        verify_mode |= BoringSSL.SSL_VERIFY_FAIL_IF_NO_PEER_CERT;
                }
            }
            const ssl_ptr = this.socket.ssl();
            // we always allow and check the SSL certificate after the handshake or renegotiation
            BoringSSL.SSL_set_verify(ssl_ptr, verify_mode, alwaysAllowSSLVerifyCallback);
            return JSValue.jsUndefined();
        }

        pub fn renegotiate(
            this: *This,
            globalObject: *JSC.JSGlobalObject,
            _: *JSC.CallFrame,
        ) JSValue {
            if (comptime ssl == false) {
                return JSValue.jsUndefined();
            }

            const ssl_ptr = this.socket.ssl() orelse return JSValue.jsUndefined();
            BoringSSL.ERR_clear_error();
            if (BoringSSL.SSL_renegotiate(ssl_ptr) != 1) {
                globalObject.throwValue(getSSLException(globalObject, "SSL_renegotiate error"));
                return .zero;
            }
            return JSValue.jsUndefined();
        }
        pub fn getTLSTicket(
            this: *This,
            globalObject: *JSC.JSGlobalObject,
            _: *JSC.CallFrame,
        ) JSValue {
            if (comptime ssl == false) {
                return JSValue.jsUndefined();
            }

            const ssl_ptr = this.socket.ssl() orelse return JSValue.jsUndefined();
            const session = BoringSSL.SSL_get_session(ssl_ptr) orelse return JSValue.jsUndefined();
            var ticket: [*c]const u8 = undefined;
            var length: usize = 0;
            //The pointer is only valid while the connection is in use so we need to copy it
            BoringSSL.SSL_SESSION_get0_ticket(session, @as([*c][*c]const u8, @ptrCast(&ticket)), &length);

            if (ticket == null or length == 0) {
                return JSValue.jsUndefined();
            }

            return JSC.ArrayBuffer.createBuffer(globalObject, ticket[0..length]);
        }

        pub fn setSession(
            this: *This,
            globalObject: *JSC.JSGlobalObject,
            callframe: *JSC.CallFrame,
        ) JSValue {
            if (comptime ssl == false) {
                return JSValue.jsUndefined();
            }

            if (this.socket.isDetached()) {
                return JSValue.jsUndefined();
            }

            const args = callframe.arguments(1);

            if (args.len < 1) {
                globalObject.throw("Expected session to be a string, Buffer or TypedArray", .{});
                return .zero;
            }

            const session_arg = args.ptr[0];
            var arena: bun.ArenaAllocator = bun.ArenaAllocator.init(bun.default_allocator);
            defer arena.deinit();

            var exception_ref = [_]JSC.C.JSValueRef{null};
            const exception: JSC.C.ExceptionRef = &exception_ref;
            if (JSC.Node.StringOrBuffer.fromJS(globalObject, arena.allocator(), session_arg)) |sb| {
                defer sb.deinit();
                const session_slice = sb.slice();
                const ssl_ptr = this.socket.ssl();
                var tmp = @as([*c]const u8, @ptrCast(session_slice.ptr));
                const session = BoringSSL.d2i_SSL_SESSION(null, &tmp, @as(c_long, @intCast(session_slice.len))) orelse return JSValue.jsUndefined();
                if (BoringSSL.SSL_set_session(ssl_ptr, session) != 1) {
                    globalObject.throwValue(getSSLException(globalObject, "SSL_set_session error"));
                    return .zero;
                }
                return JSValue.jsUndefined();
            } else if (exception.* != null) {
                globalObject.throwValue(JSC.JSValue.c(exception.*));
                return .zero;
            } else {
                globalObject.throw("Expected session to be a string, Buffer or TypedArray", .{});
                return .zero;
            }
        }

        pub fn getSession(
            this: *This,
            globalObject: *JSC.JSGlobalObject,
            _: *JSC.CallFrame,
        ) JSValue {
            if (comptime ssl == false) {
                return JSValue.jsUndefined();
            }

            const ssl_ptr = this.socket.ssl() orelse return JSValue.jsUndefined();
            const session = BoringSSL.SSL_get_session(ssl_ptr) orelse return JSValue.jsUndefined();
            const size = BoringSSL.i2d_SSL_SESSION(session, null);
            if (size <= 0) {
                return JSValue.jsUndefined();
            }

            const buffer_size = @as(usize, @intCast(size));
            var buffer = JSValue.createBufferFromLength(globalObject, buffer_size);
            var buffer_ptr = @as([*c]u8, @ptrCast(buffer.asArrayBuffer(globalObject).?.ptr));

            const result_size = BoringSSL.i2d_SSL_SESSION(session, &buffer_ptr);
            bun.assert(result_size == size);
            return buffer;
        }
        pub fn getBytesWritten(
            this: *This,
            _: *JSC.JSGlobalObject,
        ) JSValue {
            return JSC.JSValue.jsNumber(this.bytes_written + this.buffered_data_for_node_net.len);
        }

        pub fn getALPNProtocol(
            this: *This,
            globalObject: *JSC.JSGlobalObject,
        ) JSValue {
            if (comptime ssl == false) {
                return JSValue.jsBoolean(false);
            }

            var alpn_proto: [*c]const u8 = null;
            var alpn_proto_len: u32 = 0;

            const ssl_ptr = this.socket.ssl() orelse return JSValue.jsBoolean(false);

            BoringSSL.SSL_get0_alpn_selected(ssl_ptr, &alpn_proto, &alpn_proto_len);
            if (alpn_proto == null or alpn_proto_len == 0) {
                return JSValue.jsBoolean(false);
            }

            const slice = alpn_proto[0..alpn_proto_len];
            if (strings.eql(slice, "h2")) {
                return bun.String.static("h2").toJS(globalObject);
            }
            if (strings.eql(slice, "http/1.1")) {
                return bun.String.static("http/1.1").toJS(globalObject);
            }
            return ZigString.fromUTF8(slice).toJS(globalObject);
        }
        pub fn exportKeyingMaterial(
            this: *This,
            globalObject: *JSC.JSGlobalObject,
            callframe: *JSC.CallFrame,
        ) JSValue {
            if (comptime ssl == false) {
                return JSValue.jsUndefined();
            }

            if (this.socket.isDetached()) {
                return JSValue.jsUndefined();
            }

            const args = callframe.arguments(3);
            if (args.len < 2) {
                globalObject.throw("Expected length and label to be provided", .{});
                return .zero;
            }
            const length_arg = args.ptr[0];
            if (!length_arg.isNumber()) {
                globalObject.throw("Expected length to be a number", .{});
                return .zero;
            }

            const length = length_arg.coerceToInt64(globalObject);
            if (length < 0) {
                globalObject.throw("Expected length to be a positive number", .{});
                return .zero;
            }

            const label_arg = args.ptr[1];
            if (!label_arg.isString()) {
                globalObject.throw("Expected label to be a string", .{});
                return .zero;
            }

            var label = label_arg.toSliceOrNull(globalObject) orelse {
                globalObject.throw("Expected label to be a string", .{});
                return .zero;
            };

            defer label.deinit();
            const label_slice = label.slice();
            const ssl_ptr = this.socket.ssl() orelse return JSValue.jsUndefined();

            if (args.len > 2) {
                const context_arg = args.ptr[2];

                var arena: bun.ArenaAllocator = bun.ArenaAllocator.init(bun.default_allocator);
                defer arena.deinit();

                var exception_ref = [_]JSC.C.JSValueRef{null};
                const exception: JSC.C.ExceptionRef = &exception_ref;
                if (JSC.Node.StringOrBuffer.fromJS(globalObject, arena.allocator(), context_arg)) |sb| {
                    defer sb.deinit();
                    const context_slice = sb.slice();

                    const buffer_size = @as(usize, @intCast(length));
                    var buffer = JSValue.createBufferFromLength(globalObject, buffer_size);
                    const buffer_ptr = @as([*c]u8, @ptrCast(buffer.asArrayBuffer(globalObject).?.ptr));

                    const result = BoringSSL.SSL_export_keying_material(ssl_ptr, buffer_ptr, buffer_size, @as([*c]const u8, @ptrCast(label_slice.ptr)), label_slice.len, @as([*c]const u8, @ptrCast(context_slice.ptr)), context_slice.len, 1);
                    if (result != 1) {
                        globalObject.throwValue(getSSLException(globalObject, "Failed to export keying material"));
                        return .zero;
                    }
                    return buffer;
                } else if (exception.* != null) {
                    globalObject.throwValue(JSC.JSValue.c(exception.*));
                    return .zero;
                } else {
                    globalObject.throw("Expected context to be a string, Buffer or TypedArray", .{});
                    return .zero;
                }
            } else {
                const buffer_size = @as(usize, @intCast(length));
                var buffer = JSValue.createBufferFromLength(globalObject, buffer_size);
                const buffer_ptr = @as([*c]u8, @ptrCast(buffer.asArrayBuffer(globalObject).?.ptr));

                const result = BoringSSL.SSL_export_keying_material(ssl_ptr, buffer_ptr, buffer_size, @as([*c]const u8, @ptrCast(label_slice.ptr)), label_slice.len, null, 0, 0);
                if (result != 1) {
                    globalObject.throwValue(getSSLException(globalObject, "Failed to export keying material"));
                    return .zero;
                }
                return buffer;
            }
        }

        pub fn getEphemeralKeyInfo(
            this: *This,
            globalObject: *JSC.JSGlobalObject,
            _: *JSC.CallFrame,
        ) JSValue {
            if (comptime ssl == false) {
                return JSValue.jsNull();
            }

            // only available for clients
            if (this.handlers.is_server) {
                return JSValue.jsNull();
            }
            var result = JSValue.createEmptyObject(globalObject, 3);

            const ssl_ptr = this.socket.ssl() orelse return JSValue.jsNull();

            // TODO: investigate better option or compatible way to get the key
            // this implementation follows nodejs but for BoringSSL SSL_get_server_tmp_key will always return 0
            // wich will result in a empty object
            // var raw_key: [*c]BoringSSL.EVP_PKEY = undefined;
            // if (BoringSSL.SSL_get_server_tmp_key(ssl_ptr, @ptrCast([*c][*c]BoringSSL.EVP_PKEY, &raw_key)) == 0) {
            //     return result;
            // }
            const raw_key: [*c]BoringSSL.EVP_PKEY = BoringSSL.SSL_get_privatekey(ssl_ptr);
            if (raw_key == null) {
                return result;
            }

            const kid = BoringSSL.EVP_PKEY_id(raw_key);
            const bits = BoringSSL.EVP_PKEY_bits(raw_key);

            switch (kid) {
                BoringSSL.EVP_PKEY_DH => {
                    result.put(globalObject, ZigString.static("type"), bun.String.static("DH").toJS(globalObject));
                    result.put(globalObject, ZigString.static("size"), JSValue.jsNumber(bits));
                },

                BoringSSL.EVP_PKEY_EC, BoringSSL.EVP_PKEY_X25519, BoringSSL.EVP_PKEY_X448 => {
                    var curve_name: []const u8 = undefined;
                    if (kid == BoringSSL.EVP_PKEY_EC) {
                        const ec = BoringSSL.EVP_PKEY_get1_EC_KEY(raw_key);
                        const nid = BoringSSL.EC_GROUP_get_curve_name(BoringSSL.EC_KEY_get0_group(ec));
                        const nid_str = BoringSSL.OBJ_nid2sn(nid);
                        if (nid_str != null) {
                            curve_name = nid_str[0..bun.len(nid_str)];
                        } else {
                            curve_name = "";
                        }
                    } else {
                        const kid_str = BoringSSL.OBJ_nid2sn(kid);
                        if (kid_str != null) {
                            curve_name = kid_str[0..bun.len(kid_str)];
                        } else {
                            curve_name = "";
                        }
                    }
                    result.put(globalObject, ZigString.static("type"), bun.String.static("ECDH").toJS(globalObject));
                    result.put(globalObject, ZigString.static("name"), ZigString.fromUTF8(curve_name).toJS(globalObject));
                    result.put(globalObject, ZigString.static("size"), JSValue.jsNumber(bits));
                },
                else => {},
            }
            return result;
        }

        pub fn getCipher(
            this: *This,
            globalObject: *JSC.JSGlobalObject,
            _: *JSC.CallFrame,
        ) JSValue {
            if (comptime ssl == false) {
                return JSValue.jsUndefined();
            }

            const ssl_ptr = this.socket.ssl() orelse return JSValue.jsUndefined();
            const cipher = BoringSSL.SSL_get_current_cipher(ssl_ptr);
            var result = JSValue.createEmptyObject(globalObject, 3);

            if (cipher == null) {
                result.put(globalObject, ZigString.static("name"), JSValue.jsNull());
                result.put(globalObject, ZigString.static("standardName"), JSValue.jsNull());
                result.put(globalObject, ZigString.static("version"), JSValue.jsNull());
                return result;
            }

            const name = BoringSSL.SSL_CIPHER_get_name(cipher);
            if (name == null) {
                result.put(globalObject, ZigString.static("name"), JSValue.jsNull());
            } else {
                result.put(globalObject, ZigString.static("name"), ZigString.fromUTF8(name[0..bun.len(name)]).toJS(globalObject));
            }

            const standard_name = BoringSSL.SSL_CIPHER_standard_name(cipher);
            if (standard_name == null) {
                result.put(globalObject, ZigString.static("standardName"), JSValue.jsNull());
            } else {
                result.put(globalObject, ZigString.static("standardName"), ZigString.fromUTF8(standard_name[0..bun.len(standard_name)]).toJS(globalObject));
            }

            const version = BoringSSL.SSL_CIPHER_get_version(cipher);
            if (version == null) {
                result.put(globalObject, ZigString.static("version"), JSValue.jsNull());
            } else {
                result.put(globalObject, ZigString.static("version"), ZigString.fromUTF8(version[0..bun.len(version)]).toJS(globalObject));
            }

            return result;
        }

        pub fn getTLSPeerFinishedMessage(
            this: *This,
            globalObject: *JSC.JSGlobalObject,
            _: *JSC.CallFrame,
        ) JSValue {
            if (comptime ssl == false) {
                return JSValue.jsUndefined();
            }

            const ssl_ptr = this.socket.ssl() orelse return JSValue.jsUndefined();
            // We cannot just pass nullptr to SSL_get_peer_finished()
            // because it would further be propagated to memcpy(),
            // where the standard requirements as described in ISO/IEC 9899:2011
            // sections 7.21.2.1, 7.21.1.2, and 7.1.4, would be violated.
            // Thus, we use a dummy byte.
            var dummy: [1]u8 = undefined;
            const size = BoringSSL.SSL_get_peer_finished(ssl_ptr, @as(*anyopaque, @ptrCast(&dummy)), @sizeOf(@TypeOf(dummy)));
            if (size == 0) return JSValue.jsUndefined();

            const buffer_size = @as(usize, @intCast(size));
            var buffer = JSValue.createBufferFromLength(globalObject, buffer_size);
            const buffer_ptr = @as(*anyopaque, @ptrCast(buffer.asArrayBuffer(globalObject).?.ptr));

            const result_size = BoringSSL.SSL_get_peer_finished(ssl_ptr, buffer_ptr, buffer_size);
            bun.assert(result_size == size);
            return buffer;
        }

        pub fn getTLSFinishedMessage(
            this: *This,
            globalObject: *JSC.JSGlobalObject,
            _: *JSC.CallFrame,
        ) JSValue {
            if (comptime ssl == false) {
                return JSValue.jsUndefined();
            }

            const ssl_ptr = this.socket.ssl() orelse return JSValue.jsUndefined();
            // We cannot just pass nullptr to SSL_get_finished()
            // because it would further be propagated to memcpy(),
            // where the standard requirements as described in ISO/IEC 9899:2011
            // sections 7.21.2.1, 7.21.1.2, and 7.1.4, would be violated.
            // Thus, we use a dummy byte.
            var dummy: [1]u8 = undefined;
            const size = BoringSSL.SSL_get_finished(ssl_ptr, @as(*anyopaque, @ptrCast(&dummy)), @sizeOf(@TypeOf(dummy)));
            if (size == 0) return JSValue.jsUndefined();

            const buffer_size = @as(usize, @intCast(size));
            var buffer = JSValue.createBufferFromLength(globalObject, buffer_size);
            const buffer_ptr = @as(*anyopaque, @ptrCast(buffer.asArrayBuffer(globalObject).?.ptr));

            const result_size = BoringSSL.SSL_get_finished(ssl_ptr, buffer_ptr, buffer_size);
            bun.assert(result_size == size);
            return buffer;
        }

        pub fn getSharedSigalgs(
            this: *This,
            globalObject: *JSC.JSGlobalObject,
            _: *JSC.CallFrame,
        ) JSValue {
            JSC.markBinding(@src());
            if (comptime ssl == false) {
                return JSValue.jsNull();
            }

            const ssl_ptr = this.socket.ssl() orelse return JSValue.jsNull();

            const nsig = BoringSSL.SSL_get_shared_sigalgs(ssl_ptr, 0, null, null, null, null, null);

            const array = JSC.JSValue.createEmptyArray(globalObject, @as(usize, @intCast(nsig)));

            for (0..@as(usize, @intCast(nsig))) |i| {
                var hash_nid: c_int = 0;
                var sign_nid: c_int = 0;
                var sig_with_md: []const u8 = "";

                _ = BoringSSL.SSL_get_shared_sigalgs(ssl_ptr, @as(c_int, @intCast(i)), &sign_nid, &hash_nid, null, null, null);
                switch (sign_nid) {
                    BoringSSL.EVP_PKEY_RSA => {
                        sig_with_md = "RSA";
                    },
                    BoringSSL.EVP_PKEY_RSA_PSS => {
                        sig_with_md = "RSA-PSS";
                    },

                    BoringSSL.EVP_PKEY_DSA => {
                        sig_with_md = "DSA";
                    },

                    BoringSSL.EVP_PKEY_EC => {
                        sig_with_md = "ECDSA";
                    },

                    BoringSSL.NID_ED25519 => {
                        sig_with_md = "Ed25519";
                    },

                    BoringSSL.NID_ED448 => {
                        sig_with_md = "Ed448";
                    },
                    BoringSSL.NID_id_GostR3410_2001 => {
                        sig_with_md = "gost2001";
                    },

                    BoringSSL.NID_id_GostR3410_2012_256 => {
                        sig_with_md = "gost2012_256";
                    },
                    BoringSSL.NID_id_GostR3410_2012_512 => {
                        sig_with_md = "gost2012_512";
                    },
                    else => {
                        const sn_str = BoringSSL.OBJ_nid2sn(sign_nid);
                        if (sn_str != null) {
                            sig_with_md = sn_str[0..bun.len(sn_str)];
                        } else {
                            sig_with_md = "UNDEF";
                        }
                    },
                }

                const hash_str = BoringSSL.OBJ_nid2sn(hash_nid);
                if (hash_str != null) {
                    const hash_str_len = bun.len(hash_str);
                    const hash_slice = hash_str[0..hash_str_len];
                    const buffer = bun.default_allocator.alloc(u8, sig_with_md.len + hash_str_len + 1) catch bun.outOfMemory();
                    defer bun.default_allocator.free(buffer);

                    bun.copy(u8, buffer, sig_with_md);
                    buffer[sig_with_md.len] = '+';
                    bun.copy(u8, buffer[sig_with_md.len + 1 ..], hash_slice);
                    array.putIndex(globalObject, @as(u32, @intCast(i)), JSC.ZigString.fromUTF8(buffer).toJS(globalObject));
                } else {
                    const buffer = bun.default_allocator.alloc(u8, sig_with_md.len + 6) catch bun.outOfMemory();
                    defer bun.default_allocator.free(buffer);

                    bun.copy(u8, buffer, sig_with_md);
                    bun.copy(u8, buffer[sig_with_md.len..], "+UNDEF");
                    array.putIndex(globalObject, @as(u32, @intCast(i)), JSC.ZigString.fromUTF8(buffer).toJS(globalObject));
                }
            }
            return array;
        }

        pub fn getTLSVersion(
            this: *This,
            globalObject: *JSC.JSGlobalObject,
            _: *JSC.CallFrame,
        ) JSValue {
            JSC.markBinding(@src());
            if (comptime ssl == false) {
                return JSValue.jsNull();
            }

            const ssl_ptr = this.socket.ssl() orelse return JSValue.jsNull();
            const version = BoringSSL.SSL_get_version(ssl_ptr);
            if (version == null) return JSValue.jsNull();
            const version_len = bun.len(version);
            if (version_len == 0) return JSValue.jsNull();
            const slice = version[0..version_len];
            return ZigString.fromUTF8(slice).toJS(globalObject);
        }

        pub fn setMaxSendFragment(
            this: *This,
            globalObject: *JSC.JSGlobalObject,
            callframe: *JSC.CallFrame,
        ) JSValue {
            JSC.markBinding(@src());
            if (comptime ssl == false) {
                return JSValue.jsBoolean(false);
            }

            const args = callframe.arguments(1);

            if (args.len < 1) {
                globalObject.throw("Expected size to be a number", .{});
                return .zero;
            }

            const arg = args.ptr[0];
            if (!arg.isNumber()) {
                globalObject.throw("Expected size to be a number", .{});
                return .zero;
            }
            const size = args.ptr[0].coerceToInt64(globalObject);
            if (size < 1) {
                globalObject.throw("Expected size to be greater than 1", .{});
                return .zero;
            }
            if (size > 16384) {
                globalObject.throw("Expected size to be less than 16385", .{});
                return .zero;
            }

            const ssl_ptr = this.socket.ssl() orelse return JSValue.jsBoolean(false);
            return JSValue.jsBoolean(BoringSSL.SSL_set_max_send_fragment(ssl_ptr, @as(usize, @intCast(size))) == 1);
        }
        pub fn getPeerCertificate(
            this: *This,
            globalObject: *JSC.JSGlobalObject,
            callframe: *JSC.CallFrame,
        ) JSValue {
            JSC.markBinding(@src());
            if (comptime ssl == false) {
                return JSValue.jsUndefined();
            }

            const args = callframe.arguments(1);
            var abbreviated: bool = true;
            if (args.len > 0) {
                const arg = args.ptr[0];
                if (!arg.isBoolean()) {
                    globalObject.throw("Expected abbreviated to be a boolean", .{});
                    return .zero;
                }
                abbreviated = arg.toBoolean();
            }

            const ssl_ptr = this.socket.ssl() orelse return JSValue.jsUndefined();

            if (abbreviated) {
                if (this.handlers.is_server) {
                    const cert = BoringSSL.SSL_get_peer_certificate(ssl_ptr);
                    if (cert) |x509| {
                        return X509.toJS(x509, globalObject);
                    }
                }

                const cert_chain = BoringSSL.SSL_get_peer_cert_chain(ssl_ptr) orelse return JSValue.jsUndefined();
                const cert = BoringSSL.sk_X509_value(cert_chain, 0) orelse return JSValue.jsUndefined();
                return X509.toJS(cert, globalObject);
            }
            var cert: ?*BoringSSL.X509 = null;
            if (this.handlers.is_server) {
                cert = BoringSSL.SSL_get_peer_certificate(ssl_ptr);
            }

            const cert_chain = BoringSSL.SSL_get_peer_cert_chain(ssl_ptr);
            const first_cert = if (cert) |c| c else if (cert_chain) |cc| BoringSSL.sk_X509_value(cc, 0) else null;

            if (first_cert == null) {
                return JSValue.jsUndefined();
            }

            // TODO: we need to support the non abbreviated version of this
            return JSValue.jsUndefined();
        }

        pub fn getCertificate(
            this: *This,
            globalObject: *JSC.JSGlobalObject,
            _: *JSC.CallFrame,
        ) JSValue {
            if (comptime ssl == false) {
                return JSValue.jsUndefined();
            }
            const ssl_ptr = this.socket.ssl() orelse return JSValue.jsUndefined();
            const cert = BoringSSL.SSL_get_certificate(ssl_ptr);

            if (cert) |x509| {
                return X509.toJS(x509, globalObject);
            }
            return JSValue.jsUndefined();
        }

        pub fn getServername(
            this: *This,
            globalObject: *JSC.JSGlobalObject,
            _: *JSC.CallFrame,
        ) JSValue {
            if (comptime ssl == false) {
                return JSValue.jsUndefined();
            }
            const ssl_ptr = this.socket.ssl();

            const servername = BoringSSL.SSL_get_servername(ssl_ptr, BoringSSL.TLSEXT_NAMETYPE_host_name);
            if (servername == null) {
                return JSValue.jsUndefined();
            }
            return ZigString.fromUTF8(servername[0..bun.len(servername)]).toJS(globalObject);
        }
        pub fn setServername(
            this: *This,
            globalObject: *JSC.JSGlobalObject,
            callframe: *JSC.CallFrame,
        ) JSValue {
            if (comptime ssl == false) {
                return JSValue.jsUndefined();
            }

            if (this.handlers.is_server) {
                globalObject.throw("Cannot issue SNI from a TLS server-side socket", .{});
                return .zero;
            }

            const args = callframe.arguments(1);
            if (args.len < 1) {
                globalObject.throw("Expected 1 argument", .{});
                return .zero;
            }

            const server_name = args.ptr[0];
            if (!server_name.isString()) {
                globalObject.throw("Expected \"serverName\" to be a string", .{});
                return .zero;
            }

            const slice = server_name.getZigString(globalObject).toOwnedSlice(bun.default_allocator) catch bun.outOfMemory();
            if (this.server_name) |old| {
                this.server_name = slice;
                default_allocator.free(old);
            } else {
                this.server_name = slice;
            }

            const host = normalizeHost(@as([]const u8, slice));
            if (host.len > 0) {
                var ssl_ptr = this.socket.ssl() orelse return JSValue.jsUndefined();

                if (ssl_ptr.isInitFinished()) {
                    // match node.js exceptions
                    globalObject.throw("Already started.", .{});
                    return .zero;
                }
                const host__ = default_allocator.dupeZ(u8, host) catch bun.outOfMemory();
                defer default_allocator.free(host__);
                ssl_ptr.setHostname(host__);
            }

            return JSValue.jsUndefined();
        }

        // this invalidates the current socket returning 2 new sockets
        // one for non-TLS and another for TLS
        // handlers for non-TLS are preserved
        pub fn upgradeTLS(
            this: *This,
            globalObject: *JSC.JSGlobalObject,
            callframe: *JSC.CallFrame,
        ) JSValue {
            JSC.markBinding(@src());
            const this_js = callframe.this();

            if (comptime ssl) {
                return JSValue.jsUndefined();
            }
            if (this.socket.isDetached() or this.socket.isNamedPipe()) {
                return JSValue.jsUndefined();
            }
            const args = callframe.arguments(1);

            if (args.len < 1) {
                globalObject.throw("Expected 1 arguments", .{});
                return .zero;
            }

            var exception: JSC.C.JSValueRef = null;
            var success = false;

            const opts = args.ptr[0];
            if (opts.isEmptyOrUndefinedOrNull() or opts.isBoolean() or !opts.isObject()) {
                globalObject.throw("Expected options object", .{});
                return .zero;
            }

            const socket_obj = opts.get(globalObject, "socket") orelse {
                globalObject.throw("Expected \"socket\" option", .{});
                return .zero;
            };
            if (globalObject.hasException()) {
                return .zero;
            }

            const handlers = Handlers.fromJS(globalObject, socket_obj, &exception) orelse {
                if (!globalObject.hasException() and exception != null) {
                    globalObject.throwValue(exception.?.value());
                }

                return .zero;
            };

            if (!globalObject.hasException() and exception != null) {
                globalObject.throwValue(exception.?.value());
            }

            if (globalObject.hasException()) {
                return .zero;
            }

            var ssl_opts: ?JSC.API.ServerConfig.SSLConfig = null;
            defer {
                if (!success) {
                    if (ssl_opts) |*ssl_config| {
                        ssl_config.deinit();
                    }
                }
            }

            if (opts.getTruthy(globalObject, "tls")) |tls| {
                if (tls.isBoolean()) {
                    if (tls.toBoolean()) {
                        ssl_opts = JSC.API.ServerConfig.SSLConfig.zero;
                    }
                } else {
                    if (JSC.API.ServerConfig.SSLConfig.inJS(JSC.VirtualMachine.get(), globalObject, tls, &exception)) |ssl_config| {
                        ssl_opts = ssl_config;
                    }
                }
            }

            if (exception != null) {
                if (!globalObject.hasException()) {
                    globalObject.throwValue(exception.?.value());
                }
            }

            if (globalObject.hasException()) {
                return .zero;
            }

            if (ssl_opts == null) {
                globalObject.throw("Expected \"tls\" option", .{});
                return .zero;
            }

            var default_data = JSValue.zero;
            if (opts.fastGet(globalObject, .data)) |default_data_value| {
                default_data = default_data_value;
                default_data.ensureStillAlive();
            }
            if (globalObject.hasException()) {
                return .zero;
            }

            var socket_config = ssl_opts.?;
            ssl_opts = null;
            defer socket_config.deinit();
            const options = socket_config.asUSockets();

            const protos = socket_config.protos;
            const protos_len = socket_config.protos_len;

            const ext_size = @sizeOf(WrappedSocket);

            const is_server = this.handlers.is_server;

            var handlers_ptr = bun.default_allocator.create(Handlers) catch bun.outOfMemory();
            handlers_ptr.* = handlers;
            handlers_ptr.is_server = is_server;
            handlers_ptr.protect();
            var tls = TLSSocket.new(.{
                .handlers = handlers_ptr,
                .this_value = .zero,
                .socket = TLSSocket.Socket.detached,
                .connection = if (this.connection) |c| c.clone() else null,
                .wrapped = .tls,
                .protos = if (protos) |p| (bun.default_allocator.dupe(u8, p[0..protos_len]) catch bun.outOfMemory()) else null,
                .server_name = if (socket_config.server_name) |server_name| (bun.default_allocator.dupe(u8, server_name[0..bun.len(server_name)]) catch bun.outOfMemory()) else null,
                .socket_context = null, // only set after the wrapTLS
                .flags = .{
                    .is_active = false,
                },
            });

            const TCPHandler = NewWrappedHandler(false);

            // reconfigure context to use the new wrapper handlers
            Socket.unsafeConfigure(this.socket.context().?, true, true, WrappedSocket, TCPHandler);
            const TLSHandler = NewWrappedHandler(true);
            const new_socket = this.socket.wrapTLS(
                options,
                ext_size,
                true,
                WrappedSocket,
                TLSHandler,
            ) orelse {
                const err = BoringSSL.ERR_get_error();
                defer {
                    if (err != 0) {
                        BoringSSL.ERR_clear_error();
                    }
                }
                tls.wrapped = .none;

                // Reset config to TCP
                uws.NewSocketHandler(false).configure(
                    this.socket.context().?,
                    true,
                    *TCPSocket,
                    struct {
                        pub const onOpen = NewSocket(false).onOpen;
                        pub const onClose = NewSocket(false).onClose;
                        pub const onData = NewSocket(false).onData;
                        pub const onWritable = NewSocket(false).onWritable;
                        pub const onTimeout = NewSocket(false).onTimeout;
                        pub const onConnectError = NewSocket(false).onConnectError;
                        pub const onEnd = NewSocket(false).onEnd;
                        pub const onHandshake = NewSocket(false).onHandshake;
                    },
                );

                tls.deref();

                handlers_ptr.unprotect();
                bun.default_allocator.destroy(handlers_ptr);

                // If BoringSSL gave us an error code, let's use it.
                if (err != 0 and !globalObject.hasException()) {
                    globalObject.throwValue(BoringSSL.ERR_toJS(globalObject, err));
                }

                // If BoringSSL did not give us an error code, let's throw a generic error.
                if (!globalObject.hasException()) {
                    globalObject.throw("Failed to upgrade socket from TCP -> TLS. Is the TLS config correct?", .{});
                }

                return JSValue.jsUndefined();
            };

            // Do not create the JS Wrapper object until _after_ we've validated the TLS config.
            // Otherwise, JSC will GC it and the lifetime gets very complicated.
            const tls_js_value = tls.getThisValue(globalObject);
            TLSSocket.dataSetCached(tls_js_value, globalObject, default_data);

            tls.socket = new_socket;
            tls.socket_context = new_socket.context(); // owns the new tls context that have a ref from the old one
            tls.ref();
            const vm = handlers.vm;

            var raw_handlers_ptr = bun.default_allocator.create(Handlers) catch bun.outOfMemory();
            raw_handlers_ptr.* = .{
                .vm = vm,
                .globalObject = globalObject,
                .onOpen = this.handlers.onOpen,
                .onClose = this.handlers.onClose,
                .onData = this.handlers.onData,
                .onWritable = this.handlers.onWritable,
                .onTimeout = this.handlers.onTimeout,
                .onConnectError = this.handlers.onConnectError,
                .onEnd = this.handlers.onEnd,
                .onError = this.handlers.onError,
                .onHandshake = this.handlers.onHandshake,
                .binary_type = this.handlers.binary_type,
                .is_server = is_server,
            };

            raw_handlers_ptr.protect();

            var raw = TLSSocket.new(.{
                .handlers = raw_handlers_ptr,
                .this_value = .zero,
                .socket = new_socket,
                .connection = if (this.connection) |c| c.clone() else null,
                .wrapped = .tcp,
                .protos = null,
                .socket_context = null, // raw socket will dont own the context
            });
            raw.ref();

            const raw_js_value = raw.getThisValue(globalObject);
            if (JSSocketType(ssl).dataGetCached(this_js)) |raw_default_data| {
                raw_default_data.ensureStillAlive();
                TLSSocket.dataSetCached(raw_js_value, globalObject, raw_default_data);
            }

            // marks both as active
            raw.markActive();
            // this will keep tls alive until socket.open() is called to start TLS certificate and the handshake process
            // open is not immediately called because we need to set bunSocketInternal
            tls.markActive();

            // we're unrefing the original instance and refing the TLS instance
            tls.poll_ref.ref(this.handlers.vm);

            // mark both instances on socket data
            if (new_socket.ext(WrappedSocket)) |ctx| {
                ctx.* = .{ .tcp = raw, .tls = tls };
            }

            if (this.flags.is_active) {
                this.poll_ref.disable();
                this.flags.is_active = false;
                // will free handlers when hits 0 active connections
                // the connection can be upgraded inside a handler call so we need to garantee that it will be still alive
                this.handlers.markInactive();

                this.has_pending_activity.store(false, .release);
            }

            const array = JSC.JSValue.createEmptyArray(globalObject, 2);
            array.putIndex(globalObject, 0, raw_js_value);
            array.putIndex(globalObject, 1, tls_js_value);

            defer this.deref();

            // detach and invalidate the old instance
            this.detachNativeCallback();
            this.socket.detach();

            // start TLS handshake after we set extension on the socket
            new_socket.startTLS(!is_server);

            success = true;
            return array;
        }
    };
}

pub const TCPSocket = NewSocket(false);
pub const TLSSocket = NewSocket(true);

pub const WrappedSocket = extern struct {
    // both shares the same socket but one behaves as TLS and the other as TCP
    tls: *TLSSocket,
    tcp: *TLSSocket,
};

pub fn NewWrappedHandler(comptime tls: bool) type {
    const Socket = uws.NewSocketHandler(true);
    return struct {
        pub fn onOpen(
            this: WrappedSocket,
            socket: Socket,
        ) void {
            // only TLS will call onOpen
            if (comptime tls) {
                TLSSocket.onOpen(this.tls, socket);
            }
        }

        pub fn onEnd(
            this: WrappedSocket,
            socket: Socket,
        ) void {
            if (comptime tls) {
                TLSSocket.onEnd(this.tls, socket);
            } else {
                TLSSocket.onEnd(this.tcp, socket);
            }
        }

        pub fn onHandshake(
            this: WrappedSocket,
            socket: Socket,
            success: i32,
            ssl_error: uws.us_bun_verify_error_t,
        ) void {
            // only TLS will call onHandshake
            if (comptime tls) {
                TLSSocket.onHandshake(this.tls, socket, success, ssl_error);
            }
        }

        pub fn onClose(
            this: WrappedSocket,
            socket: Socket,
            err: c_int,
            data: ?*anyopaque,
        ) void {
            if (comptime tls) {
                TLSSocket.onClose(this.tls, socket, err, data);
            } else {
                TLSSocket.onClose(this.tcp, socket, err, data);
            }
        }

        pub fn onData(
            this: WrappedSocket,
            socket: Socket,
            data: []const u8,
        ) void {
            if (comptime tls) {
                TLSSocket.onData(this.tls, socket, data);
            } else {
                // tedius use this
                TLSSocket.onData(this.tcp, socket, data);
            }
        }

        pub fn onWritable(
            this: WrappedSocket,
            socket: Socket,
        ) void {
            if (comptime tls) {
                TLSSocket.onWritable(this.tls, socket);
            } else {
                TLSSocket.onWritable(this.tcp, socket);
            }
        }
        pub fn onTimeout(
            this: WrappedSocket,
            socket: Socket,
        ) void {
            if (comptime tls) {
                TLSSocket.onTimeout(this.tls, socket);
            } else {
                TLSSocket.onTimeout(this.tcp, socket);
            }
        }

        pub fn onLongTimeout(
            this: WrappedSocket,
            socket: Socket,
        ) void {
            if (comptime tls) {
                TLSSocket.onTimeout(this.tls, socket);
            } else {
                TLSSocket.onTimeout(this.tcp, socket);
            }
        }

        pub fn onConnectError(
            this: WrappedSocket,
            socket: Socket,
            errno: c_int,
        ) void {
            if (comptime tls) {
                TLSSocket.onConnectError(this.tls, socket, errno);
            } else {
                TLSSocket.onConnectError(this.tcp, socket, errno);
            }
        }
    };
}

pub const DuplexUpgradeContext = struct {
    upgrade: uws.UpgradedDuplex,
    // We only us a tls and not a raw socket when upgrading a Duplex, Duplex dont support socketpairs
    tls: ?*TLSSocket,
    // task used to deinit the context in the next tick, vm is used to enqueue the task
    vm: *JSC.VirtualMachine,
    task: JSC.AnyTask,
    task_event: EventState = .StartTLS,
    ssl_config: ?JSC.API.ServerConfig.SSLConfig,
    is_open: bool = false,
    pub const EventState = enum(u8) {
        StartTLS,
        Close,
    };

    usingnamespace bun.New(DuplexUpgradeContext);

    fn onOpen(this: *DuplexUpgradeContext) void {
        this.is_open = true;
        const socket = TLSSocket.Socket.fromDuplex(&this.upgrade);

        if (this.tls) |tls| {
            tls.onOpen(socket);
        }
    }

    fn onData(this: *DuplexUpgradeContext, decoded_data: []const u8) void {
        const socket = TLSSocket.Socket.fromDuplex(&this.upgrade);

        if (this.tls) |tls| {
            tls.onData(socket, decoded_data);
        }
    }

    fn onHandshake(this: *DuplexUpgradeContext, success: bool, ssl_error: uws.us_bun_verify_error_t) void {
        const socket = TLSSocket.Socket.fromDuplex(&this.upgrade);

        if (this.tls) |tls| {
            tls.onHandshake(socket, @intFromBool(success), ssl_error);
        }
    }

    fn onEnd(this: *DuplexUpgradeContext) void {
        const socket = TLSSocket.Socket.fromDuplex(&this.upgrade);
        if (this.tls) |tls| {
            tls.onEnd(socket);
        }
    }

    fn onWritable(this: *DuplexUpgradeContext) void {
        const socket = TLSSocket.Socket.fromDuplex(&this.upgrade);

        if (this.tls) |tls| {
            tls.onWritable(socket);
        }
    }

    fn onError(this: *DuplexUpgradeContext, err_value: JSC.JSValue) void {
        if (this.is_open) {
            if (this.tls) |tls| {
                tls.handleError(err_value);
            }
        } else {
            if (this.tls) |tls| {
                tls.handleConnectError(@intFromEnum(bun.C.SystemErrno.ECONNREFUSED));
            }
        }
    }

    fn onTimeout(this: *DuplexUpgradeContext) void {
        const socket = TLSSocket.Socket.fromDuplex(&this.upgrade);

        if (this.tls) |tls| {
            tls.onTimeout(socket);
        }
    }

    fn onClose(this: *DuplexUpgradeContext) void {
        const socket = TLSSocket.Socket.fromDuplex(&this.upgrade);

        if (this.tls) |tls| {
            tls.onClose(socket, 0, null);
        }

        this.deinitInNextTick();
    }

    fn runEvent(this: *DuplexUpgradeContext) void {
        switch (this.task_event) {
            .StartTLS => {
                if (this.ssl_config) |config| {
                    this.upgrade.startTLS(config, true) catch |err| {
                        switch (err) {
                            error.OutOfMemory => {
                                bun.outOfMemory();
                            },
                            else => {
                                const errno = @intFromEnum(bun.C.SystemErrno.ECONNREFUSED);
                                if (this.tls) |tls| {
                                    const socket = TLSSocket.Socket.fromDuplex(&this.upgrade);

                                    tls.handleConnectError(errno);
                                    tls.onClose(socket, errno, null);
                                }
                            },
                        }
                    };
                    this.ssl_config.?.deinit();
                    this.ssl_config = null;
                }
            },
            .Close => {
                this.upgrade.close();
            },
        }
    }

    fn deinitInNextTick(this: *DuplexUpgradeContext) void {
        this.task_event = .Close;
        this.vm.enqueueTask(JSC.Task.init(&this.task));
    }

    fn startTLS(this: *DuplexUpgradeContext) void {
        this.task_event = .StartTLS;
        this.vm.enqueueTask(JSC.Task.init(&this.task));
    }

    fn deinit(this: *DuplexUpgradeContext) void {
        if (this.tls) |tls| {
            this.tls = null;
            tls.deref();
        }
        this.upgrade.deinit();
        this.destroy();
    }
};

pub const WindowsNamedPipeListeningContext = if (Environment.isWindows) struct {
    uvPipe: uv.Pipe = std.mem.zeroes(uv.Pipe),
    listener: ?*Listener,
    globalThis: *JSC.JSGlobalObject,
    vm: *JSC.VirtualMachine,
    ctx: ?*BoringSSL.SSL_CTX = null, // server reuses the same ctx
    usingnamespace bun.New(WindowsNamedPipeListeningContext);

    fn onClientConnect(this: *WindowsNamedPipeListeningContext, status: uv.ReturnCode) void {
        if (status != uv.ReturnCode.zero or this.vm.isShuttingDown() or this.listener == null) {
            // connection dropped or vm is shutting down or we are deiniting/closing
            return;
        }
        const listener = this.listener.?;
        const socket: WindowsNamedPipeContext.SocketType = brk: {
            if (this.ctx) |_| {
                break :brk .{ .tls = Listener.onNamePipeCreated(true, listener) };
            } else {
                break :brk .{ .tcp = Listener.onNamePipeCreated(false, listener) };
            }
        };

        const client = WindowsNamedPipeContext.create(this.globalThis, socket);

        const result = client.named_pipe.getAcceptedBy(&this.uvPipe, this.ctx);
        if (result == .err) {
            // connection dropped
            client.deinit();
        }
    }
    fn onPipeClosed(pipe: *uv.Pipe) callconv(.C) void {
        const this: *WindowsNamedPipeListeningContext = @ptrCast(@alignCast(pipe.data));
        this.deinit();
    }

    pub fn closePipeAndDeinit(this: *WindowsNamedPipeListeningContext) void {
        this.listener = null;
        this.uvPipe.data = this;
        this.uvPipe.close(onPipeClosed);
    }

    pub fn listen(globalThis: *JSC.JSGlobalObject, path: []const u8, backlog: i32, ssl_config: ?JSC.API.ServerConfig.SSLConfig, listener: *Listener) !*WindowsNamedPipeListeningContext {
        const this = WindowsNamedPipeListeningContext.new(.{
            .globalThis = globalThis,
            .vm = globalThis.bunVM(),
            .listener = listener,
        });

        if (ssl_config) |ssl_options| {
            BoringSSL.load();

            const ctx_opts: uws.us_bun_socket_context_options_t = JSC.API.ServerConfig.SSLConfig.asUSockets(ssl_options);
            // Create SSL context using uSockets to match behavior of node.js
            const ctx = uws.create_ssl_context_from_bun_options(ctx_opts) orelse return error.InvalidOptions; // invalid options
            errdefer BoringSSL.SSL_CTX_free(ctx);
            this.ctx = ctx;
        }

        const initResult = this.uvPipe.init(this.vm.uvLoop(), false);
        if (initResult == .err) {
            return error.FailedToInitPipe;
        }
        if (path[path.len - 1] == 0) {
            // is already null terminated
            const slice_z = path[0 .. path.len - 1 :0];
            this.uvPipe.listenNamedPipe(slice_z, backlog, this, onClientConnect).unwrap() catch return error.FailedToBindPipe;
        } else {
            var path_buf: bun.PathBuffer = undefined;
            // we need to null terminate the path
            const len = @min(path.len, path_buf.len - 1);

            @memcpy(path_buf[0..len], path[0..len]);
            path_buf[len] = 0;
            const slice_z = path_buf[0..len :0];
            this.uvPipe.listenNamedPipe(slice_z, backlog, this, onClientConnect).unwrap() catch return error.FailedToBindPipe;
        }
        //TODO: add readableAll and writableAll support if someone needs it
        // if(uv.uv_pipe_chmod(&this.uvPipe, uv.UV_WRITABLE | uv.UV_READABLE) != 0) {
        // this.closePipeAndDeinit();
        // return error.FailedChmodPipe;
        //}

        return this;
    }

    fn runEvent(this: *WindowsNamedPipeListeningContext) void {
        switch (this.task_event) {
            .deinit => {
                this.deinit();
            },
            .none => @panic("Invalid event state"),
        }
    }

    fn deinitInNextTick(this: *WindowsNamedPipeListeningContext) void {
        bun.assert(this.task_event != .deinit);
        this.task_event = .deinit;
        this.vm.enqueueTask(JSC.Task.init(&this.task));
    }

    fn deinit(this: *WindowsNamedPipeListeningContext) void {
        this.listener = null;
        if (this.ctx) |ctx| {
            this.ctx = null;
            BoringSSL.SSL_CTX_free(ctx);
        }
        this.destroy();
    }
} else void;
pub const WindowsNamedPipeContext = if (Environment.isWindows) struct {
    named_pipe: uws.WindowsNamedPipe,
    socket: SocketType,

    // task used to deinit the context in the next tick, vm is used to enqueue the task
    vm: *JSC.VirtualMachine,
    globalThis: *JSC.JSGlobalObject,
    task: JSC.AnyTask,
    task_event: EventState = .none,
    is_open: bool = false,
    pub const EventState = enum(u8) {
        deinit,
        none,
    };

    pub const SocketType = union(enum) {
        tls: *TLSSocket,
        tcp: *TCPSocket,
        none: void,
    };

    usingnamespace bun.New(WindowsNamedPipeContext);
    const log = Output.scoped(.WindowsNamedPipeContext, false);

    fn onOpen(this: *WindowsNamedPipeContext) void {
        this.is_open = true;
        switch (this.socket) {
            .tls => |tls| {
                const socket = TLSSocket.Socket.fromNamedPipe(&this.named_pipe);
                tls.onOpen(socket);
            },
            .tcp => |tcp| {
                const socket = TCPSocket.Socket.fromNamedPipe(&this.named_pipe);
                tcp.onOpen(socket);
            },
            .none => {},
        }
    }

    fn onData(this: *WindowsNamedPipeContext, decoded_data: []const u8) void {
        switch (this.socket) {
            .tls => |tls| {
                const socket = TLSSocket.Socket.fromNamedPipe(&this.named_pipe);
                tls.onData(socket, decoded_data);
            },
            .tcp => |tcp| {
                const socket = TCPSocket.Socket.fromNamedPipe(&this.named_pipe);
                tcp.onData(socket, decoded_data);
            },
            .none => {},
        }
    }

    fn onHandshake(this: *WindowsNamedPipeContext, success: bool, ssl_error: uws.us_bun_verify_error_t) void {
        switch (this.socket) {
            .tls => |tls| {
                const socket = TLSSocket.Socket.fromNamedPipe(&this.named_pipe);
                tls.onHandshake(socket, @intFromBool(success), ssl_error);
            },
            .tcp => |tcp| {
                const socket = TCPSocket.Socket.fromNamedPipe(&this.named_pipe);
                tcp.onHandshake(socket, @intFromBool(success), ssl_error);
            },
            .none => {},
        }
    }

    fn onEnd(this: *WindowsNamedPipeContext) void {
        switch (this.socket) {
            .tls => |tls| {
                const socket = TLSSocket.Socket.fromNamedPipe(&this.named_pipe);
                tls.onEnd(socket);
            },
            .tcp => |tcp| {
                const socket = TCPSocket.Socket.fromNamedPipe(&this.named_pipe);
                tcp.onEnd(socket);
            },
            .none => {},
        }
    }

    fn onWritable(this: *WindowsNamedPipeContext) void {
        switch (this.socket) {
            .tls => |tls| {
                const socket = TLSSocket.Socket.fromNamedPipe(&this.named_pipe);
                tls.onWritable(socket);
            },
            .tcp => |tcp| {
                const socket = TCPSocket.Socket.fromNamedPipe(&this.named_pipe);
                tcp.onWritable(socket);
            },
            .none => {},
        }
    }

    fn onError(this: *WindowsNamedPipeContext, err: bun.sys.Error) void {
        if (this.is_open) {
            if (this.vm.isShuttingDown()) {
                // dont touch global just wait to close vm is shutting down
                return;
            }

            switch (this.socket) {
                .tls => |tls| {
                    tls.handleError(err.toJSC(this.globalThis));
                },
                .tcp => |tcp| {
                    tcp.handleError(err.toJSC(this.globalThis));
                },
                else => {},
            }
        } else {
            switch (this.socket) {
                .tls => |tls| {
                    tls.handleConnectError(err.errno);
                },
                .tcp => |tcp| {
                    tcp.handleConnectError(err.errno);
                },
                else => {},
            }
        }
    }

    fn onTimeout(this: *WindowsNamedPipeContext) void {
        switch (this.socket) {
            .tls => |tls| {
                const socket = TLSSocket.Socket.fromNamedPipe(&this.named_pipe);
                tls.onTimeout(socket);
            },
            .tcp => |tcp| {
                const socket = TCPSocket.Socket.fromNamedPipe(&this.named_pipe);
                tcp.onTimeout(socket);
            },
            .none => {},
        }
    }

    fn onClose(this: *WindowsNamedPipeContext) void {
        const socket = this.socket;
        this.socket = .none;
        switch (socket) {
            .tls => |tls| {
                tls.onClose(TLSSocket.Socket.fromNamedPipe(&this.named_pipe), 0, null);
                tls.deref();
            },
            .tcp => |tcp| {
                tcp.onClose(TCPSocket.Socket.fromNamedPipe(&this.named_pipe), 0, null);
                tcp.deref();
            },
            .none => {},
        }

        this.deinitInNextTick();
    }

    fn runEvent(this: *WindowsNamedPipeContext) void {
        switch (this.task_event) {
            .deinit => {
                this.deinit();
            },
            .none => @panic("Invalid event state"),
        }
    }

    fn deinitInNextTick(this: *WindowsNamedPipeContext) void {
        bun.assert(this.task_event != .deinit);
        this.task_event = .deinit;
        this.vm.enqueueTask(JSC.Task.init(&this.task));
    }

    fn create(globalThis: *JSC.JSGlobalObject, socket: SocketType) *WindowsNamedPipeContext {
        const vm = globalThis.bunVM();
        const this = WindowsNamedPipeContext.new(.{
            .vm = vm,
            .globalThis = globalThis,
            .task = undefined,
            .socket = socket,
            .named_pipe = undefined,
        });

        // named_pipe owns the pipe (PipeWriter owns the pipe and will close and deinit it)
        this.named_pipe = uws.WindowsNamedPipe.from(bun.default_allocator.create(uv.Pipe) catch bun.outOfMemory(), .{
            .ctx = this,
            .onOpen = @ptrCast(&WindowsNamedPipeContext.onOpen),
            .onData = @ptrCast(&WindowsNamedPipeContext.onData),
            .onHandshake = @ptrCast(&WindowsNamedPipeContext.onHandshake),
            .onEnd = @ptrCast(&WindowsNamedPipeContext.onEnd),
            .onWritable = @ptrCast(&WindowsNamedPipeContext.onWritable),
            .onError = @ptrCast(&WindowsNamedPipeContext.onError),
            .onTimeout = @ptrCast(&WindowsNamedPipeContext.onTimeout),
            .onClose = @ptrCast(&WindowsNamedPipeContext.onClose),
        }, vm);
        this.task = JSC.AnyTask.New(WindowsNamedPipeContext, WindowsNamedPipeContext.runEvent).init(this);

        switch (socket) {
            .tls => |tls| {
                tls.ref();
            },
            .tcp => |tcp| {
                tcp.ref();
            },
            .none => {},
        }

        return this;
    }

    pub fn open(globalThis: *JSC.JSGlobalObject, fd: bun.FileDescriptor, ssl_config: ?JSC.API.ServerConfig.SSLConfig, socket: SocketType) !*uws.WindowsNamedPipe {
        // TODO: reuse the same context for multiple connections when possibles

        const this = WindowsNamedPipeContext.create(globalThis, socket);

        errdefer {
            switch (socket) {
                .tls => |tls| {
                    tls.handleConnectError(@intFromEnum(bun.C.SystemErrno.ENOENT));
                },
                .tcp => |tcp| {
                    tcp.handleConnectError(@intFromEnum(bun.C.SystemErrno.ENOENT));
                },
                .none => {},
            }
            this.deinitInNextTick();
        }
        try this.named_pipe.open(fd, ssl_config).unwrap();
        return &this.named_pipe;
    }

    pub fn connect(globalThis: *JSC.JSGlobalObject, path: []const u8, ssl_config: ?JSC.API.ServerConfig.SSLConfig, socket: SocketType) !*uws.WindowsNamedPipe {
        // TODO: reuse the same context for multiple connections when possibles

        const this = WindowsNamedPipeContext.create(globalThis, socket);
        errdefer {
            switch (socket) {
                .tls => |tls| {
                    tls.handleConnectError(@intFromEnum(bun.C.SystemErrno.ENOENT));
                },
                .tcp => |tcp| {
                    tcp.handleConnectError(@intFromEnum(bun.C.SystemErrno.ENOENT));
                },
                .none => {},
            }
            this.deinitInNextTick();
        }

        if (path[path.len - 1] == 0) {
            // is already null terminated
            const slice_z = path[0 .. path.len - 1 :0];
            try this.named_pipe.connect(slice_z, ssl_config).unwrap();
        } else {
            var path_buf: bun.PathBuffer = undefined;
            // we need to null terminate the path
            const len = @min(path.len, path_buf.len - 1);

            @memcpy(path_buf[0..len], path[0..len]);
            path_buf[len] = 0;
            const slice_z = path_buf[0..len :0];
            try this.named_pipe.connect(slice_z, ssl_config).unwrap();
        }
        return &this.named_pipe;
    }
    fn deinit(this: *WindowsNamedPipeContext) void {
        log("deinit", .{});
        const socket = this.socket;
        this.socket = .none;
        switch (socket) {
            .tls => |tls| {
                tls.deref();
            },
            .tcp => |tcp| {
                tcp.deref();
            },
            else => {},
        }

        this.named_pipe.deinit();
        this.destroy();
    }
} else void;

pub fn jsAddServerName(global: *JSC.JSGlobalObject, callframe: *JSC.CallFrame) JSValue {
    JSC.markBinding(@src());

    const arguments = callframe.arguments(3);
    if (arguments.len < 3) {
        global.throwNotEnoughArguments("addServerName", 3, arguments.len);
        return .zero;
    }
    const listener = arguments.ptr[0];
    if (listener.as(Listener)) |this| {
        return this.addServerName(global, arguments.ptr[1], arguments.ptr[2]);
    }
    global.throw("Expected a Listener instance", .{});
    return .zero;
}

pub fn jsUpgradeDuplexToTLS(globalObject: *JSC.JSGlobalObject, callframe: *JSC.CallFrame) JSValue {
    JSC.markBinding(@src());

    const args = callframe.arguments(2);
    if (args.len < 2) {
        globalObject.throw("Expected 2 arguments", .{});
        return .zero;
    }
    const duplex = args.ptr[0];
    // TODO: do better type checking
    if (duplex.isEmptyOrUndefinedOrNull()) {
        globalObject.throw("Expected a Duplex instance", .{});
        return .zero;
    }

    var exception: JSC.C.JSValueRef = null;

    const opts = args.ptr[1];
    if (opts.isEmptyOrUndefinedOrNull() or opts.isBoolean() or !opts.isObject()) {
        globalObject.throw("Expected options object", .{});
        return .zero;
    }

    const socket_obj = opts.get(globalObject, "socket") orelse {
        globalObject.throw("Expected \"socket\" option", .{});
        return .zero;
    };

    var handlers = Handlers.fromJS(globalObject, socket_obj, &exception) orelse {
        globalObject.throwValue(exception.?.value());
        return .zero;
    };

    var ssl_opts: ?JSC.API.ServerConfig.SSLConfig = null;
    if (opts.getTruthy(globalObject, "tls")) |tls| {
        if (tls.isBoolean()) {
            if (tls.toBoolean()) {
                ssl_opts = JSC.API.ServerConfig.SSLConfig.zero;
            }
        } else {
            if (JSC.API.ServerConfig.SSLConfig.inJS(JSC.VirtualMachine.get(), globalObject, tls, &exception)) |ssl_config| {
                ssl_opts = ssl_config;
            } else if (exception != null) {
                return .zero;
            }
        }
    }
    if (ssl_opts == null) {
        globalObject.throw("Expected \"tls\" option", .{});
        return .zero;
    }

    var default_data = JSValue.zero;
    if (opts.fastGet(globalObject, .data)) |default_data_value| {
        default_data = default_data_value;
        default_data.ensureStillAlive();
    }

    const socket_config = ssl_opts.?;

    const protos = socket_config.protos;
    const protos_len = socket_config.protos_len;

    const is_server = false; // A duplex socket is always handled as a client

    var handlers_ptr = handlers.vm.allocator.create(Handlers) catch bun.outOfMemory();
    handlers_ptr.* = handlers;
    handlers_ptr.is_server = is_server;
    handlers_ptr.protect();
    var tls = TLSSocket.new(.{
        .handlers = handlers_ptr,
        .this_value = .zero,
        .socket = TLSSocket.Socket.detached,
        .connection = null,
        .wrapped = .tls,
        .protos = if (protos) |p| (bun.default_allocator.dupe(u8, p[0..protos_len]) catch bun.outOfMemory()) else null,
        .server_name = if (socket_config.server_name) |server_name| (bun.default_allocator.dupe(u8, server_name[0..bun.len(server_name)]) catch bun.outOfMemory()) else null,
        .socket_context = null, // only set after the wrapTLS
    });
    const tls_js_value = tls.getThisValue(globalObject);
    TLSSocket.dataSetCached(tls_js_value, globalObject, default_data);

    var duplexContext = DuplexUpgradeContext.new(.{
        .upgrade = undefined,
        .tls = tls,
        .vm = globalObject.bunVM(),
        .task = undefined,
        .ssl_config = socket_config,
    });
    tls.ref();

    duplexContext.task = JSC.AnyTask.New(DuplexUpgradeContext, DuplexUpgradeContext.runEvent).init(duplexContext);
    duplexContext.upgrade = uws.UpgradedDuplex.from(globalObject, duplex, .{
        .onOpen = @ptrCast(&DuplexUpgradeContext.onOpen),
        .onData = @ptrCast(&DuplexUpgradeContext.onData),
        .onHandshake = @ptrCast(&DuplexUpgradeContext.onHandshake),
        .onClose = @ptrCast(&DuplexUpgradeContext.onClose),
        .onEnd = @ptrCast(&DuplexUpgradeContext.onEnd),
        .onWritable = @ptrCast(&DuplexUpgradeContext.onWritable),
        .onError = @ptrCast(&DuplexUpgradeContext.onError),
        .onTimeout = @ptrCast(&DuplexUpgradeContext.onTimeout),
        .ctx = @ptrCast(duplexContext),
    });

    tls.socket = TLSSocket.Socket.fromDuplex(&duplexContext.upgrade);
    tls.markActive();
    tls.poll_ref.ref(globalObject.bunVM());

    duplexContext.startTLS();

    const array = JSC.JSValue.createEmptyArray(globalObject, 2);
    array.putIndex(globalObject, 0, tls_js_value);
    // data, end, drain and close events must be reported
    array.putIndex(globalObject, 1, duplexContext.upgrade.getJSHandlers(globalObject));

    return array;
}

pub fn jsIsNamedPipeSocket(global: *JSC.JSGlobalObject, callframe: *JSC.CallFrame) JSValue {
    JSC.markBinding(@src());

    const arguments = callframe.arguments(3);
    if (arguments.len < 1) {
        global.throwNotEnoughArguments("isNamedPipeSocket", 1, arguments.len);
        return .zero;
    }
    const socket = arguments.ptr[0];
    if (socket.as(TCPSocket)) |this| {
        return JSC.JSValue.jsBoolean(this.socket.isNamedPipe());
    } else if (socket.as(TLSSocket)) |this| {
        return JSC.JSValue.jsBoolean(this.socket.isNamedPipe());
    }
    return JSC.JSValue.jsBoolean(false);
}
pub fn createNodeTLSBinding(global: *JSC.JSGlobalObject) JSC.JSValue {
    return JSC.JSArray.create(global, &.{
        JSC.JSFunction.create(global, "addServerName", JSC.toJSHostFunction(jsAddServerName), 3, .{}),
        JSC.JSFunction.create(global, "upgradeDuplexToTLS", JSC.toJSHostFunction(jsUpgradeDuplexToTLS), 2, .{}),
        JSC.JSFunction.create(global, "isNamedPipeSocket", JSC.toJSHostFunction(jsIsNamedPipeSocket), 1, .{}),
    });
}

pub fn jsCreateSocketPair(global: *JSC.JSGlobalObject, _: *JSC.CallFrame) callconv(JSC.conv) JSValue {
    JSC.markBinding(@src());

    if (Environment.isWindows) {
        global.throw("Not implemented on Windows", .{});
        return .zero;
    }

    var fds_: [2]std.c.fd_t = .{ 0, 0 };
    const rc = std.c.socketpair(std.posix.AF.UNIX, std.posix.SOCK.STREAM, 0, &fds_);
    if (rc != 0) {
        const err = bun.sys.Error.fromCode(bun.C.getErrno(rc), .socketpair);
        global.throwValue(err.toJSC(global));
        return .zero;
    }

    const array = JSC.JSValue.createEmptyArray(global, 2);
    array.putIndex(global, 0, JSC.jsNumber(fds_[0]));
    array.putIndex(global, 1, JSC.jsNumber(fds_[1]));
    return array;
}<|MERGE_RESOLUTION|>--- conflicted
+++ resolved
@@ -2122,15 +2122,9 @@
                 this.buffered_data_for_node_net.deinitWithAllocator(bun.default_allocator);
                 return JSValue.jsBoolean(false);
             }
-<<<<<<< HEAD
 
             const args = callframe.argumentsUndef(2);
 
-=======
-
-            const args = callframe.argumentsUndef(2);
-
->>>>>>> 497fa59b
             return switch (this.writeOrEndBuffered(globalObject, args.ptr[0], args.ptr[1], false)) {
                 .fail => .zero,
                 .success => |result| brk: {
@@ -2230,7 +2224,6 @@
 
                 break :brk rc;
             };
-<<<<<<< HEAD
 
             return .{
                 .success = .{
@@ -2261,38 +2254,6 @@
                 return .fail;
             }
 
-=======
-
-            return .{
-                .success = .{
-                    .wrote = wrote,
-                    .total = total_to_write,
-                },
-            };
-        }
-
-        fn writeOrEnd(this: *This, globalObject: *JSC.JSGlobalObject, args: []JSC.JSValue, buffer_unwritten_data: bool, comptime is_end: bool) WriteResult {
-            if (args[0].isUndefined()) return .{ .success = .{} };
-
-            bun.debugAssert(this.buffered_data_for_node_net.len == 0);
-            var encoding_value: JSC.JSValue = args[3];
-            if (args[2].isString()) {
-                encoding_value = args[2];
-                args[2] = .undefined;
-            } else if (args[1].isString()) {
-                encoding_value = args[1];
-                args[1] = .undefined;
-            }
-
-            const offset_value = args[1];
-            const length_value = args[2];
-
-            if (encoding_value != .undefined and (offset_value != .undefined or length_value != .undefined)) {
-                globalObject.throwTODO("Support encoding with offset and length altogether. Only either encoding or offset, length is supported, but not both combinations yet.");
-                return .fail;
-            }
-
->>>>>>> 497fa59b
             var stack_fallback = std.heap.stackFallback(16 * 1024, bun.default_allocator);
             const buffer: JSC.Node.BlobOrStringOrBuffer = if (args[0].isUndefined())
                 JSC.Node.BlobOrStringOrBuffer{ .string_or_buffer = JSC.Node.StringOrBuffer.empty }
@@ -2317,7 +2278,6 @@
                 if (!offset_value.isAnyInt()) {
                     globalObject.throwInvalidArgumentType(comptime "Socket." ++ label, "byteOffset", "integer");
                     return .fail;
-<<<<<<< HEAD
                 }
                 const i = offset_value.toInt64();
                 if (i < 0) {
@@ -2328,18 +2288,6 @@
                     });
                     return .fail;
                 }
-=======
-                }
-                const i = offset_value.toInt64();
-                if (i < 0) {
-                    globalObject.throwRangeError(i, .{
-                        .field_name = "byteOffset",
-                        .min = 0,
-                        .max = JSC.MAX_SAFE_INTEGER,
-                    });
-                    return .fail;
-                }
->>>>>>> 497fa59b
                 break :brk @intCast(i);
             };
 
@@ -2419,8 +2367,6 @@
                     .total = bytes.len,
                 },
             };
-<<<<<<< HEAD
-=======
         }
 
         fn internalFlush(this: *This) void {
@@ -2440,7 +2386,6 @@
             }
 
             this.socket.flush();
->>>>>>> 497fa59b
         }
 
         pub fn flush(
@@ -2449,26 +2394,7 @@
             _: *JSC.CallFrame,
         ) JSValue {
             JSC.markBinding(@src());
-<<<<<<< HEAD
-            if (this.buffered_data_for_node_net.len > 0) {
-                const written: usize = @intCast(@max(this.socket.write(this.buffered_data_for_node_net.slice(), false), 0));
-
-                if (written > 0) {
-                    if (this.buffered_data_for_node_net.len > written) {
-                        const remaining = this.buffered_data_for_node_net.slice()[written..];
-                        bun.C.memmove(this.buffered_data_for_node_net.ptr, remaining.ptr, remaining.len);
-                        this.buffered_data_for_node_net.len = @truncate(remaining.len);
-                    } else {
-                        this.buffered_data_for_node_net.deinitWithAllocator(bun.default_allocator);
-                        this.buffered_data_for_node_net = .{};
-                    }
-                }
-            }
-
-            this.socket.flush();
-=======
             this.internalFlush();
->>>>>>> 497fa59b
 
             return JSValue.jsUndefined();
         }
