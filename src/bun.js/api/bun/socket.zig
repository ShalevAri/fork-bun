--- conflicted
+++ resolved
@@ -60,14 +60,8 @@
         flags: Flags = .{},
         ref_count: RefCount,
         wrapped: WrappedType = .none,
-<<<<<<< HEAD
         handlers: ?*Handlers,
-        this_value: JSC.JSValue = .zero,
-=======
-        // TODO: make this optional
-        handlers: *Handlers,
         this_value: jsc.JSValue = .zero,
->>>>>>> 4580e11f
         poll_ref: Async.KeepAlive = Async.KeepAlive.init(),
         ref_pollref_on_connect: bool = true,
         connection: ?Listener.UnixOrHost = null,
@@ -603,14 +597,9 @@
         }
 
         pub fn onClose(this: *This, _: Socket, err: c_int, _: ?*anyopaque) void {
-<<<<<<< HEAD
-            JSC.markBinding(@src());
+            jsc.markBinding(@src());
             const handlers = this.getHandlers();
             log("onClose {s}", .{if (handlers.is_server) "S" else "C"});
-=======
-            jsc.markBinding(@src());
-            log("onClose {s}", .{if (this.handlers.is_server) "S" else "C"});
->>>>>>> 4580e11f
             this.detachNativeCallback();
             this.socket.detach();
             defer this.deref();
@@ -697,15 +686,10 @@
             This.js.dataSetCached(this.this_value, globalObject, value);
         }
 
-<<<<<<< HEAD
-        pub fn getListener(this: *This, _: *JSC.JSGlobalObject) JSValue {
+        pub fn getListener(this: *This, _: *jsc.JSGlobalObject) JSValue {
             const handlers = this.getHandlers();
 
             if (!handlers.is_server or this.socket.isDetached()) {
-=======
-        pub fn getListener(this: *This, _: *jsc.JSGlobalObject) JSValue {
-            if (!this.handlers.is_server or this.socket.isDetached()) {
->>>>>>> 4580e11f
                 return .js_undefined;
             }
 
