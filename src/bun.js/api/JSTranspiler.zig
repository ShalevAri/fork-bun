const JSTranspiler = @This();

pub const js = jsc.Codegen.JSTranspiler;
pub const toJS = js.toJS;
pub const fromJS = js.fromJS;
pub const fromJSDirect = js.fromJSDirect;

transpiler: bun.transpiler.Transpiler,
arena: bun.ArenaAllocator,
transpiler_options: TranspilerOptions,
scan_pass_result: ScanPassResult,
buffer_writer: ?JSPrinter.BufferWriter = null,
log_level: logger.Log.Level = .err,

const default_transform_options: api.TransformOptions = brk: {
    var opts = std.mem.zeroes(api.TransformOptions);
    opts.disable_hmr = true;
    opts.target = api.Target.browser;
    break :brk opts;
};

const TranspilerOptions = struct {
    transform: api.TransformOptions = default_transform_options,
    default_loader: options.Loader = options.Loader.jsx,
    macro_map: MacroMap = MacroMap{},
    tsconfig: ?*TSConfigJSON = null,
    tsconfig_buf: []const u8 = "",
    macros_buf: []const u8 = "",
    log: logger.Log,
    runtime: Runtime.Features = Runtime.Features{ .top_level_await = true },
    tree_shaking: bool = false,
    trim_unused_imports: ?bool = null,
    inlining: bool = false,

    dead_code_elimination: bool = true,
    minify_whitespace: bool = false,
    minify_identifiers: bool = false,
    minify_syntax: bool = false,
    no_macros: bool = false,
};

// Mimalloc gets unstable if we try to move this to a different thread
// threadlocal var transform_buffer: bun.MutableString = undefined;
// threadlocal var transform_buffer_loaded: bool = false;

// This is going to be hard to not leak
pub const TransformTask = struct {
    input_code: jsc.Node.StringOrBuffer = jsc.Node.StringOrBuffer{ .buffer = .{} },
    output_code: bun.String = bun.String.empty,
    transpiler: Transpiler.Transpiler = undefined,
    log: logger.Log,
    err: ?anyerror = null,
    macro_map: MacroMap = MacroMap{},
    tsconfig: ?*TSConfigJSON = null,
    loader: Loader,
    global: *JSGlobalObject,
    replace_exports: Runtime.Features.ReplaceableExport.Map = .{},

    pub const new = bun.TrivialNew(@This());

    pub const AsyncTransformTask = jsc.ConcurrentPromiseTask(TransformTask);
    pub const AsyncTransformEventLoopTask = AsyncTransformTask.EventLoopTask;

    pub fn create(transpiler: *JSTranspiler, input_code: bun.jsc.Node.StringOrBuffer, globalThis: *JSGlobalObject, loader: Loader) !*AsyncTransformTask {
        var transform_task = TransformTask.new(.{
            .input_code = input_code,
            .transpiler = undefined,
            .global = globalThis,
            .macro_map = transpiler.transpiler_options.macro_map,
            .tsconfig = transpiler.transpiler_options.tsconfig,
            .log = logger.Log.init(bun.default_allocator),
            .loader = loader,
            .replace_exports = transpiler.transpiler_options.runtime.replace_exports,
        });
        transform_task.log.level = transpiler.transpiler_options.log.level;
        transform_task.transpiler = transpiler.transpiler;
        transform_task.transpiler.linker.resolver = &transform_task.transpiler.resolver;

        transform_task.transpiler.setLog(&transform_task.log);
        transform_task.transpiler.setAllocator(bun.default_allocator);
        return try AsyncTransformTask.createOnJSThread(bun.default_allocator, globalThis, transform_task);
    }

    pub fn run(this: *TransformTask) void {
        const name = this.loader.stdinName();
        const source = logger.Source.initPathString(name, this.input_code.slice());

        var arena = MimallocArena.init() catch unreachable;
        defer arena.deinit();

        const allocator = arena.allocator();
        var ast_memory_allocator = allocator.create(JSAst.ASTMemoryAllocator) catch bun.outOfMemory();
        var ast_scope = ast_memory_allocator.enter(allocator);
        defer ast_scope.exit();

        this.transpiler.setAllocator(allocator);
        this.transpiler.setLog(&this.log);
        this.log.msgs.allocator = bun.default_allocator;

        const jsx = if (this.tsconfig != null)
            this.tsconfig.?.mergeJSX(this.transpiler.options.jsx)
        else
            this.transpiler.options.jsx;

        const parse_options = Transpiler.Transpiler.ParseOptions{
            .allocator = allocator,
            .macro_remappings = this.macro_map,
            .dirname_fd = .invalid,
            .file_descriptor = null,
            .loader = this.loader,
            .jsx = jsx,
            .path = source.path,
            .virtual_source = &source,
            .replace_exports = this.replace_exports,
            // .allocator = this.
        };

        const parse_result = this.transpiler.parse(parse_options, null) orelse {
            this.err = error.ParseError;
            return;
        };

        if (parse_result.empty) {
            this.output_code = bun.String.empty;
            return;
        }

        var buffer_writer = JSPrinter.BufferWriter.init(allocator);
        buffer_writer.buffer.list.ensureTotalCapacity(allocator, 512) catch unreachable;
        buffer_writer.reset();

        // defer {
        //     transform_buffer = buffer_writer.buffer;
        // }

        var printer = JSPrinter.BufferPrinter.init(buffer_writer);
        const printed = this.transpiler.print(parse_result, @TypeOf(&printer), &printer, .esm_ascii) catch |err| {
            this.err = err;
            return;
        };

        if (printed > 0) {
            buffer_writer = printer.ctx;
            buffer_writer.buffer.list.items = buffer_writer.written;
            this.output_code = bun.String.cloneUTF8(buffer_writer.written);
        } else {
            this.output_code = bun.String.empty;
        }
    }

<<<<<<< HEAD
    pub fn then(this: *TransformTask, promise: *JSC.JSPromise) bun.JSError!void {
=======
    pub fn then(this: *TransformTask, promise: *jsc.JSPromise) void {
>>>>>>> 71e21615
        if (this.log.hasAny() or this.err != null) {
            const error_value: bun.OOM!JSValue = brk: {
                if (this.err) |err| {
                    if (!this.log.hasAny()) {
                        break :brk bun.api.BuildMessage.create(
                            this.global,
                            bun.default_allocator,
                            logger.Msg{
                                .data = logger.Data{ .text = bun.asByteSlice(@errorName(err)) },
                            },
                        );
                    }
                }

                break :brk try this.log.toJS(this.global, bun.default_allocator, "Transform failed");
            };

            return promise.reject(this.global, error_value);
        }

        const global = this.global;
        const code = this.output_code;
        this.output_code = bun.String.empty;
        this.deinit();

        return finish(code, global, promise);
    }

<<<<<<< HEAD
    noinline fn finish(code: bun.String, global: *JSGlobalObject, promise: *JSC.JSPromise) bun.JSExecutionTerminated!void {
        try promise.resolve(global, code.transferToJS(global));
=======
    noinline fn finish(code: bun.String, global: *JSGlobalObject, promise: *jsc.JSPromise) void {
        promise.resolve(global, code.toJS(global));
        code.deref();
>>>>>>> 71e21615
    }

    pub fn deinit(this: *TransformTask) void {
        this.log.deinit();
        this.input_code.deinitAndUnprotect();
        this.output_code.deref();
        if (this.tsconfig) |tsconfig| {
            tsconfig.deinit();
        }
        bun.destroy(this);
    }
};

fn exportReplacementValue(value: JSValue, globalThis: *JSGlobalObject) bun.JSError!?JSAst.Expr {
    if (value.isBoolean()) {
        return Expr{
            .data = .{
                .e_boolean = .{
                    .value = value.toBoolean(),
                },
            },
            .loc = logger.Loc.Empty,
        };
    }

    if (value.isNumber()) {
        return Expr{
            .data = .{
                .e_number = .{ .value = value.asNumber() },
            },
            .loc = logger.Loc.Empty,
        };
    }

    if (value.isNull()) {
        return Expr{
            .data = .{
                .e_null = .{},
            },
            .loc = logger.Loc.Empty,
        };
    }

    if (value.isUndefined()) {
        return Expr{
            .data = .{
                .e_undefined = .{},
            },
            .loc = logger.Loc.Empty,
        };
    }

    if (value.isString()) {
        const str = JSAst.E.String{
            .data = try std.fmt.allocPrint(bun.default_allocator, "{}", .{try value.getZigString(globalThis)}),
        };
        const out = try bun.default_allocator.create(JSAst.E.String);
        out.* = str;
        return Expr{
            .data = .{
                .e_string = out,
            },
            .loc = logger.Loc.Empty,
        };
    }

    return null;
}

fn transformOptionsFromJSC(globalObject: *jsc.JSGlobalObject, temp_allocator: std.mem.Allocator, args: *jsc.CallFrame.ArgumentsSlice) (bun.JSError || bun.OOM)!TranspilerOptions {
    const globalThis = globalObject;
    const object = args.next() orelse return TranspilerOptions{ .log = logger.Log.init(temp_allocator) };
    if (object.isUndefinedOrNull()) return TranspilerOptions{ .log = logger.Log.init(temp_allocator) };

    args.eat();
    var allocator = args.arena.allocator();

    var transpiler = TranspilerOptions{
        .default_loader = .jsx,
        .transform = default_transform_options,
        .log = logger.Log.init(allocator),
    };

    if (!object.isObject()) {
        return globalObject.throwInvalidArguments("Expected an object", .{});
    }

    if (try object.getTruthy(globalObject, "define")) |define| {
        define: {
            if (define.isUndefinedOrNull()) {
                break :define;
            }

            const define_obj = define.getObject() orelse {
                return globalObject.throwInvalidArguments("define must be an object", .{});
            };

            var define_iter = try jsc.JSPropertyIterator(.{
                .skip_empty_name = true,

                .include_value = true,
            }).init(globalThis, define_obj);
            defer define_iter.deinit();

            // cannot be a temporary because it may be loaded on different threads.
            var map_entries = allocator.alloc([]u8, define_iter.len * 2) catch unreachable;
            var names = map_entries[0..define_iter.len];

            var values = map_entries[define_iter.len..];

            while (try define_iter.next()) |prop| {
                const property_value = define_iter.value;
                const value_type = property_value.jsType();

                if (!value_type.isStringLike()) {
                    return globalObject.throwInvalidArguments("define \"{s}\" must be a JSON string", .{prop});
                }

                names[define_iter.i] = prop.toOwnedSlice(allocator) catch unreachable;
                var val = jsc.ZigString.init("");
                try property_value.toZigString(&val, globalThis);
                if (val.len == 0) {
                    val = jsc.ZigString.init("\"\"");
                }
                values[define_iter.i] = std.fmt.allocPrint(allocator, "{}", .{val}) catch unreachable;
            }

            transpiler.transform.define = api.StringMap{
                .keys = names,
                .values = values,
            };
        }
    }

    if (try object.get(globalThis, "external")) |external| {
        external: {
            if (external.isUndefinedOrNull()) break :external;

            const toplevel_type = external.jsType();
            if (toplevel_type.isStringLike()) {
                var zig_str = jsc.ZigString.init("");
                try external.toZigString(&zig_str, globalThis);
                if (zig_str.len == 0) break :external;
                var single_external = allocator.alloc(string, 1) catch unreachable;
                single_external[0] = std.fmt.allocPrint(allocator, "{}", .{external}) catch unreachable;
                transpiler.transform.external = single_external;
            } else if (toplevel_type.isArray()) {
                const count = try external.getLength(globalThis);
                if (count == 0) break :external;

                var externals = allocator.alloc(string, count) catch unreachable;
                var iter = try external.arrayIterator(globalThis);
                var i: usize = 0;
                while (try iter.next()) |entry| {
                    if (!entry.jsType().isStringLike()) {
                        return globalObject.throwInvalidArguments("external must be a string or string[]", .{});
                    }

                    var zig_str = jsc.ZigString.init("");
                    try entry.toZigString(&zig_str, globalThis);
                    if (zig_str.len == 0) continue;
                    externals[i] = std.fmt.allocPrint(allocator, "{}", .{external}) catch unreachable;
                    i += 1;
                }

                transpiler.transform.external = externals[0..i];
            } else {
                return globalObject.throwInvalidArguments("external must be a string or string[]", .{});
            }
        }
    }

    if (try object.get(globalThis, "loader")) |loader| {
        if (try Loader.fromJS(globalThis, loader)) |resolved| {
            if (!resolved.isJavaScriptLike()) {
                return globalObject.throwInvalidArguments("only JavaScript-like loaders supported for now", .{});
            }

            transpiler.default_loader = resolved;
        }
    }

    if (try object.get(globalThis, "target")) |target| {
        if (try Target.fromJS(globalThis, target)) |resolved| {
            transpiler.transform.target = resolved.toAPI();
        }
    }

    if (try object.get(globalThis, "tsconfig")) |tsconfig| {
        tsconfig: {
            if (tsconfig.isUndefinedOrNull()) break :tsconfig;
            const kind = tsconfig.jsType();
            var out = bun.String.empty;
            defer out.deref();

            if (kind.isArray()) {
                return globalObject.throwInvalidArguments("tsconfig must be a string or object", .{});
            }

            if (!kind.isStringLike()) {
                try tsconfig.jsonStringify(globalThis, 0, &out);
            } else {
                out = try tsconfig.toBunString(globalThis);
            }

            if (out.isEmpty()) break :tsconfig;
            transpiler.tsconfig_buf = out.toOwnedSlice(allocator) catch bun.outOfMemory();

            // TODO: JSC -> Ast conversion
            if (TSConfigJSON.parse(
                allocator,
                &transpiler.log,
                &logger.Source.initPathString("tsconfig.json", transpiler.tsconfig_buf),
                &jsc.VirtualMachine.get().transpiler.resolver.caches.json,
            ) catch null) |parsed_tsconfig| {
                transpiler.tsconfig = parsed_tsconfig;
            }
        }
    }

    transpiler.runtime.allow_runtime = false;

    if (try object.getTruthy(globalThis, "macro")) |macros| {
        macros: {
            if (macros.isUndefinedOrNull()) break :macros;
            if (macros.isBoolean()) {
                transpiler.no_macros = !macros.asBoolean();
                break :macros;
            }
            const kind = macros.jsType();
            const is_object = kind.isObject();
            if (!(kind.isStringLike() or is_object)) {
                return globalObject.throwInvalidArguments("macro must be an object", .{});
            }

            var out = bun.String.empty;
            defer out.deref();
            // TODO: write a converter between JSC types and Bun AST types
            if (is_object) {
                try macros.jsonStringify(globalThis, 0, &out);
            } else {
                out = try macros.toBunString(globalThis);
            }

            if (out.isEmpty()) break :macros;
            transpiler.macros_buf = out.toOwnedSlice(allocator) catch bun.outOfMemory();
            const source = &logger.Source.initPathString("macros.json", transpiler.macros_buf);
            const json = (jsc.VirtualMachine.get().transpiler.resolver.caches.json.parseJSON(
                &transpiler.log,
                source,
                allocator,
                .json,
                false,
            ) catch null) orelse break :macros;
            transpiler.macro_map = PackageJSON.parseMacrosJSON(allocator, json, &transpiler.log, source);
        }
    }

    if (try object.getBooleanLoose(globalThis, "autoImportJSX")) |flag| {
        transpiler.runtime.auto_import_jsx = flag;
    }

    if (try object.getBooleanLoose(globalThis, "allowBunRuntime")) |flag| {
        transpiler.runtime.allow_runtime = flag;
    }

    if (try object.getBooleanLoose(globalThis, "inline")) |flag| {
        transpiler.runtime.inlining = flag;
    }

    if (try object.getBooleanLoose(globalThis, "minifyWhitespace")) |flag| {
        transpiler.minify_whitespace = flag;
    }

    if (try object.getBooleanLoose(globalThis, "deadCodeElimination")) |flag| {
        transpiler.dead_code_elimination = flag;
    }

    if (try object.getTruthy(globalThis, "minify")) |minify| {
        if (minify.isBoolean()) {
            transpiler.minify_whitespace = minify.toBoolean();
            transpiler.minify_syntax = transpiler.minify_whitespace;
            transpiler.minify_identifiers = transpiler.minify_syntax;
        } else if (minify.isObject()) {
            if (try minify.getBooleanLoose(globalThis, "whitespace")) |whitespace| {
                transpiler.minify_whitespace = whitespace;
            }
            if (try minify.getBooleanLoose(globalThis, "syntax")) |syntax| {
                transpiler.minify_syntax = syntax;
            }
            if (try minify.getBooleanLoose(globalThis, "identifiers")) |syntax| {
                transpiler.minify_identifiers = syntax;
            }
        } else {
            return globalObject.throwInvalidArguments("Expected minify to be a boolean or an object", .{});
        }
    }

    if (try object.get(globalThis, "sourcemap")) |flag| {
        if (flag.isBoolean() or flag.isUndefinedOrNull()) {
            if (flag.toBoolean()) {
                transpiler.transform.source_map = .@"inline";
            } else {
                transpiler.transform.source_map = .none;
            }
        } else {
            if (try options.SourceMapOption.Map.fromJS(globalObject, flag)) |source| {
                transpiler.transform.source_map = source.toAPI();
            } else {
                return globalObject.throwInvalidArguments("sourcemap must be one of \"inline\", \"linked\", \"external\", or \"none\"", .{});
            }
        }
    }

    if (try object.getOptionalEnum(globalThis, "packages", options.PackagesOption)) |packages| {
        transpiler.transform.packages = packages.toAPI();
    }

    var tree_shaking: ?bool = null;
    if (try object.getBooleanLoose(globalThis, "treeShaking")) |treeShaking| {
        tree_shaking = treeShaking;
    }

    var trim_unused_imports: ?bool = null;
    if (try object.getBooleanLoose(globalThis, "trimUnusedImports")) |trimUnusedImports| {
        trim_unused_imports = trimUnusedImports;
    }

    if (try object.getTruthy(globalThis, "exports")) |exports| {
        if (!exports.isObject()) {
            return globalObject.throwInvalidArguments("exports must be an object", .{});
        }

        var replacements = Runtime.Features.ReplaceableExport.Map{};
        errdefer replacements.clearAndFree(bun.default_allocator);

        if (try exports.getTruthy(globalThis, "eliminate")) |eliminate| {
            if (!eliminate.jsType().isArray()) {
                return globalObject.throwInvalidArguments("exports.eliminate must be an array", .{});
            }

            var total_name_buf_len: u32 = 0;
            var string_count: u32 = 0;
            const iter = try jsc.JSArrayIterator.init(eliminate, globalThis);
            {
                var length_iter = iter;
                while (try length_iter.next()) |value| {
                    if (value.isString()) {
                        const length: u32 = @truncate(try value.getLength(globalThis));
                        string_count += @intFromBool(length > 0);
                        total_name_buf_len += length;
                    }
                }
            }

            if (total_name_buf_len > 0) {
                var buf = try std.ArrayListUnmanaged(u8).initCapacity(bun.default_allocator, total_name_buf_len);
                try replacements.ensureUnusedCapacity(bun.default_allocator, string_count);
                {
                    var length_iter = iter;
                    while (try length_iter.next()) |value| {
                        if (!value.isString()) continue;
                        const str = try value.getZigString(globalThis);
                        if (str.len == 0) continue;
                        const name = std.fmt.bufPrint(buf.items.ptr[buf.items.len..buf.capacity], "{}", .{str}) catch {
                            return globalObject.throwInvalidArguments("Error reading exports.eliminate. TODO: utf-16", .{});
                        };
                        buf.items.len += name.len;
                        if (name.len > 0) {
                            replacements.putAssumeCapacity(name, .{ .delete = {} });
                        }
                    }
                }
            }
        }

        if (try exports.getTruthy(globalThis, "replace")) |replace| {
            const replace_obj = replace.getObject() orelse {
                return globalObject.throwInvalidArguments("replace must be an object", .{});
            };

            var iter = try jsc.JSPropertyIterator(.{
                .skip_empty_name = true,
                .include_value = true,
            }).init(globalThis, replace_obj);
            defer iter.deinit();

            if (iter.len > 0) {
                try replacements.ensureUnusedCapacity(bun.default_allocator, iter.len);

                // We cannot set the exception before `try` because it could be
                // a double free with the `errdefer`.
                defer if (globalThis.hasException()) {
                    for (replacements.keys()) |key| {
                        bun.default_allocator.free(@constCast(key));
                    }
                    replacements.clearAndFree(bun.default_allocator);
                };

                while (try iter.next()) |key_| {
                    const value = iter.value;
                    if (value == .zero) continue;

                    const key = try key_.toOwnedSlice(bun.default_allocator);

                    if (!JSLexer.isIdentifier(key)) {
                        bun.default_allocator.free(key);
                        return globalObject.throwInvalidArguments("\"{s}\" is not a valid ECMAScript identifier", .{key});
                    }

                    const entry = replacements.getOrPutAssumeCapacity(key);

                    if (try exportReplacementValue(value, globalThis)) |expr| {
                        entry.value_ptr.* = .{ .replace = expr };
                        continue;
                    }

                    if (value.isObject() and try value.getLength(globalObject) == 2) {
                        const replacementValue = try value.getIndex(globalThis, 1);
                        if (try exportReplacementValue(replacementValue, globalThis)) |to_replace| {
                            const replacementKey = try value.getIndex(globalThis, 0);
                            var slice = (try (try replacementKey.toSlice(globalThis, bun.default_allocator)).cloneIfNeeded(bun.default_allocator));
                            const replacement_name = slice.slice();

                            if (!JSLexer.isIdentifier(replacement_name)) {
                                slice.deinit();
                                return globalObject.throwInvalidArguments("\"{s}\" is not a valid ECMAScript identifier", .{replacement_name});
                            }

                            entry.value_ptr.* = .{
                                .inject = .{
                                    .name = replacement_name,
                                    .value = to_replace,
                                },
                            };
                            continue;
                        }
                    }

                    return globalObject.throwInvalidArguments("exports.replace values can only be string, null, undefined, number or boolean", .{});
                }
            }
        }

        tree_shaking = tree_shaking orelse (replacements.count() > 0);
        transpiler.runtime.replace_exports = replacements;
    }

    if (try object.getTruthy(globalThis, "logLevel")) |logLevel| {
        if (try logger.Log.Level.Map.fromJS(globalObject, logLevel)) |level| {
            transpiler.log.level = level;
        } else {
            return globalObject.throwInvalidArguments("logLevel must be one of \"verbose\", \"debug\", \"info\", \"warn\", or \"error\"", .{});
        }
    }

    transpiler.tree_shaking = tree_shaking orelse false;
    transpiler.trim_unused_imports = trim_unused_imports orelse transpiler.tree_shaking;

    return transpiler;
}

pub fn constructor(globalThis: *jsc.JSGlobalObject, callframe: *jsc.CallFrame) bun.JSError!*JSTranspiler {
    var temp = bun.ArenaAllocator.init(bun.default_allocator);
    const arguments = callframe.arguments_old(3);
    var args = jsc.CallFrame.ArgumentsSlice.init(
        globalThis.bunVM(),
        arguments.slice(),
    );

    defer temp.deinit();
    const transpiler_options: TranspilerOptions = if (arguments.len > 0)
        try transformOptionsFromJSC(globalThis, temp.allocator(), &args)
    else
        TranspilerOptions{ .log = logger.Log.init(bun.default_allocator) };

    if (globalThis.hasException()) {
        return error.JSError;
    }

    const allocator = bun.default_allocator;

    if ((transpiler_options.log.warnings + transpiler_options.log.errors) > 0) {
        return globalThis.throwValue(try transpiler_options.log.toJS(globalThis, allocator, "Failed to create transpiler"));
    }

    var log = try allocator.create(logger.Log);
    log.* = transpiler_options.log;
    var transpiler = Transpiler.Transpiler.init(
        allocator,
        log,
        transpiler_options.transform,
        jsc.VirtualMachine.get().transpiler.env,
    ) catch |err| {
        if ((log.warnings + log.errors) > 0) {
            return globalThis.throwValue(try log.toJS(globalThis, allocator, "Failed to create transpiler"));
        }

        return globalThis.throwError(err, "Error creating transpiler");
    };
    transpiler.options.no_macros = transpiler_options.no_macros;
    transpiler.configureLinkerWithAutoJSX(false);
    transpiler.options.env.behavior = .disable;
    transpiler.configureDefines() catch |err| {
        if ((log.warnings + log.errors) > 0) {
            return globalThis.throwValue(try log.toJS(globalThis, allocator, "Failed to load define"));
        }
        return globalThis.throwError(err, "Failed to load define");
    };

    if (transpiler_options.macro_map.count() > 0) {
        transpiler.options.macro_remap = transpiler_options.macro_map;
    }

    transpiler.options.dead_code_elimination = transpiler_options.dead_code_elimination;
    transpiler.options.minify_whitespace = transpiler_options.minify_whitespace;

    // Keep defaults for these
    if (transpiler_options.minify_syntax)
        transpiler.options.minify_syntax = true;

    if (transpiler_options.minify_identifiers)
        transpiler.options.minify_identifiers = true;

    transpiler.options.transform_only = !transpiler.options.allow_runtime;

    transpiler.options.tree_shaking = transpiler_options.tree_shaking;
    transpiler.options.trim_unused_imports = transpiler_options.trim_unused_imports;
    transpiler.options.allow_runtime = transpiler_options.runtime.allow_runtime;
    transpiler.options.auto_import_jsx = transpiler_options.runtime.auto_import_jsx;
    transpiler.options.inlining = transpiler_options.runtime.inlining;
    transpiler.options.hot_module_reloading = transpiler_options.runtime.hot_module_reloading;
    transpiler.options.react_fast_refresh = false;

    const instance = try allocator.create(JSTranspiler);
    instance.* = JSTranspiler{
        .transpiler_options = transpiler_options,
        .transpiler = transpiler,
        .arena = args.arena,
        .scan_pass_result = ScanPassResult.init(allocator),
    };

    return instance;
}

pub fn finalize(this: *JSTranspiler) void {
    this.transpiler.log.deinit();
    this.scan_pass_result.named_imports.deinit(this.scan_pass_result.import_records.allocator);
    this.scan_pass_result.import_records.deinit();
    this.scan_pass_result.used_symbols.deinit();
    if (this.buffer_writer != null) {
        this.buffer_writer.?.buffer.deinit();
    }

    // bun.default_allocator.free(this.transpiler_options.tsconfig_buf);
    // bun.default_allocator.free(this.transpiler_options.macros_buf);
    this.arena.deinit();
    jsc.VirtualMachine.get().allocator.destroy(this);
}

fn getParseResult(this: *JSTranspiler, allocator: std.mem.Allocator, code: []const u8, loader: ?Loader, macro_js_ctx: Transpiler.MacroJSValueType) ?Transpiler.ParseResult {
    const name = this.transpiler_options.default_loader.stdinName();
    const source = &logger.Source.initPathString(name, code);

    const jsx = if (this.transpiler_options.tsconfig != null)
        this.transpiler_options.tsconfig.?.mergeJSX(this.transpiler.options.jsx)
    else
        this.transpiler.options.jsx;

    const parse_options = Transpiler.Transpiler.ParseOptions{
        .allocator = allocator,
        .macro_remappings = this.transpiler_options.macro_map,
        .dirname_fd = .invalid,
        .file_descriptor = null,
        .loader = loader orelse this.transpiler_options.default_loader,
        .jsx = jsx,
        .path = source.path,
        .virtual_source = source,
        .replace_exports = this.transpiler_options.runtime.replace_exports,
        .macro_js_ctx = macro_js_ctx,
        // .allocator = this.
    };

    return this.transpiler.parse(parse_options, null);
}

pub fn scan(this: *JSTranspiler, globalThis: *jsc.JSGlobalObject, callframe: *jsc.CallFrame) bun.JSError!jsc.JSValue {
    jsc.markBinding(@src());
    const arguments = callframe.arguments_old(3);
    var args = jsc.CallFrame.ArgumentsSlice.init(globalThis.bunVM(), arguments.slice());
    defer args.deinit();
    const code_arg = args.next() orelse {
        return globalThis.throwInvalidArgumentType("scan", "code", "string or Uint8Array");
    };

    const code_holder = try jsc.Node.StringOrBuffer.fromJS(globalThis, args.arena.allocator(), code_arg) orelse {
        return globalThis.throwInvalidArgumentType("scan", "code", "string or Uint8Array");
    };
    defer code_holder.deinit();
    const code = code_holder.slice();
    args.eat();

    const loader: ?Loader = brk: {
        if (args.next()) |arg| {
            args.eat();
            break :brk try Loader.fromJS(globalThis, arg);
        }

        break :brk null;
    };

    if (globalThis.hasException()) {
        return .zero;
    }

    var arena = MimallocArena.init() catch unreachable;
    const prev_allocator = this.transpiler.allocator;
    const allocator = arena.allocator();
    this.transpiler.setAllocator(allocator);
    var log = logger.Log.init(arena.backingAllocator());
    defer log.deinit();
    this.transpiler.setLog(&log);
    defer {
        this.transpiler.setLog(&this.transpiler_options.log);
        this.transpiler.setAllocator(prev_allocator);
        arena.deinit();
    }
    var ast_memory_allocator = allocator.create(JSAst.ASTMemoryAllocator) catch bun.outOfMemory();
    var ast_scope = ast_memory_allocator.enter(allocator);
    defer ast_scope.exit();

    var parse_result = getParseResult(this, allocator, code, loader, Transpiler.MacroJSValueType.zero) orelse {
        if ((this.transpiler.log.warnings + this.transpiler.log.errors) > 0) {
            return globalThis.throwValue(try this.transpiler.log.toJS(globalThis, globalThis.allocator(), "Parse error"));
        }

        return globalThis.throw("Failed to parse", .{});
    };

    if ((this.transpiler.log.warnings + this.transpiler.log.errors) > 0) {
        return globalThis.throwValue(try this.transpiler.log.toJS(globalThis, globalThis.allocator(), "Parse error"));
    }

    const exports_label = jsc.ZigString.static("exports");
    const imports_label = jsc.ZigString.static("imports");
    const named_imports_value = try namedImportsToJS(
        globalThis,
        parse_result.ast.import_records.slice(),
    );

    const named_exports_value = try namedExportsToJS(
        globalThis,
        &parse_result.ast.named_exports,
    );
    return jsc.JSValue.createObject2(globalThis, imports_label, exports_label, named_imports_value, named_exports_value);
}

pub fn transform(this: *JSTranspiler, globalThis: *jsc.JSGlobalObject, callframe: *jsc.CallFrame) bun.JSError!jsc.JSValue {
    jsc.markBinding(@src());
    const arguments = callframe.arguments_old(3);
    var args = jsc.CallFrame.ArgumentsSlice.init(globalThis.bunVM(), arguments.slice());
    defer args.arena.deinit();
    const code_arg = args.next() orelse {
        return globalThis.throwInvalidArgumentType("transform", "code", "string or Uint8Array");
    };

    const allow_string_object = true;
    var code = try jsc.Node.StringOrBuffer.fromJSWithEncodingMaybeAsync(globalThis, bun.default_allocator, code_arg, .utf8, true, allow_string_object) orelse {
        return globalThis.throwInvalidArgumentType("transform", "code", "string or Uint8Array");
    };
    errdefer code.deinit();

    args.eat();
    const loader: ?Loader = brk: {
        if (args.next()) |arg| {
            args.eat();
            break :brk try Loader.fromJS(globalThis, arg);
        }

        break :brk null;
    };

    if (code == .buffer) {
        code_arg.protect();
    }
    var task = TransformTask.create(
        this,
        code,
        globalThis,
        loader orelse this.transpiler_options.default_loader,
    ) catch {
        if (code == .buffer) {
            code_arg.unprotect();
        }
        globalThis.throwOutOfMemory();
        return error.JSError;
    };
    task.schedule();
    return task.promise.value();
}

pub fn transformSync(
    this: *JSTranspiler,
    globalThis: *jsc.JSGlobalObject,
    callframe: *jsc.CallFrame,
) bun.JSError!jsc.JSValue {
    jsc.markBinding(@src());
    const arguments = callframe.arguments_old(3);

    var args = jsc.CallFrame.ArgumentsSlice.init(globalThis.bunVM(), arguments.slice());
    defer args.arena.deinit();
    const code_arg = args.next() orelse {
        return globalThis.throwInvalidArgumentType("transformSync", "code", "string or Uint8Array");
    };

    var arena = MimallocArena.init() catch unreachable;
    defer arena.deinit();
    const code_holder = try jsc.Node.StringOrBuffer.fromJS(globalThis, arena.allocator(), code_arg) orelse {
        return globalThis.throwInvalidArgumentType("transformSync", "code", "string or Uint8Array");
    };
    defer code_holder.deinit();
    const code = code_holder.slice();
    arguments.ptr[0].ensureStillAlive();
    defer arguments.ptr[0].ensureStillAlive();

    args.eat();
    var js_ctx_value: jsc.JSValue = jsc.JSValue.zero;
    const loader: ?Loader = brk: {
        if (args.next()) |arg| {
            args.eat();
            if (arg.isNumber() or arg.isString()) {
                break :brk try Loader.fromJS(globalThis, arg);
            }

            if (arg.isObject()) {
                js_ctx_value = arg;
                break :brk null;
            }
        }

        break :brk null;
    };

    if (args.nextEat()) |arg| {
        if (arg.isObject()) {
            js_ctx_value = arg;
        } else {
            return globalThis.throwInvalidArgumentType("transformSync", "context", "object or loader");
        }
    }
    if (js_ctx_value != .zero) {
        js_ctx_value.ensureStillAlive();
    }

    defer {
        if (js_ctx_value != .zero) {
            js_ctx_value.ensureStillAlive();
        }
    }

    const allocator = arena.allocator();

    var ast_memory_allocator = allocator.create(JSAst.ASTMemoryAllocator) catch bun.outOfMemory();
    var ast_scope = ast_memory_allocator.enter(allocator);
    defer ast_scope.exit();

    const prev_bundler = this.transpiler;
    this.transpiler.setAllocator(allocator);
    this.transpiler.macro_context = null;
    var log = logger.Log.init(arena.backingAllocator());
    log.level = this.transpiler_options.log.level;
    this.transpiler.setLog(&log);

    defer {
        this.transpiler = prev_bundler;
    }
    const parse_result = getParseResult(
        this,
        allocator,
        code,
        loader,
        js_ctx_value,
    ) orelse {
        if ((this.transpiler.log.warnings + this.transpiler.log.errors) > 0) {
            return globalThis.throwValue(try this.transpiler.log.toJS(globalThis, globalThis.allocator(), "Parse error"));
        }

        return globalThis.throw("Failed to parse code", .{});
    };

    if ((this.transpiler.log.warnings + this.transpiler.log.errors) > 0) {
        return globalThis.throwValue(try this.transpiler.log.toJS(globalThis, globalThis.allocator(), "Parse error"));
    }

    var buffer_writer = this.buffer_writer orelse brk: {
        var writer = JSPrinter.BufferWriter.init(arena.backingAllocator());

        writer.buffer.growIfNeeded(code.len) catch unreachable;
        writer.buffer.list.expandToCapacity();
        break :brk writer;
    };

    defer {
        this.buffer_writer = buffer_writer;
    }

    buffer_writer.reset();
    var printer = JSPrinter.BufferPrinter.init(buffer_writer);
    _ = this.transpiler.print(parse_result, @TypeOf(&printer), &printer, .esm_ascii) catch |err| {
        return globalThis.throwError(err, "Failed to print code");
    };

    // TODO: benchmark if pooling this way is faster or moving is faster
    buffer_writer = printer.ctx;
    var out = jsc.ZigString.init(buffer_writer.written);
    out.setOutputEncoding();

    return out.toJS(globalThis);
}

fn namedExportsToJS(global: *JSGlobalObject, named_exports: *JSAst.Ast.NamedExports) bun.JSError!jsc.JSValue {
    if (named_exports.count() == 0)
        return JSValue.createEmptyArray(global, 0);

    var named_exports_iter = named_exports.iterator();
    var stack_fallback = std.heap.stackFallback(@sizeOf(bun.String) * 32, bun.default_allocator);
    var allocator = stack_fallback.get();
    var names = allocator.alloc(
        bun.String,
        named_exports.count(),
    ) catch unreachable;
    defer allocator.free(names);
    named_exports.sort(strings.StringArrayByIndexSorter{
        .keys = named_exports.keys(),
    });
    var i: usize = 0;
    while (named_exports_iter.next()) |entry| {
        names[i] = bun.String.cloneUTF8(entry.key_ptr.*);
        i += 1;
    }
    return bun.String.toJSArray(global, names);
}

fn namedImportsToJS(global: *JSGlobalObject, import_records: []const ImportRecord) bun.JSError!jsc.JSValue {
    const path_label = jsc.ZigString.static("path");
    const kind_label = jsc.ZigString.static("kind");

    const array = try jsc.JSValue.createEmptyArray(global, import_records.len);
    array.ensureStillAlive();

    for (import_records, 0..) |record, i| {
        if (record.is_internal) continue;

        array.ensureStillAlive();
        const path = jsc.ZigString.init(record.path.text).toJS(global);
        const kind = jsc.ZigString.init(record.kind.label()).toJS(global);
        try array.putIndex(global, @as(u32, @truncate(i)), try jsc.JSValue.createObject2(global, path_label, kind_label, path, kind));
    }

    return array;
}

pub fn scanImports(this: *JSTranspiler, globalThis: *jsc.JSGlobalObject, callframe: *jsc.CallFrame) bun.JSError!jsc.JSValue {
    const arguments = callframe.arguments_old(2);
    var args = jsc.CallFrame.ArgumentsSlice.init(globalThis.bunVM(), arguments.slice());
    defer args.deinit();

    const code_arg = args.next() orelse {
        return globalThis.throwInvalidArgumentType("scanImports", "code", "string or Uint8Array");
    };

    const code_holder = try jsc.Node.StringOrBuffer.fromJS(globalThis, args.arena.allocator(), code_arg) orelse {
        if (!globalThis.hasException()) {
            return globalThis.throwInvalidArgumentType("scanImports", "code", "string or Uint8Array");
        }
        return .zero;
    };
    args.eat();
    defer code_holder.deinit();
    const code = code_holder.slice();

    var loader: Loader = this.transpiler_options.default_loader;
    if (args.next()) |arg| {
        if (try Loader.fromJS(globalThis, arg)) |_loader| {
            loader = _loader;
        }
        args.eat();
    }

    if (!loader.isJavaScriptLike()) {
        return globalThis.throwInvalidArguments("Only JavaScript-like files support this fast path", .{});
    }

    var arena = MimallocArena.init() catch unreachable;
    const prev_allocator = this.transpiler.allocator;
    const allocator = arena.allocator();
    var ast_memory_allocator = allocator.create(JSAst.ASTMemoryAllocator) catch bun.outOfMemory();
    var ast_scope = ast_memory_allocator.enter(allocator);
    defer ast_scope.exit();

    this.transpiler.setAllocator(allocator);
    var log = logger.Log.init(arena.backingAllocator());
    defer log.deinit();
    this.transpiler.setLog(&log);
    defer {
        this.transpiler.setLog(&this.transpiler_options.log);
        this.transpiler.setAllocator(prev_allocator);
        arena.deinit();
    }

    const source = logger.Source.initPathString(loader.stdinName(), code);
    var transpiler = &this.transpiler;
    const jsx = if (this.transpiler_options.tsconfig != null)
        this.transpiler_options.tsconfig.?.mergeJSX(this.transpiler.options.jsx)
    else
        this.transpiler.options.jsx;

    var opts = JSParser.Parser.Options.init(jsx, loader);
    if (this.transpiler.macro_context == null) {
        this.transpiler.macro_context = JSAst.Macro.MacroContext.init(&this.transpiler);
    }
    opts.macro_context = &this.transpiler.macro_context.?;

    transpiler.resolver.caches.js.scan(
        transpiler.allocator,
        &this.scan_pass_result,
        opts,
        transpiler.options.define,
        &log,
        &source,
    ) catch |err| {
        defer this.scan_pass_result.reset();
        if ((log.warnings + log.errors) > 0) {
            return globalThis.throwValue(try log.toJS(globalThis, globalThis.allocator(), "Failed to scan imports"));
        }

        return globalThis.throwError(err, "Failed to scan imports");
    };

    defer this.scan_pass_result.reset();

    if ((log.warnings + log.errors) > 0) {
        return globalThis.throwValue(try log.toJS(globalThis, globalThis.allocator(), "Failed to scan imports"));
    }

    const named_imports_value = try namedImportsToJS(
        globalThis,
        this.scan_pass_result.import_records.items,
    );
    return named_imports_value;
}

const string = []const u8;

const std = @import("std");
const ImportRecord = @import("../../import_record.zig").ImportRecord;
const Runtime = @import("../../runtime.zig").Runtime;
const TSConfigJSON = @import("../../resolver/tsconfig_json.zig").TSConfigJSON;

const options = @import("../../options.zig");
const Loader = options.Loader;
const Target = options.Target;

const MacroMap = @import("../../resolver/package_json.zig").MacroMap;
const PackageJSON = @import("../../resolver/package_json.zig").PackageJSON;

const bun = @import("bun");
const JSLexer = bun.js_lexer;
const JSPrinter = bun.js_printer;
const Transpiler = bun.transpiler;
const logger = bun.logger;
const strings = bun.strings;
const MimallocArena = bun.allocators.MimallocArena;
const api = bun.schema.api;

const JSAst = bun.ast;
const Expr = JSAst.Expr;

const JSParser = bun.js_parser;
const ScanPassResult = JSParser.ScanPassResult;

const jsc = bun.jsc;
const JSGlobalObject = jsc.JSGlobalObject;
const JSValue = bun.jsc.JSValue;
const ZigString = jsc.ZigString;<|MERGE_RESOLUTION|>--- conflicted
+++ resolved
@@ -148,11 +148,7 @@
         }
     }
 
-<<<<<<< HEAD
-    pub fn then(this: *TransformTask, promise: *JSC.JSPromise) bun.JSError!void {
-=======
-    pub fn then(this: *TransformTask, promise: *jsc.JSPromise) void {
->>>>>>> 71e21615
+    pub fn then(this: *TransformTask, promise: *jsc.JSPromise) bun.JSError!void {
         if (this.log.hasAny() or this.err != null) {
             const error_value: bun.OOM!JSValue = brk: {
                 if (this.err) |err| {
@@ -181,14 +177,8 @@
         return finish(code, global, promise);
     }
 
-<<<<<<< HEAD
-    noinline fn finish(code: bun.String, global: *JSGlobalObject, promise: *JSC.JSPromise) bun.JSExecutionTerminated!void {
+    noinline fn finish(code: bun.String, global: *JSGlobalObject, promise: *jsc.JSPromise) bun.JSExecutionTerminated!void {
         try promise.resolve(global, code.transferToJS(global));
-=======
-    noinline fn finish(code: bun.String, global: *JSGlobalObject, promise: *jsc.JSPromise) void {
-        promise.resolve(global, code.toJS(global));
-        code.deref();
->>>>>>> 71e21615
     }
 
     pub fn deinit(this: *TransformTask) void {
