--- conflicted
+++ resolved
@@ -2280,14 +2280,10 @@
             return .{
                 .js_request = switch (create_js_request) {
                     .yes => request_object.toJS(this.globalThis),
-<<<<<<< HEAD
-                    .bake => request_object.toJSForBake(this.globalThis) catch |err| this.globalThis.takeException(err),
-=======
                     .bake => request_object.toJSForBake(this.globalThis) catch |err| switch (err) {
                         error.OutOfMemory => bun.outOfMemory(),
                         else => return null,
                     },
->>>>>>> eac82e21
                     .no => .zero,
                 },
                 .request_object = request_object,
