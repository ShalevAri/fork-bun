--- conflicted
+++ resolved
@@ -6155,9 +6155,9 @@
 
 pub const NodeHTTPResponse = struct {
     response: uws.AnyResponse,
-    onDataCallback: JSC.Strong = .{},
-    onWritableCallback: JSC.Strong = .{},
-    onAbortedCallback: JSC.Strong = .{},
+    onDataCallback: JSC.Strong = .empty,
+    onWritableCallback: JSC.Strong = .empty,
+    onAbortedCallback: JSC.Strong = .empty,
 
     ref_count: u32 = 1,
     js_ref: JSC.Ref = .{},
@@ -6168,7 +6168,7 @@
     is_request_pending: bool = true,
     body_read_state: BodyReadState = .none,
     body_read_ref: JSC.Ref = .{},
-    promise: JSC.Strong = .{},
+    promise: JSC.Strong = .empty,
     server: AnyServer,
 
     /// When you call pause() on the node:http IncomingMessage
@@ -6473,19 +6473,9 @@
         return JSC.JSValue.jsBoolean(this.ended);
     }
 
-<<<<<<< HEAD
     pub fn getFinished(this: *const NodeHTTPResponse, _: *JSC.JSGlobalObject) JSC.JSValue {
         return JSC.JSValue.jsBoolean(this.finished);
     }
-=======
-pub fn NewServer(comptime NamespaceType: type, comptime ssl_enabled_: bool, comptime debug_mode_: bool) type {
-    return struct {
-        pub usingnamespace NamespaceType;
-        pub usingnamespace bun.New(@This());
-
-        pub const ssl_enabled = ssl_enabled_;
-        pub const debug_mode = debug_mode_;
->>>>>>> febf6593
 
     pub fn getAborted(this: *const NodeHTTPResponse, _: *JSC.JSGlobalObject) JSC.JSValue {
         return JSC.JSValue.jsBoolean(this.aborted);
@@ -6505,7 +6495,6 @@
             result |= 1 << 2;
         }
 
-<<<<<<< HEAD
         return JSC.JSValue.jsNumber(result);
     }
 
@@ -6660,7 +6649,7 @@
                     this.onAbortedCallback.deinit();
                 }
             }
-            const globalThis = this.onAbortedCallback.globalThis orelse JSC.VirtualMachine.get().global;
+            const globalThis = JSC.VirtualMachine.get().global;
             const vm = globalThis.bunVM();
             const event_loop = vm.eventLoop();
 
@@ -6855,7 +6844,7 @@
         }
 
         if (this.onDataCallback.get()) |callback| {
-            const globalThis = this.onDataCallback.globalThis orelse JSC.VirtualMachine.get().global;
+            const globalThis = JSC.VirtualMachine.get().global;
             const event_loop = globalThis.bunVM().eventLoop();
 
             const bytes: JSC.JSValue = brk: {
@@ -6903,7 +6892,7 @@
             return false;
         }
         const on_writable = this.onWritableCallback.trySwap() orelse return false;
-        const globalThis = this.onWritableCallback.globalThis orelse JSC.VirtualMachine.get().global;
+        const globalThis = JSC.VirtualMachine.get().global;
         const vm = globalThis.bunVM();
 
         response.corked(JSC.EventLoop.runCallback, .{ vm.eventLoop(), on_writable, globalThis, .undefined, &.{JSC.JSValue.jsNumberFromUint64(offset)} });
@@ -7008,7 +6997,7 @@
             switch (this.response.write(bytes)) {
                 .want_more => |written| {
                     this.response.clearOnWritable();
-                    this.onWritableCallback.clear();
+                    this.onWritableCallback.clearWithoutDeallocation();
                     return JSC.JSValue.jsNumberFromUint64(written);
                 },
                 .backpressure => |written| {
@@ -7024,7 +7013,7 @@
 
     pub fn setOnWritable(this: *NodeHTTPResponse, globalObject: *JSC.JSGlobalObject, value: JSValue) bool {
         if (this.isDone() or value == .undefined) {
-            this.onWritableCallback.clear();
+            this.onWritableCallback.clearWithoutDeallocation();
             return true;
         }
 
@@ -7042,7 +7031,7 @@
 
     pub fn setOnAbort(this: *NodeHTTPResponse, globalObject: *JSC.JSGlobalObject, value: JSValue) bool {
         if (this.isDone() or value == .undefined) {
-            this.onAbortedCallback.clear();
+            this.onAbortedCallback.clearWithoutDeallocation();
             return true;
         }
 
@@ -7424,6 +7413,9 @@
 
 pub fn NewServer(comptime NamespaceType: type, comptime ssl_enabled_: bool, comptime debug_mode_: bool) type {
     return struct {
+        pub usingnamespace NamespaceType;
+        pub usingnamespace bun.New(@This());
+
         pub const ssl_enabled = ssl_enabled_;
         pub const debug_mode = debug_mode_;
 
@@ -7433,11 +7425,7 @@
         pub const App = uws.NewApp(ssl_enabled);
 
         listener: ?*App.ListenSocket = null,
-        thisObject: JSC.JSValue = JSC.JSValue.zero,
-=======
-        listener: ?*App.ListenSocket = null,
         js_value: JSC.Strong = .empty,
->>>>>>> febf6593
         /// Potentially null before listen() is called, and once .destroy() is called.
         app: ?*App = null,
         vm: *JSC.VirtualMachine,
@@ -8704,7 +8692,7 @@
             resp.timeout(this.config.idleTimeout);
 
             const globalThis = this.globalThis;
-            const thisObject = this.thisObject;
+            const thisObject = this.js_value.get() orelse .undefined;
             const vm = this.vm;
 
             var node_http_response: ?*NodeHTTPResponse = null;
@@ -8734,7 +8722,7 @@
                 success: void,
                 pending: JSC.JSValue,
             };
-            var strong_promise: JSC.Strong = .{};
+            var strong_promise: JSC.Strong = .empty;
             var needs_to_drain = true;
 
             defer {
@@ -8780,7 +8768,7 @@
                                 }
 
                                 node_response.promise = strong_promise;
-                                strong_promise = .{};
+                                strong_promise = .empty;
                                 result._then2(globalThis, strong_self, NodeHTTPResponse.Bun__NodeHTTPRequest__onResolve, NodeHTTPResponse.Bun__NodeHTTPRequest__onReject);
                                 is_async = true;
                             }
