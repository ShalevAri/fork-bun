const Glob = @This();
<<<<<<< HEAD
const GlobWalker = bun.glob.BunGlobWalker;
const ArgumentsSlice = JSC.CallFrame.ArgumentsSlice;
const Syscall = @import("../../sys.zig");
const std = @import("std");
const Allocator = std.mem.Allocator;
=======
>>>>>>> e577a965

pub const js = jsc.Codegen.JSGlob;
pub const toJS = js.toJS;
pub const fromJS = js.fromJS;
pub const fromJSDirect = js.fromJSDirect;

pattern: []const u8,
pattern_codepoints: ?std.ArrayList(u32) = null,
has_pending_activity: std.atomic.Value(usize) = std.atomic.Value(usize).init(0),

const ScanOpts = struct {
    cwd: ?[]const u8,
    dot: bool,
    absolute: bool,
    only_files: bool,
    follow_symlinks: bool,
    error_on_broken_symlinks: bool,

    fn parseCWD(globalThis: *JSGlobalObject, allocator: std.mem.Allocator, cwdVal: jsc.JSValue, absolute: bool, comptime fnName: string) bun.JSError![]const u8 {
        const cwd_str_raw = try cwdVal.toSlice(globalThis, allocator);
        if (cwd_str_raw.len == 0) return "";

        const cwd_str = cwd_str: {
            // If its absolute return as is
            if (ResolvePath.Platform.auto.isAbsolute(cwd_str_raw.slice())) {
                const cwd_str = try cwd_str_raw.cloneIfNeeded(allocator);
                break :cwd_str cwd_str.ptr[0..cwd_str.len];
            }

            var path_buf2: [bun.MAX_PATH_BYTES * 2]u8 = undefined;

            if (!absolute) {
                const cwd_str = ResolvePath.joinStringBuf(&path_buf2, &[_][]const u8{cwd_str_raw.slice()}, .auto);
                break :cwd_str try allocator.dupe(u8, cwd_str);
            }

            // Convert to an absolute path
            var path_buf: bun.PathBuffer = undefined;
            const cwd = switch (bun.sys.getcwd((&path_buf))) {
                .result => |cwd| cwd,
                .err => |err| {
                    const errJs = err.toJS(globalThis);
                    return globalThis.throwValue(errJs);
                },
            };

            const cwd_str = ResolvePath.joinStringBuf(&path_buf2, &[_][]const u8{
                cwd,
                cwd_str_raw.slice(),
            }, .auto);

            break :cwd_str try allocator.dupe(u8, cwd_str);
        };

        if (cwd_str.len > bun.MAX_PATH_BYTES) {
            return globalThis.throw("{s}: invalid `cwd`, longer than {d} bytes", .{ fnName, bun.MAX_PATH_BYTES });
        }

        return cwd_str;
    }

    fn fromJS(globalThis: *JSGlobalObject, arguments: *ArgumentsSlice, comptime fnName: []const u8, arena: *Arena) bun.JSError!?ScanOpts {
        const optsObj: JSValue = arguments.nextEat() orelse return null;
        var out: ScanOpts = .{
            .cwd = null,
            .dot = false,
            .absolute = false,
            .follow_symlinks = false,
            .error_on_broken_symlinks = false,
            .only_files = true,
        };
        if (optsObj.isUndefinedOrNull()) return out;
        if (!optsObj.isObject()) {
            if (optsObj.isString()) {
                {
                    const result = try parseCWD(globalThis, arena.allocator(), optsObj, out.absolute, fnName);
                    if (result.len > 0) {
                        out.cwd = result;
                    }
                }
                return out;
            }
            return globalThis.throw("{s}: expected first argument to be an object", .{fnName});
        }

        if (try optsObj.getTruthy(globalThis, "onlyFiles")) |only_files| {
            out.only_files = if (only_files.isBoolean()) only_files.asBoolean() else false;
        }

        if (try optsObj.getTruthy(globalThis, "throwErrorOnBrokenSymlink")) |error_on_broken| {
            out.error_on_broken_symlinks = if (error_on_broken.isBoolean()) error_on_broken.asBoolean() else false;
        }

        if (try optsObj.getTruthy(globalThis, "followSymlinks")) |followSymlinksVal| {
            out.follow_symlinks = if (followSymlinksVal.isBoolean()) followSymlinksVal.asBoolean() else false;
        }

        if (try optsObj.getTruthy(globalThis, "absolute")) |absoluteVal| {
            out.absolute = if (absoluteVal.isBoolean()) absoluteVal.asBoolean() else false;
        }

        if (try optsObj.getTruthy(globalThis, "cwd")) |cwdVal| {
            if (!cwdVal.isString()) {
                return globalThis.throw("{s}: invalid `cwd`, not a string", .{fnName});
            }

            {
                const result = try parseCWD(globalThis, arena.allocator(), cwdVal, out.absolute, fnName);
                if (result.len > 0) {
                    out.cwd = result;
                }
            }
        }

        if (try optsObj.getTruthy(globalThis, "dot")) |dot| {
            out.dot = if (dot.isBoolean()) dot.asBoolean() else false;
        }

        return out;
    }
};

pub const WalkTask = struct {
    walker: *GlobWalker,
    alloc: Allocator,
    err: ?Err = null,
    global: *jsc.JSGlobalObject,
    has_pending_activity: *std.atomic.Value(usize),

    pub const Err = union(enum) {
        syscall: Syscall.Error,
        unknown: anyerror,

        pub fn toJS(this: Err, globalThis: *JSGlobalObject) JSValue {
            return switch (this) {
                .syscall => |err| err.toJS(globalThis),
                .unknown => |err| ZigString.fromBytes(@errorName(err)).toJS(globalThis),
            };
        }
    };

    pub const AsyncGlobWalkTask = jsc.ConcurrentPromiseTask(WalkTask);

    pub fn create(
        globalThis: *jsc.JSGlobalObject,
        alloc: Allocator,
        globWalker: *GlobWalker,
        has_pending_activity: *std.atomic.Value(usize),
    ) !*AsyncGlobWalkTask {
        const walkTask = try alloc.create(WalkTask);
        walkTask.* = .{
            .walker = globWalker,
            .global = globalThis,
            .alloc = alloc,
            .has_pending_activity = has_pending_activity,
        };
        return try AsyncGlobWalkTask.createOnJSThread(alloc, globalThis, walkTask);
    }

    pub fn run(this: *WalkTask) void {
        defer decrPendingActivityFlag(this.has_pending_activity);
        const result = this.walker.walk() catch |err| {
            this.err = .{ .unknown = err };
            return;
        };
        switch (result) {
            .err => |err| {
                this.err = .{ .syscall = err };
            },
            .result => {},
        }
    }

    pub fn then(this: *WalkTask, promise: *jsc.JSPromise) void {
        defer this.deinit();

        if (this.err) |err| {
            const errJs = err.toJS(this.global);
            promise.reject(this.global, errJs);
            return;
        }

        const jsStrings = globWalkResultToJS(this.walker, this.global) catch return promise.reject(this.global, error.JSError);
        promise.resolve(this.global, jsStrings);
    }

    fn deinit(this: *WalkTask) void {
        this.walker.deinit(true);
        this.alloc.destroy(this);
    }
};

fn globWalkResultToJS(globWalk: *GlobWalker, globalThis: *JSGlobalObject) bun.JSError!JSValue {
    if (globWalk.matchedPaths.keys().len == 0) {
        return jsc.JSValue.createEmptyArray(globalThis, 0);
    }

    return BunString.toJSArray(globalThis, globWalk.matchedPaths.keys());
}

/// The reference to the arena is not used after the scope because it is copied
/// by `GlobWalker.init`/`GlobWalker.initWithCwd` if all allocations work and no
/// errors occur
fn makeGlobWalker(
    this: *Glob,
    globalThis: *JSGlobalObject,
    arguments: *ArgumentsSlice,
    comptime fnName: []const u8,
    alloc: Allocator,
    arena: *Arena,
) bun.JSError!?*GlobWalker {
    const matchOpts = try ScanOpts.fromJS(globalThis, arguments, fnName, arena) orelse return null;
    const cwd = matchOpts.cwd;
    const dot = matchOpts.dot;
    const absolute = matchOpts.absolute;
    const follow_symlinks = matchOpts.follow_symlinks;
    const error_on_broken_symlinks = matchOpts.error_on_broken_symlinks;
    const only_files = matchOpts.only_files;

    var globWalker = try alloc.create(GlobWalker);
    errdefer alloc.destroy(globWalker);
    globWalker.* = .{};

    if (cwd != null) {
        switch (try globWalker.initWithCwd(
            arena,
            this.pattern,
            cwd.?,
            dot,
            absolute,
            follow_symlinks,
            error_on_broken_symlinks,
            only_files,
        )) {
            .err => |err| {
                return globalThis.throwValue(err.toJS(globalThis));
            },
            else => {},
        }
        return globWalker;
    }

    switch (try globWalker.init(
        arena,
        this.pattern,
        dot,
        absolute,
        follow_symlinks,
        error_on_broken_symlinks,
        only_files,
    )) {
        .err => |err| {
            return globalThis.throwValue(err.toJS(globalThis));
        },
        else => {},
    }
    return globWalker;
}

pub fn constructor(globalThis: *jsc.JSGlobalObject, callframe: *jsc.CallFrame) bun.JSError!*Glob {
    const alloc = bun.default_allocator;

    const arguments_ = callframe.arguments_old(1);
    var arguments = jsc.CallFrame.ArgumentsSlice.init(globalThis.bunVM(), arguments_.slice());
    defer arguments.deinit();
    const pat_arg: JSValue = arguments.nextEat() orelse {
        return globalThis.throw("Glob.constructor: expected 1 arguments, got 0", .{});
    };

    if (!pat_arg.isString()) {
        return globalThis.throw("Glob.constructor: first argument is not a string", .{});
    }

    const pat_str: []u8 = @constCast((pat_arg.toSliceClone(globalThis) orelse return error.JSError).slice());

    const glob = alloc.create(Glob) catch bun.outOfMemory();
    glob.* = .{ .pattern = pat_str };

    return glob;
}

pub fn finalize(
    this: *Glob,
) callconv(.C) void {
    const alloc = jsc.VirtualMachine.get().allocator;
    alloc.free(this.pattern);
    if (this.pattern_codepoints) |*codepoints| {
        codepoints.deinit();
    }
    alloc.destroy(this);
}

pub fn hasPendingActivity(this: *Glob) callconv(.C) bool {
    return this.has_pending_activity.load(.seq_cst) > 0;
}

fn incrPendingActivityFlag(has_pending_activity: *std.atomic.Value(usize)) void {
    _ = has_pending_activity.fetchAdd(1, .seq_cst);
}

fn decrPendingActivityFlag(has_pending_activity: *std.atomic.Value(usize)) void {
    _ = has_pending_activity.fetchSub(1, .seq_cst);
}

pub fn __scan(this: *Glob, globalThis: *JSGlobalObject, callframe: *jsc.CallFrame) bun.JSError!jsc.JSValue {
    const alloc = bun.default_allocator;

    const arguments_ = callframe.arguments_old(1);
    var arguments = jsc.CallFrame.ArgumentsSlice.init(globalThis.bunVM(), arguments_.slice());
    defer arguments.deinit();

    var arena = std.heap.ArenaAllocator.init(alloc);
    const globWalker = try this.makeGlobWalker(globalThis, &arguments, "scan", alloc, &arena) orelse {
        arena.deinit();
        return .js_undefined;
    };

    incrPendingActivityFlag(&this.has_pending_activity);
    var task = WalkTask.create(globalThis, alloc, globWalker, &this.has_pending_activity) catch {
        decrPendingActivityFlag(&this.has_pending_activity);
        return globalThis.throwOutOfMemory();
    };
    task.schedule();

    return task.promise.value();
}

pub fn __scanSync(this: *Glob, globalThis: *JSGlobalObject, callframe: *jsc.CallFrame) bun.JSError!jsc.JSValue {
    const alloc = bun.default_allocator;

    const arguments_ = callframe.arguments_old(1);
    var arguments = jsc.CallFrame.ArgumentsSlice.init(globalThis.bunVM(), arguments_.slice());
    defer arguments.deinit();

    var arena = std.heap.ArenaAllocator.init(alloc);
    var globWalker = try this.makeGlobWalker(globalThis, &arguments, "scanSync", alloc, &arena) orelse {
        arena.deinit();
        return .js_undefined;
    };
    defer globWalker.deinit(true);

    switch (try globWalker.walk()) {
        .err => |err| {
            return globalThis.throwValue(err.toJS(globalThis));
        },
        .result => {},
    }

    const matchedPaths = globWalkResultToJS(globWalker, globalThis);

    return matchedPaths;
}

pub fn match(this: *Glob, globalThis: *JSGlobalObject, callframe: *jsc.CallFrame) bun.JSError!jsc.JSValue {
    const alloc = bun.default_allocator;
    var arena = Arena.init(alloc);
    defer arena.deinit();

    const arguments_ = callframe.arguments_old(1);
    var arguments = jsc.CallFrame.ArgumentsSlice.init(globalThis.bunVM(), arguments_.slice());
    defer arguments.deinit();
    const str_arg = arguments.nextEat() orelse {
        return globalThis.throw("Glob.matchString: expected 1 arguments, got 0", .{});
    };

    if (!str_arg.isString()) {
        return globalThis.throw("Glob.matchString: first argument is not a string", .{});
    }

    var str = try str_arg.toSlice(globalThis, arena.allocator());
    defer str.deinit();

<<<<<<< HEAD
    return JSC.JSValue.jsBoolean(bun.glob.match(this.pattern, str.slice()).matches());
=======
    return jsc.JSValue.jsBoolean(globImpl.match(arena.allocator(), this.pattern, str.slice()).matches());
>>>>>>> e577a965
}

pub fn convertUtf8(codepoints: *std.ArrayList(u32), pattern: []const u8) !void {
    const iter = CodepointIterator.init(pattern);
    var cursor = CodepointIterator.Cursor{};
    while (iter.next(&cursor)) {
        try codepoints.append(@intCast(cursor.c));
    }
}

const string = []const u8;

const ResolvePath = @import("../../resolver/resolve_path.zig");
const Syscall = @import("../../sys.zig");
const std = @import("std");
const Allocator = std.mem.Allocator;
const Arena = std.heap.ArenaAllocator;

const globImpl = @import("../../glob.zig");
const GlobWalker = globImpl.BunGlobWalker;

const bun = @import("bun");
const BunString = bun.String;
const CodepointIterator = bun.strings.UnsignedCodepointIterator;

const jsc = bun.jsc;
const JSGlobalObject = jsc.JSGlobalObject;
const JSValue = jsc.JSValue;
const ZigString = jsc.ZigString;
const ArgumentsSlice = jsc.CallFrame.ArgumentsSlice;<|MERGE_RESOLUTION|>--- conflicted
+++ resolved
@@ -1,12 +1,4 @@
 const Glob = @This();
-<<<<<<< HEAD
-const GlobWalker = bun.glob.BunGlobWalker;
-const ArgumentsSlice = JSC.CallFrame.ArgumentsSlice;
-const Syscall = @import("../../sys.zig");
-const std = @import("std");
-const Allocator = std.mem.Allocator;
-=======
->>>>>>> e577a965
 
 pub const js = jsc.Codegen.JSGlob;
 pub const toJS = js.toJS;
@@ -379,11 +371,7 @@
     var str = try str_arg.toSlice(globalThis, arena.allocator());
     defer str.deinit();
 
-<<<<<<< HEAD
-    return JSC.JSValue.jsBoolean(bun.glob.match(this.pattern, str.slice()).matches());
-=======
-    return jsc.JSValue.jsBoolean(globImpl.match(arena.allocator(), this.pattern, str.slice()).matches());
->>>>>>> e577a965
+    return jsc.JSValue.jsBoolean(globImpl.match(this.pattern, str.slice()).matches());
 }
 
 pub fn convertUtf8(codepoints: *std.ArrayList(u32), pattern: []const u8) !void {
