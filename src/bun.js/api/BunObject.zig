--- conflicted
+++ resolved
@@ -1446,11 +1446,7 @@
         reader.deinit();
     }
     export fn global_deallocator(_: ?*anyopaque, ctx: ?*anyopaque) void {
-<<<<<<< HEAD
         bun.default_free(ctx);
-=======
-        bun.allocators.freeWithoutSize(ctx);
->>>>>>> 1a23797e
     }
     export fn compressor_deallocator(_: ?*anyopaque, ctx: ?*anyopaque) void {
         var compressor: *zlib.ZlibCompressorArrayList = bun.cast(*zlib.ZlibCompressorArrayList, ctx.?);
@@ -1734,11 +1730,7 @@
 
 pub const JSZstd = struct {
     export fn deallocator(_: ?*anyopaque, ctx: ?*anyopaque) void {
-<<<<<<< HEAD
         bun.default_free(ctx);
-=======
-        bun.allocators.freeWithoutSize(ctx);
->>>>>>> 1a23797e
     }
 
     inline fn getOptions(globalThis: *JSGlobalObject, callframe: *jsc.CallFrame) bun.JSError!struct { jsc.Node.StringOrBuffer, ?JSValue } {
