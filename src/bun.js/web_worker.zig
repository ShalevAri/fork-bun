//! Shared implementation of Web and Node `Worker`

const WebWorker = @This();

const log = Output.scoped(.Worker, .hidden);

/// null when haven't started yet
vm: ?*jsc.VirtualMachine = null,
status: std.atomic.Value(Status) = .init(.start),
/// To prevent UAF, the `spin` function (aka the worker's event loop) will call deinit once this is set and properly exit the loop.
requested_terminate: std.atomic.Value(bool) = .init(false),
execution_context_id: u32 = 0,
parent_context_id: u32 = 0,
parent: *jsc.VirtualMachine,

/// To be resolved on the Worker thread at startup, in spin().
unresolved_specifier: []const u8,
preloads: [][]const u8 = &.{},
store_fd: bool = false,
arena: ?bun.MimallocArena = null,
name: [:0]const u8 = "Worker",
cpp_worker: *anyopaque,
mini: bool,
// Most of our code doesn't care whether `eval` was passed, because worker_threads.ts
// automatically passes a Blob URL instead of a file path if `eval` is true. But, if `eval` is
// true, then we need to make sure that `process.argv` contains "[worker eval]" instead of the
// Blob URL.
eval_mode: bool,

/// `user_keep_alive` is the state of the user's .ref()/.unref() calls
/// if false, then the parent poll will always be unref, otherwise the worker's event loop will keep the poll alive.
user_keep_alive: bool = false,
worker_event_loop_running: bool = true,
parent_poll_ref: Async.KeepAlive = .{},

// kept alive by C++ Worker object
argv: []const WTFStringImpl,
execArgv: ?[]const WTFStringImpl,

/// Used to distinguish between terminate() called by exit(), and terminate() called for other reasons
exit_called: bool = false,

pub const Status = enum(u8) {
    start,
    starting,
    running,
    terminated,
};

extern fn WebWorker__dispatchExit(?*jsc.JSGlobalObject, *anyopaque, i32) void;
extern fn WebWorker__dispatchOnline(cpp_worker: *anyopaque, *jsc.JSGlobalObject) void;
extern fn WebWorker__fireEarlyMessages(cpp_worker: *anyopaque, *jsc.JSGlobalObject) void;
extern fn WebWorker__dispatchError(*jsc.JSGlobalObject, *anyopaque, bun.String, JSValue) void;

export fn WebWorker__getParentWorker(vm: *jsc.VirtualMachine) ?*anyopaque {
    const worker = vm.worker orelse return null;
    return worker.cpp_worker;
}

pub fn hasRequestedTerminate(this: *const WebWorker) bool {
    return this.requested_terminate.load(.monotonic);
}

pub fn setRequestedTerminate(this: *WebWorker) bool {
    return this.requested_terminate.swap(true, .release);
}

export fn WebWorker__updatePtr(worker: *WebWorker, ptr: *anyopaque) bool {
    worker.cpp_worker = ptr;

    var thread = std.Thread.spawn(
        .{ .stack_size = bun.default_thread_stack_size },
        startWithErrorHandling,
        .{worker},
    ) catch {
        worker.deinit();
        return false;
    };
    thread.detach();
    return true;
}

fn resolveEntryPointSpecifier(
    parent: *jsc.VirtualMachine,
    str: []const u8,
    error_message: *bun.String,
    logger: *bun.logger.Log,
) ?[]const u8 {
    if (parent.standalone_module_graph) |graph| {
        if (graph.find(str) != null) {
            return str;
        }

        // Since `bun build --compile` renames files to `.js` by
        // default, we need to do the reverse of our file extension
        // mapping.
        //
        //   new Worker("./foo") -> new Worker("./foo.js")
        //   new Worker("./foo.ts") -> new Worker("./foo.js")
        //   new Worker("./foo.jsx") -> new Worker("./foo.js")
        //   new Worker("./foo.mjs") -> new Worker("./foo.js")
        //   new Worker("./foo.mts") -> new Worker("./foo.js")
        //   new Worker("./foo.cjs") -> new Worker("./foo.js")
        //   new Worker("./foo.cts") -> new Worker("./foo.js")
        //   new Worker("./foo.tsx") -> new Worker("./foo.js")
        //
        if (bun.strings.hasPrefixComptime(str, "./") or bun.strings.hasPrefixComptime(str, "../")) try_from_extension: {
            var pathbuf: bun.PathBuffer = undefined;
            var base = str;

            base = bun.path.joinAbsStringBuf(bun.StandaloneModuleGraph.base_public_path_with_default_suffix, &pathbuf, &.{str}, .loose);
            const extname = std.fs.path.extension(base);

            // ./foo -> ./foo.js
            if (extname.len == 0) {
                pathbuf[base.len..][0..3].* = ".js".*;
                if (graph.find(pathbuf[0 .. base.len + 3])) |js_file| {
                    return js_file.name;
                }

                break :try_from_extension;
            }

            // ./foo.ts -> ./foo.js
            if (bun.strings.eqlComptime(extname, ".ts")) {
                pathbuf[base.len - 3 .. base.len][0..3].* = ".js".*;
                if (graph.find(pathbuf[0..base.len])) |js_file| {
                    return js_file.name;
                }

                break :try_from_extension;
            }

            if (extname.len == 4) {
                inline for (.{ ".tsx", ".jsx", ".mjs", ".mts", ".cts", ".cjs" }) |ext| {
                    if (bun.strings.eqlComptime(extname, ext)) {
                        pathbuf[base.len - ext.len ..][0..".js".len].* = ".js".*;
                        const as_js = pathbuf[0 .. base.len - ext.len + ".js".len];
                        if (graph.find(as_js)) |js_file| {
                            return js_file.name;
                        }
                        break :try_from_extension;
                    }
                }
            }
        }
    }

    if (bun.webcore.ObjectURLRegistry.isBlobURL(str)) {
        if (bun.webcore.ObjectURLRegistry.singleton().has(str["blob:".len..])) {
            return str;
        } else {
            error_message.* = bun.String.static("Blob URL is missing");
            return null;
        }
    }

    var resolved_entry_point: bun.resolver.Result = parent.transpiler.resolveEntryPoint(str) catch {
        const out = blk: {
            const out = logger.toJS(
                parent.global,
                bun.default_allocator,
                "Error resolving Worker entry point",
            ) catch |err| break :blk err;
            break :blk out.toBunString(parent.global);
        } catch |err| switch (err) {
            error.OutOfMemory => bun.outOfMemory(),
            error.JSError => {
                error_message.* = bun.String.static("unexpected exception");
                return null;
            },
        };
        error_message.* = out;
        return null;
    };

    const entry_path: *bun.fs.Path = resolved_entry_point.path() orelse {
        error_message.* = bun.String.static("Worker entry point is missing");
        return null;
    };
    return entry_path.text;
}

pub fn create(
    cpp_worker: *void,
    parent: *jsc.VirtualMachine,
    name_str: bun.String,
    specifier_str: bun.String,
    error_message: *bun.String,
    parent_context_id: u32,
    this_context_id: u32,
    mini: bool,
    default_unref: bool,
    eval_mode: bool,
    argv_ptr: ?[*]WTFStringImpl,
    argv_len: usize,
    inherit_execArgv: bool,
    execArgv_ptr: ?[*]WTFStringImpl,
    execArgv_len: usize,
    preload_modules_ptr: ?[*]bun.String,
    preload_modules_len: usize,
) callconv(.c) ?*WebWorker {
    jsc.markBinding(@src());
    log("[{d}] WebWorker.create", .{this_context_id});
    var spec_slice = specifier_str.toUTF8(bun.default_allocator);
    defer spec_slice.deinit();
    const prev_log = parent.transpiler.log;
    var temp_log = bun.logger.Log.init(bun.default_allocator);
    parent.transpiler.setLog(&temp_log);
    defer parent.transpiler.setLog(prev_log);
    defer temp_log.deinit();

    const preload_modules = if (preload_modules_ptr) |ptr| ptr[0..preload_modules_len] else &.{};

    var preloads = bun.handleOom(std.ArrayList([]const u8).initCapacity(bun.default_allocator, preload_modules_len));
    for (preload_modules) |module| {
        const utf8_slice = module.toUTF8(bun.default_allocator);
        defer utf8_slice.deinit();
        if (resolveEntryPointSpecifier(parent, utf8_slice.slice(), error_message, &temp_log)) |preload| {
            bun.handleOom(preloads.append(bun.handleOom(bun.default_allocator.dupe(u8, preload))));
        }

        if (!error_message.isEmpty()) {
            for (preloads.items) |preload| {
                bun.default_allocator.free(preload);
            }
            preloads.deinit();
            return null;
        }
    }

    var worker = bun.handleOom(bun.default_allocator.create(WebWorker));
    worker.* = WebWorker{
        .cpp_worker = cpp_worker,
        .parent = parent,
        .parent_context_id = parent_context_id,
        .execution_context_id = this_context_id,
        .mini = mini,
        .eval_mode = eval_mode,
        .unresolved_specifier = bun.handleOom(spec_slice.toOwned(bun.default_allocator)).slice(),
        .store_fd = parent.transpiler.resolver.store_fd,
        .name = brk: {
            if (!name_str.isEmpty()) {
                break :brk bun.handleOom(std.fmt.allocPrintZ(bun.default_allocator, "{}", .{name_str}));
            }
            break :brk "";
        },
        .user_keep_alive = !default_unref,
        .worker_event_loop_running = true,
        .argv = if (argv_ptr) |ptr| ptr[0..argv_len] else &.{},
        .execArgv = if (inherit_execArgv) null else (if (execArgv_ptr) |ptr| ptr[0..execArgv_len] else &.{}),
        .preloads = preloads.items,
    };

    worker.parent_poll_ref.ref(parent);

    return worker;
}

pub fn startWithErrorHandling(
    this: *WebWorker,
) void {
    bun.analytics.Features.workers_spawned += 1;
    start(this) catch |err| {
        Output.panic("An unhandled error occurred while starting a worker: {s}\n", .{@errorName(err)});
    };
}

pub fn start(
    this: *WebWorker,
) anyerror!void {
    if (this.name.len > 0) {
        Output.Source.configureNamedThread(this.name);
    } else {
        Output.Source.configureNamedThread("Worker");
    }

    if (this.hasRequestedTerminate()) {
        this.exitAndDeinit();
        return;
    }

    assert(this.status.load(.acquire) == .start);
    assert(this.vm == null);

    var transform_options = this.parent.transpiler.options.transform_options;

    if (this.execArgv) |exec_argv| parse_new_args: {
        var new_args: std.ArrayList([]const u8) = try .initCapacity(bun.default_allocator, exec_argv.len);
        defer {
            for (new_args.items) |arg| {
                bun.default_allocator.free(arg);
            }
            new_args.deinit();
        }

        for (exec_argv) |arg| {
            try new_args.append(arg.toOwnedSliceZ(bun.default_allocator));
        }

        var diag: bun.clap.Diagnostic = .{};
        var iter: bun.clap.args.SliceIterator = .init(new_args.items);

        var args = bun.clap.parseEx(bun.clap.Help, bun.cli.Command.Tag.RunCommand.params(), &iter, .{
            .diagnostic = &diag,
            .allocator = bun.default_allocator,

            // just one for executable
            .stop_after_positional_at = 1,
        }) catch {
            // ignore param parsing errors
            break :parse_new_args;
        };
        defer args.deinit();

        // override the existing even if it was set
        transform_options.allow_addons = !args.flag("--no-addons");

        // TODO: currently this only checks for --no-addons. I think
        // this should go through most flags and update the options.
    }

<<<<<<< HEAD
    this.arena = try bun.MimallocArena.init();
    defer this.arena.?.deinit();
=======
    this.arena = bun.MimallocArena.init();
>>>>>>> 1a23797e
    var vm = try jsc.VirtualMachine.initWorker(this, .{
        .allocator = this.arena.?.allocator(),
        .args = transform_options,
        .store_fd = this.store_fd,
        .graph = this.parent.standalone_module_graph,
    });
    vm.allocator = this.arena.?.allocator();
    vm.arena = &this.arena.?;

    var b = &vm.transpiler;

    b.configureDefines() catch {
        this.flushLogs();
        this.exitAndDeinit();
        return;
    };

    // TODO: we may have to clone other parts of vm state. this will be more
    // important when implementing vm.deinit()
    const map = try vm.allocator.create(bun.DotEnv.Map);
    map.* = try vm.transpiler.env.map.cloneWithAllocator(vm.allocator);

    const loader = try vm.allocator.create(bun.DotEnv.Loader);
    loader.* = bun.DotEnv.Loader.init(map, vm.allocator);

    vm.transpiler.env = loader;

    vm.loadExtraEnvAndSourceCodePrinter();
    vm.is_main_thread = false;
    jsc.VirtualMachine.is_main_thread_vm = false;
    vm.onUnhandledRejection = onUnhandledRejection;
    const callback = jsc.OpaqueWrap(WebWorker, WebWorker.spin);

    this.vm = vm;

    vm.global.vm().holdAPILock(this, callback);
}

/// Deinit will clean up vm and everything.
/// Early deinit may be called from caller thread, but full vm deinit will only be called within worker's thread.
fn deinit(this: *WebWorker) void {
    log("[{d}] deinit", .{this.execution_context_id});
    this.parent_poll_ref.unrefConcurrently(this.parent);
    bun.default_allocator.free(this.unresolved_specifier);
    for (this.preloads) |preload| {
        bun.default_allocator.free(preload);
    }
    bun.default_allocator.free(this.preloads);
    bun.default_allocator.destroy(this);
}

fn flushLogs(this: *WebWorker) void {
    jsc.markBinding(@src());
    var vm = this.vm orelse return;
    if (vm.log.msgs.items.len == 0) return;
    const err, const str = blk: {
        const err = vm.log.toJS(vm.global, bun.default_allocator, "Error in worker") catch |e|
            break :blk e;
        const str = err.toBunString(vm.global) catch |e| break :blk e;
        break :blk .{ err, str };
    } catch |err| switch (err) {
        error.JSError => @panic("unhandled exception"),
        error.OutOfMemory => bun.outOfMemory(),
    };
    defer str.deref();
    bun.jsc.fromJSHostCallGeneric(vm.global, @src(), WebWorker__dispatchError, .{ vm.global, this.cpp_worker, str, err }) catch |e| {
        _ = vm.global.reportUncaughtException(vm.global.takeException(e).asException(vm.global.vm()).?);
    };
}

fn onUnhandledRejection(vm: *jsc.VirtualMachine, globalObject: *jsc.JSGlobalObject, error_instance_or_exception: jsc.JSValue) void {
    // Prevent recursion
    vm.onUnhandledRejection = &jsc.VirtualMachine.onQuietUnhandledRejectionHandlerCaptureValue;

    var error_instance = error_instance_or_exception.toError() orelse error_instance_or_exception;

    var array = bun.MutableString.init(bun.default_allocator, 0) catch unreachable;
    defer array.deinit();

    var buffered_writer_ = bun.MutableString.BufferedWriter{ .context = &array };
    var buffered_writer = &buffered_writer_;
    var worker = vm.worker orelse @panic("Assertion failure: no worker");

    const writer = buffered_writer.writer();
    const Writer = @TypeOf(writer);
    // we buffer this because it'll almost always be < 4096
    // when it's under 4096, we want to avoid the dynamic allocation
    jsc.ConsoleObject.format2(
        .Debug,
        globalObject,
        &[_]jsc.JSValue{error_instance},
        1,
        Writer,
        Writer,
        writer,
        .{
            .enable_colors = false,
            .add_newline = false,
            .flush = false,
            .max_depth = 32,
        },
    ) catch |err| {
        switch (err) {
            error.JSError => {},
            error.OutOfMemory => globalObject.throwOutOfMemory() catch {},
        }
        error_instance = globalObject.tryTakeException().?;
    };
    buffered_writer.flush() catch {
        bun.outOfMemory();
    };
    jsc.markBinding(@src());
    WebWorker__dispatchError(globalObject, worker.cpp_worker, bun.String.cloneUTF8(array.slice()), error_instance);
    if (vm.worker) |worker_| {
        _ = worker.setRequestedTerminate();
        worker.parent_poll_ref.unrefConcurrently(worker.parent);
        worker_.exitAndDeinit();
    }
}

fn setStatus(this: *WebWorker, status: Status) void {
    log("[{d}] status: {s}", .{ this.execution_context_id, @tagName(status) });

    this.status.store(status, .release);
}

fn spin(this: *WebWorker) void {
    log("[{d}] spin start", .{this.execution_context_id});

    var vm = this.vm.?;
    assert(this.status.load(.acquire) == .start);
    this.setStatus(.starting);
    vm.preload = this.preloads;
    // resolve entrypoint
    var resolve_error = bun.String.empty;
    defer resolve_error.deref();
    const path = resolveEntryPointSpecifier(vm, this.unresolved_specifier, &resolve_error, vm.log) orelse {
        vm.exit_handler.exit_code = 1;
        if (vm.log.errors == 0 and !resolve_error.isEmpty()) {
            const err = resolve_error.toUTF8(bun.default_allocator);
            defer err.deinit();
            bun.handleOom(vm.log.addError(null, .Empty, err.slice()));
        }
        this.flushLogs();
        this.exitAndDeinit();
        return;
    };
    defer bun.default_allocator.free(path);

    // If the worker is terminated before we even try to run any code, the exit code should be 0
    if (this.hasRequestedTerminate()) {
        this.flushLogs();
        this.exitAndDeinit();
        return;
    }

    var promise = vm.loadEntryPointForWebWorker(path) catch {
        // If we called process.exit(), don't override the exit code
        if (!this.exit_called) vm.exit_handler.exit_code = 1;
        this.flushLogs();
        this.exitAndDeinit();
        return;
    };

    if (promise.status(vm.global.vm()) == .rejected) {
        const handled = vm.uncaughtException(vm.global, promise.result(vm.global.vm()), true);

        if (!handled) {
            vm.exit_handler.exit_code = 1;
            this.exitAndDeinit();
            return;
        }
    } else {
        _ = promise.result(vm.global.vm());
    }

    this.flushLogs();
    log("[{d}] event loop start", .{this.execution_context_id});
    // TODO(@190n) call dispatchOnline earlier (basically as soon as spin() starts, before
    // we start running JS)
    WebWorker__dispatchOnline(this.cpp_worker, vm.global);
    WebWorker__fireEarlyMessages(this.cpp_worker, vm.global);
    this.setStatus(.running);

    // don't run the GC if we don't actually need to
    if (vm.isEventLoopAlive() or
        vm.eventLoop().tickConcurrentWithCount() > 0)
    {
        vm.global.vm().releaseWeakRefs();
        _ = vm.arena.gc();
        _ = vm.global.vm().runGC(false);
    }

    // always doing a first tick so we call CppTask without delay after dispatchOnline
    vm.tick();

    while (vm.isEventLoopAlive()) {
        vm.tick();
        if (this.hasRequestedTerminate()) break;
        vm.eventLoop().autoTickActive();
        if (this.hasRequestedTerminate()) break;
    }

    log("[{d}] before exit {s}", .{ this.execution_context_id, if (this.hasRequestedTerminate()) "(terminated)" else "(event loop dead)" });

    // Only call "beforeExit" if we weren't from a .terminate
    if (!this.hasRequestedTerminate()) {
        // TODO: is this able to allow the event loop to continue?
        vm.onBeforeExit();
    }

    this.flushLogs();
    this.exitAndDeinit();
    log("[{d}] spin done", .{this.execution_context_id});
}

/// This is worker.ref()/.unref() from JS (Caller thread)
pub fn setRef(this: *WebWorker, value: bool) callconv(.c) void {
    if (this.hasRequestedTerminate()) {
        return;
    }

    this.setRefInternal(value);
}

pub fn setRefInternal(this: *WebWorker, value: bool) void {
    if (value) {
        this.parent_poll_ref.ref(this.parent);
    } else {
        this.parent_poll_ref.unref(this.parent);
    }
}

/// Implement process.exit(). May only be called from the Worker thread.
pub fn exit(this: *WebWorker) void {
    this.exit_called = true;
    this.notifyNeedTermination();
}

/// Request a terminate from any thread.
pub fn notifyNeedTermination(this: *WebWorker) callconv(.c) void {
    if (this.status.load(.acquire) == .terminated) {
        return;
    }
    if (this.setRequestedTerminate()) {
        return;
    }
    log("[{d}] notifyNeedTermination", .{this.execution_context_id});

    if (this.vm) |vm| {
        vm.eventLoop().wakeup();
        // TODO(@190n) notifyNeedTermination
    }

    // TODO(@190n) delete
    this.setRefInternal(false);
}

/// This handles cleanup, emitting the "close" event, and deinit.
/// Only call after the VM is initialized AND on the same thread as the worker.
/// Otherwise, call `notifyNeedTermination` to cause the event loop to safely terminate.
pub fn exitAndDeinit(this: *WebWorker) noreturn {
    jsc.markBinding(@src());
    this.setStatus(.terminated);
    bun.analytics.Features.workers_terminated += 1;

    log("[{d}] exitAndDeinit", .{this.execution_context_id});
    const cpp_worker = this.cpp_worker;
    var exit_code: i32 = 0;
    var globalObject: ?*jsc.JSGlobalObject = null;
    var vm_to_deinit: ?*jsc.VirtualMachine = null;
    var loop: ?*bun.uws.Loop = null;
    if (this.vm) |vm| {
        loop = vm.uwsLoop();
        this.vm = null;
        vm.is_shutting_down = true;
        vm.onExit();
        exit_code = vm.exit_handler.exit_code;
        globalObject = vm.global;
        vm_to_deinit = vm;
    }
    var arena = this.arena;

    WebWorker__dispatchExit(globalObject, cpp_worker, exit_code);
    if (loop) |loop_| {
        loop_.internal_loop_data.jsc_vm = null;
    }

    this.deinit();

    if (vm_to_deinit) |vm| {
        vm.gc_controller.deinit();
        vm.deinit(); // NOTE: deinit here isn't implemented, so freeing workers will leak the vm.
    }
    bun.deleteAllPoolsForThreadExit();
    if (arena) |*arena_| {
        arena_.deinit();
    }

    bun.exitThread();
}

comptime {
    @export(&create, .{ .name = "WebWorker__create" });
    @export(&notifyNeedTermination, .{ .name = "WebWorker__notifyNeedTermination" });
    @export(&setRef, .{ .name = "WebWorker__setRef" });
    _ = WebWorker__updatePtr;
}

const std = @import("std");
const WTFStringImpl = @import("../string.zig").WTFStringImpl;

const bun = @import("bun");
const Async = bun.Async;
const Output = bun.Output;
const assert = bun.assert;

const jsc = bun.jsc;
const JSValue = jsc.JSValue;<|MERGE_RESOLUTION|>--- conflicted
+++ resolved
@@ -320,12 +320,7 @@
         // this should go through most flags and update the options.
     }
 
-<<<<<<< HEAD
-    this.arena = try bun.MimallocArena.init();
-    defer this.arena.?.deinit();
-=======
     this.arena = bun.MimallocArena.init();
->>>>>>> 1a23797e
     var vm = try jsc.VirtualMachine.initWorker(this, .{
         .allocator = this.arena.?.allocator(),
         .args = transform_options,
