--- conflicted
+++ resolved
@@ -216,7 +216,7 @@
         program = tryMakeString("(function () {\n"_s, body, "\n})"_s);
         *outOffset = "(function () {\n"_s.length();
 
-        if (UNLIKELY(!program)) {
+        if (!program) [[unlikely]] {
             throwOutOfMemoryError(globalObject, scope);
             return {};
         }
@@ -242,7 +242,7 @@
         program = tryMakeString("(function ("_s, paramString.toString(), ") {\n"_s, body, "\n})"_s);
         *outOffset = "(function ("_s.length() + paramString.length() + ") {\n"_s.length();
 
-        if (UNLIKELY(!program)) {
+        if (!program) [[unlikely]] {
             throwOutOfMemoryError(globalObject, scope);
             return {};
         }
@@ -292,7 +292,7 @@
     RefPtr<JSC::CachedBytecode> bytecode = getBytecode(globalObject, executable, source);
     RETURN_IF_EXCEPTION(scope, {});
 
-    if (UNLIKELY(!bytecode)) {
+    if (!bytecode) [[unlikely]] {
         return throwVMError(globalObject, scope, "createCachedData failed"_s);
     }
 
@@ -707,328 +707,6 @@
     visitor.append(thisObject->m_sandbox);
 }
 
-<<<<<<< HEAD
-=======
-static EncodedJSValue
-constructScript(JSGlobalObject* globalObject, CallFrame* callFrame, JSValue newTarget = JSValue())
-{
-    VM& vm = globalObject->vm();
-    auto scope = DECLARE_THROW_SCOPE(vm);
-    ArgList args(callFrame);
-    JSValue sourceArg = args.at(0);
-    String sourceString = sourceArg.isUndefined() ? emptyString() : sourceArg.toWTFString(globalObject);
-    RETURN_IF_EXCEPTION(scope, encodedJSUndefined());
-
-    JSValue optionsArg = args.at(1);
-    ScriptOptions options;
-    if (optionsArg.isString()) {
-        options.filename = optionsArg.toWTFString(globalObject);
-        RETURN_IF_EXCEPTION(scope, {});
-    } else if (!options.fromJS(globalObject, vm, scope, optionsArg)) {
-        RETURN_IF_EXCEPTION(scope, JSValue::encode(jsUndefined()));
-        options = {};
-    }
-
-    auto* zigGlobalObject = defaultGlobalObject(globalObject);
-    Structure* structure = zigGlobalObject->NodeVMScriptStructure();
-    if (zigGlobalObject->NodeVMScript() != newTarget) [[unlikely]] {
-        auto scope = DECLARE_THROW_SCOPE(vm);
-        if (!newTarget) {
-            throwTypeError(globalObject, scope, "Class constructor Script cannot be invoked without 'new'"_s);
-            return {};
-        }
-
-        auto* functionGlobalObject = defaultGlobalObject(getFunctionRealm(globalObject, newTarget.getObject()));
-        RETURN_IF_EXCEPTION(scope, {});
-        structure = InternalFunction::createSubclassStructure(
-            globalObject, newTarget.getObject(), functionGlobalObject->NodeVMScriptStructure());
-        scope.release();
-    }
-
-    SourceCode source(
-        JSC::StringSourceProvider::create(sourceString, JSC::SourceOrigin(WTF::URL::fileURLWithFileSystemPath(options.filename)), options.filename, JSC::SourceTaintedOrigin::Untainted, TextPosition(options.lineOffset, options.columnOffset)),
-        options.lineOffset.zeroBasedInt(), options.columnOffset.zeroBasedInt());
-    RETURN_IF_EXCEPTION(scope, {});
-
-    const bool produceCachedData = options.produceCachedData;
-    auto filename = options.filename;
-
-    NodeVMScript* script = NodeVMScript::create(vm, globalObject, structure, source, WTFMove(options));
-
-    std::vector<uint8_t>& cachedData = script->cachedData();
-
-    if (!cachedData.empty()) {
-        JSC::ProgramExecutable* executable = script->cachedExecutable();
-        if (!executable) {
-            executable = script->createExecutable();
-        }
-        ASSERT(executable);
-
-        JSC::LexicallyScopedFeatures lexicallyScopedFeatures = globalObject->globalScopeExtension() ? JSC::TaintedByWithScopeLexicallyScopedFeature : JSC::NoLexicallyScopedFeatures;
-        JSC::SourceCodeKey key(source, {}, JSC::SourceCodeType::ProgramType, lexicallyScopedFeatures, JSC::JSParserScriptMode::Classic, JSC::DerivedContextType::None, JSC::EvalContextType::None, false, {}, std::nullopt);
-        Ref<JSC::CachedBytecode> cachedBytecode = JSC::CachedBytecode::create(std::span(cachedData), nullptr, {});
-        JSC::UnlinkedProgramCodeBlock* unlinkedBlock = JSC::decodeCodeBlock<UnlinkedProgramCodeBlock>(vm, key, WTFMove(cachedBytecode));
-
-        if (!unlinkedBlock) {
-            script->cachedDataRejected(TriState::True);
-        } else {
-            JSC::JSScope* jsScope = globalObject->globalScope();
-            JSC::CodeBlock* codeBlock = nullptr;
-            {
-                // JSC::ProgramCodeBlock::create() requires GC to be deferred.
-                DeferGC deferGC(vm);
-                codeBlock = JSC::ProgramCodeBlock::create(vm, executable, unlinkedBlock, jsScope);
-            }
-            JSC::CompilationResult compilationResult = JIT::compileSync(vm, codeBlock, JITCompilationEffort::JITCompilationCanFail);
-            if (compilationResult != JSC::CompilationResult::CompilationFailed) {
-                executable->installCode(codeBlock);
-                script->cachedDataRejected(TriState::False);
-            } else {
-                script->cachedDataRejected(TriState::True);
-            }
-        }
-    } else if (produceCachedData) {
-        script->cacheBytecode();
-        // TODO(@heimskr): is there ever a case where bytecode production fails?
-        script->cachedDataProduced(true);
-    }
-
-    return JSValue::encode(script);
-}
-
-static bool handleException(JSGlobalObject* globalObject, VM& vm, NakedPtr<Exception> exception, ThrowScope& throwScope)
-{
-    if (auto* errorInstance = jsDynamicCast<ErrorInstance*>(exception->value())) {
-        errorInstance->materializeErrorInfoIfNeeded(vm, vm.propertyNames->stack);
-        RETURN_IF_EXCEPTION(throwScope, {});
-        JSValue stack_jsval = errorInstance->get(globalObject, vm.propertyNames->stack);
-        RETURN_IF_EXCEPTION(throwScope, {});
-        if (!stack_jsval.isString()) {
-            return false;
-        }
-        String stack = stack_jsval.toWTFString(globalObject);
-
-        auto& e_stack = exception->stack();
-        size_t stack_size = e_stack.size();
-        if (stack_size == 0) {
-            return false;
-        }
-        auto& stack_frame = e_stack[0];
-        auto source_url = stack_frame.sourceURL(vm);
-        if (source_url.isEmpty()) {
-            // copy what Node does: https://github.com/nodejs/node/blob/afe3909483a2d5ae6b847055f544da40571fb28d/lib/vm.js#L94
-            source_url = "evalmachine.<anonymous>"_s;
-        }
-        auto line_and_column = stack_frame.computeLineAndColumn();
-
-        String prepend = makeString(source_url, ":"_s, line_and_column.line, "\n"_s, stack);
-        errorInstance->putDirect(vm, vm.propertyNames->stack, jsString(vm, prepend), JSC::PropertyAttribute::DontEnum | 0);
-
-        JSC::throwException(globalObject, throwScope, exception.get());
-        return true;
-    }
-    return false;
-}
-
-static JSC::EncodedJSValue runInContext(NodeVMGlobalObject* globalObject, NodeVMScript* script, JSObject* contextifiedObject, JSValue optionsArg, bool allowStringInPlaceOfOptions = false)
-{
-
-    auto& vm = JSC::getVM(globalObject);
-    auto throwScope = DECLARE_THROW_SCOPE(vm);
-
-    RunningScriptOptions options;
-    if (allowStringInPlaceOfOptions && optionsArg.isString()) {
-        options.filename = optionsArg.toWTFString(globalObject);
-        RETURN_IF_EXCEPTION(throwScope, {});
-    } else if (!options.fromJS(globalObject, vm, throwScope, optionsArg)) {
-        RETURN_IF_EXCEPTION(throwScope, {});
-        options = {};
-    }
-
-    // Set the contextified object before evaluating
-    globalObject->setContextifiedObject(contextifiedObject);
-
-    NakedPtr<Exception> exception;
-    JSValue result = JSC::evaluate(globalObject, script->source(), globalObject, exception);
-
-    if (exception) [[unlikely]] {
-        if (handleException(globalObject, vm, exception, throwScope)) {
-            return {};
-        }
-        JSC::throwException(globalObject, throwScope, exception.get());
-        return {};
-    }
-
-    return JSValue::encode(result);
-}
-
-JSC_DEFINE_HOST_FUNCTION(scriptConstructorCall, (JSGlobalObject * globalObject, CallFrame* callFrame))
-{
-    return constructScript(globalObject, callFrame);
-}
-
-JSC_DEFINE_HOST_FUNCTION(scriptConstructorConstruct, (JSGlobalObject * globalObject, CallFrame* callFrame))
-{
-    return constructScript(globalObject, callFrame, callFrame->newTarget());
-}
-
-JSC_DEFINE_HOST_FUNCTION(scriptCreateCachedData, (JSGlobalObject * globalObject, CallFrame* callFrame))
-{
-    auto& vm = JSC::getVM(globalObject);
-    auto scope = DECLARE_THROW_SCOPE(vm);
-
-    JSValue thisValue = callFrame->thisValue();
-    auto* script = jsDynamicCast<NodeVMScript*>(thisValue);
-    if (!script) [[unlikely]] {
-        return ERR::INVALID_ARG_VALUE(scope, globalObject, "this"_s, thisValue, "must be a Script"_s);
-    }
-
-    const JSC::SourceCode& source = script->source();
-    return createCachedData(globalObject, source);
-}
-
-JSC_DEFINE_HOST_FUNCTION(scriptRunInContext, (JSGlobalObject * globalObject, CallFrame* callFrame))
-{
-    auto& vm = JSC::getVM(globalObject);
-    auto scope = DECLARE_THROW_SCOPE(vm);
-
-    JSValue thisValue = callFrame->thisValue();
-    auto* script = jsDynamicCast<NodeVMScript*>(thisValue);
-    if (!script) [[unlikely]] {
-        return ERR::INVALID_ARG_VALUE(scope, globalObject, "this"_s, thisValue, "must be a Script"_s);
-    }
-
-    ArgList args(callFrame);
-    JSValue contextArg = args.at(0);
-    if (contextArg.isUndefinedOrNull()) {
-        return ERR::INVALID_ARG_TYPE(scope, globalObject, "context"_s, "object"_s, contextArg);
-    }
-
-    if (!contextArg.isObject()) {
-        return ERR::INVALID_ARG_TYPE(scope, globalObject, "context"_s, "object"_s, contextArg);
-    }
-
-    JSObject* context = asObject(contextArg);
-    auto* zigGlobalObject = defaultGlobalObject(globalObject);
-    JSValue scopeValue = zigGlobalObject->vmModuleContextMap()->get(context);
-    if (scopeValue.isUndefined()) {
-        return INVALID_ARG_VALUE_VM_VARIATION(scope, globalObject, "contextifiedObject"_s, context);
-    }
-
-    NodeVMGlobalObject* nodeVmGlobalObject = jsDynamicCast<NodeVMGlobalObject*>(scopeValue);
-    if (!nodeVmGlobalObject) {
-        return INVALID_ARG_VALUE_VM_VARIATION(scope, globalObject, "contextifiedObject"_s, context);
-    }
-
-    return runInContext(nodeVmGlobalObject, script, context, args.at(1));
-}
-
-JSC_DEFINE_HOST_FUNCTION(scriptRunInThisContext, (JSGlobalObject * globalObject, CallFrame* callFrame))
-{
-    auto& vm = JSC::getVM(globalObject);
-    JSValue thisValue = callFrame->thisValue();
-    auto* script = jsDynamicCast<NodeVMScript*>(thisValue);
-    auto throwScope = DECLARE_THROW_SCOPE(vm);
-
-    if (!script) [[unlikely]] {
-        return ERR::INVALID_ARG_VALUE(throwScope, globalObject, "this"_s, thisValue, "must be a Script"_s);
-    }
-
-    JSValue contextArg = callFrame->argument(0);
-    if (contextArg.isUndefined()) {
-        contextArg = JSC::constructEmptyObject(globalObject);
-    }
-
-    if (!contextArg.isObject()) {
-        return ERR::INVALID_ARG_TYPE(throwScope, globalObject, "context"_s, "object"_s, contextArg);
-    }
-
-    RunningScriptOptions options;
-    if (!options.fromJS(globalObject, vm, throwScope, contextArg)) {
-        RETURN_IF_EXCEPTION(throwScope, {});
-        options = {};
-    }
-
-    NakedPtr<Exception> exception;
-    JSValue result = JSC::evaluate(globalObject, script->source(), globalObject, exception);
-
-    if (exception) [[unlikely]] {
-        if (handleException(globalObject, vm, exception, throwScope)) {
-            return {};
-        }
-        JSC::throwException(globalObject, throwScope, exception.get());
-        return {};
-    }
-
-    RETURN_IF_EXCEPTION(throwScope, {});
-    return JSValue::encode(result);
-}
-
-JSC_DEFINE_CUSTOM_GETTER(scriptGetSourceMapURL, (JSGlobalObject * globalObject, JSC::EncodedJSValue thisValueEncoded, PropertyName))
-{
-    auto& vm = JSC::getVM(globalObject);
-    auto scope = DECLARE_THROW_SCOPE(vm);
-    JSValue thisValue = JSValue::decode(thisValueEncoded);
-    auto* script = jsDynamicCast<NodeVMScript*>(thisValue);
-    if (!script) [[unlikely]] {
-        return ERR::INVALID_ARG_VALUE(scope, globalObject, "this"_s, thisValue, "must be a Script"_s);
-    }
-
-    const auto& url = script->source().provider()->sourceMappingURLDirective();
-    return JSValue::encode(jsString(vm, url));
-}
-
-JSC_DEFINE_CUSTOM_GETTER(scriptGetCachedData, (JSGlobalObject * globalObject, JSC::EncodedJSValue thisValueEncoded, PropertyName))
-{
-    auto& vm = JSC::getVM(globalObject);
-    auto scope = DECLARE_THROW_SCOPE(vm);
-    JSValue thisValue = JSValue::decode(thisValueEncoded);
-    auto* script = jsDynamicCast<NodeVMScript*>(thisValue);
-    if (!script) [[unlikely]] {
-        return ERR::INVALID_ARG_VALUE(scope, globalObject, "this"_s, thisValue, "must be a Script"_s);
-    }
-
-    if (auto* buffer = script->getBytecodeBuffer()) {
-        return JSValue::encode(buffer);
-    }
-
-    return JSValue::encode(jsUndefined());
-}
-
-JSC_DEFINE_CUSTOM_GETTER(scriptGetCachedDataProduced, (JSGlobalObject * globalObject, JSC::EncodedJSValue thisValueEncoded, PropertyName))
-{
-    auto& vm = JSC::getVM(globalObject);
-    auto scope = DECLARE_THROW_SCOPE(vm);
-    JSValue thisValue = JSValue::decode(thisValueEncoded);
-    auto* script = jsDynamicCast<NodeVMScript*>(thisValue);
-    if (!script) [[unlikely]] {
-        return ERR::INVALID_ARG_VALUE(scope, globalObject, "this"_s, thisValue, "must be a Script"_s);
-    }
-
-    return JSValue::encode(jsBoolean(script->cachedDataProduced()));
-}
-
-JSC_DEFINE_CUSTOM_GETTER(scriptGetCachedDataRejected, (JSGlobalObject * globalObject, JSC::EncodedJSValue thisValueEncoded, PropertyName))
-{
-    auto& vm = JSC::getVM(globalObject);
-    auto scope = DECLARE_THROW_SCOPE(vm);
-    JSValue thisValue = JSValue::decode(thisValueEncoded);
-    auto* script = jsDynamicCast<NodeVMScript*>(thisValue);
-    if (!script) [[unlikely]] {
-        return ERR::INVALID_ARG_VALUE(scope, globalObject, "this"_s, thisValue, "must be a Script"_s);
-    }
-
-    switch (script->cachedDataRejected()) {
-    case TriState::True:
-        return JSValue::encode(jsBoolean(true));
-    case TriState::False:
-        return JSValue::encode(jsBoolean(false));
-    default:
-        return JSValue::encode(jsUndefined());
-    }
-}
-
->>>>>>> 3195df87
 JSC_DEFINE_HOST_FUNCTION(vmModuleRunInNewContext, (JSGlobalObject * globalObject, CallFrame* callFrame))
 {
     VM& vm = globalObject->vm();
@@ -1229,25 +907,7 @@
         return throwVMError(globalObject, scope, "Failed to compile function"_s);
     }
 
-<<<<<<< HEAD
     return JSValue::encode(function);
-=======
-    if (!contextObjectValue || !contextObjectValue.isObject()) [[unlikely]] {
-        throwTypeError(globalObject, scope, "Context must be an object"_s);
-        return {};
-    }
-
-    // we don't care about options for now
-    // TODO: options
-    // bool didThrow = false;
-
-    auto* zigGlobal = defaultGlobalObject(globalObject);
-    JSObject* context = asObject(contextObjectValue);
-    auto* targetContext = NodeVMGlobalObject::create(
-        vm, zigGlobal->NodeVMGlobalObjectStructure());
-
-    return runInContext(targetContext, script, context, callFrame->argument(1));
->>>>>>> 3195df87
 }
 
 Structure* createNodeVMGlobalObjectStructure(JSC::VM& vm)
@@ -1358,7 +1018,7 @@
 bool NodeVMGlobalObject::deleteProperty(JSCell* cell, JSGlobalObject* globalObject, PropertyName propertyName, JSC::DeletePropertySlot& slot)
 {
     auto* thisObject = jsCast<NodeVMGlobalObject*>(cell);
-    if (UNLIKELY(!thisObject->m_sandbox)) {
+    if (!thisObject->m_sandbox) [[unlikely]] {
         return Base::deleteProperty(cell, globalObject, propertyName, slot);
     }
 
@@ -1506,25 +1166,6 @@
 BaseVMOptions::BaseVMOptions(String filename)
     : filename(WTFMove(filename))
 {
-<<<<<<< HEAD
-=======
-
-    auto* thisObject = jsCast<NodeVMGlobalObject*>(cell);
-    if (!thisObject->m_sandbox) [[unlikely]] {
-        return Base::deleteProperty(cell, globalObject, propertyName, slot);
-    }
-
-    auto& vm = JSC::getVM(globalObject);
-    auto scope = DECLARE_THROW_SCOPE(vm);
-
-    auto* sandbox = thisObject->m_sandbox.get();
-    if (!sandbox->deleteProperty(sandbox, globalObject, propertyName, slot)) {
-        return false;
-    }
-
-    RETURN_IF_EXCEPTION(scope, false);
-    return Base::deleteProperty(cell, globalObject, propertyName, slot);
->>>>>>> 3195df87
 }
 
 BaseVMOptions::BaseVMOptions(String filename, OrdinalNumber lineOffset, OrdinalNumber columnOffset)
@@ -1660,15 +1301,9 @@
     if (!optionsArg.isUndefined() && !optionsArg.isString()) {
         JSObject* options = asObject(optionsArg);
 
-<<<<<<< HEAD
         if (validateProduceCachedData(globalObject, vm, scope, options, this->produceCachedData)) {
             RETURN_IF_EXCEPTION(scope, false);
             any = true;
-=======
-        if (!program) [[unlikely]] {
-            throwOutOfMemoryError(globalObject, scope);
-            return {};
->>>>>>> 3195df87
         }
 
         if (validateCachedData(globalObject, vm, scope, options, this->cachedData)) {
@@ -1683,17 +1318,9 @@
             if (parsingContextValue.isNull() || !parsingContextValue.isObject())
                 return ERR::INVALID_ARG_INSTANCE(scope, globalObject, "options.parsingContext"_s, "Context"_s, parsingContextValue);
 
-<<<<<<< HEAD
             JSObject* context = asObject(parsingContextValue);
             auto* zigGlobalObject = defaultGlobalObject(globalObject);
             JSValue scopeValue = zigGlobalObject->vmModuleContextMap()->get(context);
-=======
-        if (!program) [[unlikely]] {
-            throwOutOfMemoryError(globalObject, scope);
-            return {};
-        }
-    }
->>>>>>> 3195df87
 
             if (scopeValue.isUndefined())
                 return ERR::INVALID_ARG_INSTANCE(scope, globalObject, "options.parsingContext"_s, "Context"_s, parsingContextValue);
@@ -1713,15 +1340,9 @@
             if (contextExtensionsValue.isNull() || !contextExtensionsValue.isObject())
                 return ERR::INVALID_ARG_INSTANCE(scope, globalObject, "options.contextExtensions"_s, "Array"_s, contextExtensionsValue);
 
-<<<<<<< HEAD
             if (auto* contextExtensionsObject = asObject(contextExtensionsValue)) {
                 if (!isArray(globalObject, contextExtensionsObject))
                     return ERR::INVALID_ARG_TYPE(scope, globalObject, "options.contextExtensions"_s, "Array"_s, contextExtensionsValue);
-=======
-    if (!bytecode) [[unlikely]] {
-        return throwVMError(globalObject, scope, "createCachedData failed"_s);
-    }
->>>>>>> 3195df87
 
                 // Validate that all items in the array are objects
                 auto* contextExtensionsArray = jsCast<JSArray*>(contextExtensionsValue);
