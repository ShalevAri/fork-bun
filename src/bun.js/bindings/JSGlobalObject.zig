--- conflicted
+++ resolved
@@ -230,17 +230,10 @@
         return this.throwValue(this.createNotEnoughArguments(name_, expected, got));
     }
 
-<<<<<<< HEAD
-    pub fn reload(this: *jsc.JSGlobalObject) void {
-        this.vm().drainMicrotasks();
-        this.vm().collectAsync();
-        bun.cpp.JSC__JSGlobalObject__reload(this);
-=======
     pub fn reload(this: *jsc.JSGlobalObject) !void {
         this.vm().drainMicrotasks();
         this.vm().collectAsync();
         try bun.cpp.JSC__JSGlobalObject__reload(this);
->>>>>>> 3143c921
     }
 
     pub const BunPluginTarget = enum(u8) {
