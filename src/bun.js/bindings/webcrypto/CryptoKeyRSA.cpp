/*
 * Copyright (C) 2016 Apple Inc. All rights reserved.
 *
 * Redistribution and use in source and binary forms, with or without
 * modification, are permitted provided that the following conditions
 * are met:
 * 1. Redistributions of source code must retain the above copyright
 *    notice, this list of conditions and the following disclaimer.
 * 2. Redistributions in binary form must reproduce the above copyright
 *    notice, this list of conditions and the following disclaimer in the
 *    documentation and/or other materials provided with the distribution.
 *
 * THIS SOFTWARE IS PROVIDED BY APPLE INC. AND ITS CONTRIBUTORS ``AS IS''
 * AND ANY EXPRESS OR IMPLIED WARRANTIES, INCLUDING, BUT NOT LIMITED TO,
 * THE IMPLIED WARRANTIES OF MERCHANTABILITY AND FITNESS FOR A PARTICULAR
 * PURPOSE ARE DISCLAIMED. IN NO EVENT SHALL APPLE INC. OR ITS CONTRIBUTORS
 * BE LIABLE FOR ANY DIRECT, INDIRECT, INCIDENTAL, SPECIAL, EXEMPLARY, OR
 * CONSEQUENTIAL DAMAGES (INCLUDING, BUT NOT LIMITED TO, PROCUREMENT OF
 * SUBSTITUTE GOODS OR SERVICES; LOSS OF USE, DATA, OR PROFITS; OR BUSINESS
 * INTERRUPTION) HOWEVER CAUSED AND ON ANY THEORY OF LIABILITY, WHETHER IN
 * CONTRACT, STRICT LIABILITY, OR TORT (INCLUDING NEGLIGENCE OR OTHERWISE)
 * ARISING IN ANY WAY OUT OF THE USE OF THIS SOFTWARE, EVEN IF ADVISED OF
 * THE POSSIBILITY OF SUCH DAMAGE.
 */

#include "config.h"
#include "CryptoKeyRSA.h"

#include "CryptoKeyRSAComponents.h"
#include "JsonWebKey.h"
#include "../wtf-bindings.h"
#include <wtf/text/Base64.h>
#include "Bun_base64URLEncodeToString.h"

#if ENABLE(WEB_CRYPTO)

namespace WebCore {

RefPtr<CryptoKeyRSA> CryptoKeyRSA::importJwk(CryptoAlgorithmIdentifier algorithm, std::optional<CryptoAlgorithmIdentifier> hash, JsonWebKey&& keyData, bool extractable, CryptoKeyUsageBitmap usages)
{
    if (keyData.kty != "RSA"_s)
        return nullptr;
    if (keyData.key_ops && ((keyData.usages & usages) != usages))
        return nullptr;
    if (keyData.ext && !keyData.ext.value() && extractable)
        return nullptr;

    if (keyData.n.isNull() || keyData.e.isNull())
        return nullptr;
    auto modulus = base64URLDecode(keyData.n);
    if (!modulus)
        return nullptr;
    // Per RFC 7518 Section 6.3.1.1: https://tools.ietf.org/html/rfc7518#section-6.3.1.1
    if (!modulus->isEmpty() && !modulus->at(0))
        modulus->remove(0);
    auto exponent = base64URLDecode(keyData.e);
    if (!exponent)
        return nullptr;
    if (keyData.d.isNull()) {
        // import public key
        auto publicKeyComponents = CryptoKeyRSAComponents::createPublic(WTFMove(*modulus), WTFMove(*exponent));
        // Notice: CryptoAlgorithmIdentifier::SHA_1 is just a placeholder. It should not have any effect if hash is std::nullopt.
        return CryptoKeyRSA::create(algorithm, hash.value_or(CryptoAlgorithmIdentifier::SHA_1), !!hash, *publicKeyComponents, extractable, usages);
    }

    // import private key
    auto privateExponent = base64URLDecode(keyData.d);
    if (!privateExponent)
        return nullptr;
    if (keyData.p.isNull() && keyData.q.isNull() && keyData.dp.isNull() && keyData.dp.isNull() && keyData.qi.isNull()) {
        auto privateKeyComponents = CryptoKeyRSAComponents::createPrivate(WTFMove(*modulus), WTFMove(*exponent), WTFMove(*privateExponent));
        // Notice: CryptoAlgorithmIdentifier::SHA_1 is just a placeholder. It should not have any effect if hash is std::nullopt.
        return CryptoKeyRSA::create(algorithm, hash.value_or(CryptoAlgorithmIdentifier::SHA_1), !!hash, *privateKeyComponents, extractable, usages);
    }

    if (keyData.p.isNull() || keyData.q.isNull() || keyData.dp.isNull() || keyData.dq.isNull() || keyData.qi.isNull())
        return nullptr;
    
    auto firstPrimeFactor = base64URLDecode(keyData.p);
    if (!firstPrimeFactor)
        return nullptr;
    auto firstFactorCRTExponent = base64URLDecode(keyData.dp);
    if (!firstFactorCRTExponent)
        return nullptr;
    auto secondPrimeFactor = base64URLDecode(keyData.q);
    if (!secondPrimeFactor)
        return nullptr;
    auto secondFactorCRTExponent = base64URLDecode(keyData.dq);
    if (!secondFactorCRTExponent)
        return nullptr;
    auto secondFactorCRTCoefficient = base64URLDecode(keyData.qi);
    if (!secondFactorCRTCoefficient)
        return nullptr;

    CryptoKeyRSAComponents::PrimeInfo firstPrimeInfo;
    firstPrimeInfo.primeFactor = WTFMove(*firstPrimeFactor);
    firstPrimeInfo.factorCRTExponent = WTFMove(*firstFactorCRTExponent);
    
    CryptoKeyRSAComponents::PrimeInfo secondPrimeInfo;
    secondPrimeInfo.primeFactor = WTFMove(*secondPrimeFactor);
    secondPrimeInfo.factorCRTExponent = WTFMove(*secondFactorCRTExponent);
    secondPrimeInfo.factorCRTCoefficient = WTFMove(*secondFactorCRTCoefficient);

    if (!keyData.oth) {
        auto privateKeyComponents = CryptoKeyRSAComponents::createPrivateWithAdditionalData(WTFMove(*modulus), WTFMove(*exponent), WTFMove(*privateExponent), WTFMove(firstPrimeInfo), WTFMove(secondPrimeInfo), { });
        // Notice: CryptoAlgorithmIdentifier::SHA_1 is just a placeholder. It should not have any effect if hash is std::nullopt.
        return CryptoKeyRSA::create(algorithm, hash.value_or(CryptoAlgorithmIdentifier::SHA_1), !!hash, *privateKeyComponents, extractable, usages);
    }

    Vector<CryptoKeyRSAComponents::PrimeInfo> otherPrimeInfos;
    for (const auto& value : keyData.oth.value()) {
        auto primeFactor = base64URLDecode(value.r);
        if (!primeFactor)
            return nullptr;
        auto factorCRTExponent = base64URLDecode(value.d);
        if (!factorCRTExponent)
            return nullptr;
        auto factorCRTCoefficient = base64URLDecode(value.t);
        if (!factorCRTCoefficient)
            return nullptr;

        CryptoKeyRSAComponents::PrimeInfo info;
        info.primeFactor = WTFMove(*primeFactor);
        info.factorCRTExponent = WTFMove(*factorCRTExponent);
        info.factorCRTCoefficient = WTFMove(*factorCRTCoefficient);

        otherPrimeInfos.append(WTFMove(info));
    }

    auto privateKeyComponents = CryptoKeyRSAComponents::createPrivateWithAdditionalData(WTFMove(*modulus), WTFMove(*exponent), WTFMove(*privateExponent), WTFMove(firstPrimeInfo), WTFMove(secondPrimeInfo), WTFMove(otherPrimeInfos));
    // Notice: CryptoAlgorithmIdentifier::SHA_1 is just a placeholder. It should not have any effect if hash is std::nullopt.
    return CryptoKeyRSA::create(algorithm, hash.value_or(CryptoAlgorithmIdentifier::SHA_1), !!hash, *privateKeyComponents, extractable, usages);
}

JsonWebKey CryptoKeyRSA::exportJwk() const
{
    JsonWebKey result;
    result.kty = "RSA"_s;
    result.key_ops = usages();
    result.ext = extractable();

    auto rsaComponents = exportData();

    if (!rsaComponents)
        return result;

    // public key
<<<<<<< HEAD
    result.n = Bun::base64URLEncodeToString(rsaComponents->modulus());
    result.e = Bun::base64URLEncodeToString(rsaComponents->exponent());
=======
    result.n = Bun_base64URLEncodeToString(rsaComponents->modulus());
    result.e = Bun_base64URLEncodeToString(rsaComponents->exponent());
>>>>>>> 52d47c24
    if (rsaComponents->type() == CryptoKeyRSAComponents::Type::Public)
        return result;

    // private key
<<<<<<< HEAD
    result.d = Bun::base64URLEncodeToString(rsaComponents->privateExponent());
    if (!rsaComponents->hasAdditionalPrivateKeyParameters())
        return result;

    result.p = Bun::base64URLEncodeToString(rsaComponents->firstPrimeInfo().primeFactor);
    result.q = Bun::base64URLEncodeToString(rsaComponents->secondPrimeInfo().primeFactor);
    result.dp = Bun::base64URLEncodeToString(rsaComponents->firstPrimeInfo().factorCRTExponent);
    result.dq = Bun::base64URLEncodeToString(rsaComponents->secondPrimeInfo().factorCRTExponent);
    result.qi = Bun::base64URLEncodeToString(rsaComponents->secondPrimeInfo().factorCRTCoefficient);
=======
    result.d = Bun_base64URLEncodeToString(rsaComponents->privateExponent());
    if (!rsaComponents->hasAdditionalPrivateKeyParameters())
        return result;

    result.p = Bun_base64URLEncodeToString(rsaComponents->firstPrimeInfo().primeFactor);
    result.q = Bun_base64URLEncodeToString(rsaComponents->secondPrimeInfo().primeFactor);
    result.dp = Bun_base64URLEncodeToString(rsaComponents->firstPrimeInfo().factorCRTExponent);
    result.dq = Bun_base64URLEncodeToString(rsaComponents->secondPrimeInfo().factorCRTExponent);
    result.qi = Bun_base64URLEncodeToString(rsaComponents->secondPrimeInfo().factorCRTCoefficient);
>>>>>>> 52d47c24
    if (rsaComponents->otherPrimeInfos().isEmpty())
        return result;

    Vector<RsaOtherPrimesInfo> oth;
    for (const auto& info : rsaComponents->otherPrimeInfos()) {
        RsaOtherPrimesInfo otherInfo;
<<<<<<< HEAD
        otherInfo.r = Bun::base64URLEncodeToString(info.primeFactor);
        otherInfo.d = Bun::base64URLEncodeToString(info.factorCRTExponent);
        otherInfo.t = Bun::base64URLEncodeToString(info.factorCRTCoefficient);
=======
        otherInfo.r = Bun_base64URLEncodeToString(info.primeFactor);
        otherInfo.d = Bun_base64URLEncodeToString(info.factorCRTExponent);
        otherInfo.t = Bun_base64URLEncodeToString(info.factorCRTCoefficient);
>>>>>>> 52d47c24
        oth.append(WTFMove(otherInfo));
    }
    result.oth = WTFMove(oth);
    return result;
}

} // namespace WebCore

#endif // ENABLE(WEB_CRYPTO)<|MERGE_RESOLUTION|>--- conflicted
+++ resolved
@@ -75,7 +75,7 @@
 
     if (keyData.p.isNull() || keyData.q.isNull() || keyData.dp.isNull() || keyData.dq.isNull() || keyData.qi.isNull())
         return nullptr;
-    
+
     auto firstPrimeFactor = base64URLDecode(keyData.p);
     if (!firstPrimeFactor)
         return nullptr;
@@ -95,14 +95,14 @@
     CryptoKeyRSAComponents::PrimeInfo firstPrimeInfo;
     firstPrimeInfo.primeFactor = WTFMove(*firstPrimeFactor);
     firstPrimeInfo.factorCRTExponent = WTFMove(*firstFactorCRTExponent);
-    
+
     CryptoKeyRSAComponents::PrimeInfo secondPrimeInfo;
     secondPrimeInfo.primeFactor = WTFMove(*secondPrimeFactor);
     secondPrimeInfo.factorCRTExponent = WTFMove(*secondFactorCRTExponent);
     secondPrimeInfo.factorCRTCoefficient = WTFMove(*secondFactorCRTCoefficient);
 
     if (!keyData.oth) {
-        auto privateKeyComponents = CryptoKeyRSAComponents::createPrivateWithAdditionalData(WTFMove(*modulus), WTFMove(*exponent), WTFMove(*privateExponent), WTFMove(firstPrimeInfo), WTFMove(secondPrimeInfo), { });
+        auto privateKeyComponents = CryptoKeyRSAComponents::createPrivateWithAdditionalData(WTFMove(*modulus), WTFMove(*exponent), WTFMove(*privateExponent), WTFMove(firstPrimeInfo), WTFMove(secondPrimeInfo), {});
         // Notice: CryptoAlgorithmIdentifier::SHA_1 is just a placeholder. It should not have any effect if hash is std::nullopt.
         return CryptoKeyRSA::create(algorithm, hash.value_or(CryptoAlgorithmIdentifier::SHA_1), !!hash, *privateKeyComponents, extractable, usages);
     }
@@ -145,18 +145,12 @@
         return result;
 
     // public key
-<<<<<<< HEAD
     result.n = Bun::base64URLEncodeToString(rsaComponents->modulus());
     result.e = Bun::base64URLEncodeToString(rsaComponents->exponent());
-=======
-    result.n = Bun_base64URLEncodeToString(rsaComponents->modulus());
-    result.e = Bun_base64URLEncodeToString(rsaComponents->exponent());
->>>>>>> 52d47c24
     if (rsaComponents->type() == CryptoKeyRSAComponents::Type::Public)
         return result;
 
     // private key
-<<<<<<< HEAD
     result.d = Bun::base64URLEncodeToString(rsaComponents->privateExponent());
     if (!rsaComponents->hasAdditionalPrivateKeyParameters())
         return result;
@@ -166,32 +160,15 @@
     result.dp = Bun::base64URLEncodeToString(rsaComponents->firstPrimeInfo().factorCRTExponent);
     result.dq = Bun::base64URLEncodeToString(rsaComponents->secondPrimeInfo().factorCRTExponent);
     result.qi = Bun::base64URLEncodeToString(rsaComponents->secondPrimeInfo().factorCRTCoefficient);
-=======
-    result.d = Bun_base64URLEncodeToString(rsaComponents->privateExponent());
-    if (!rsaComponents->hasAdditionalPrivateKeyParameters())
-        return result;
-
-    result.p = Bun_base64URLEncodeToString(rsaComponents->firstPrimeInfo().primeFactor);
-    result.q = Bun_base64URLEncodeToString(rsaComponents->secondPrimeInfo().primeFactor);
-    result.dp = Bun_base64URLEncodeToString(rsaComponents->firstPrimeInfo().factorCRTExponent);
-    result.dq = Bun_base64URLEncodeToString(rsaComponents->secondPrimeInfo().factorCRTExponent);
-    result.qi = Bun_base64URLEncodeToString(rsaComponents->secondPrimeInfo().factorCRTCoefficient);
->>>>>>> 52d47c24
     if (rsaComponents->otherPrimeInfos().isEmpty())
         return result;
 
     Vector<RsaOtherPrimesInfo> oth;
     for (const auto& info : rsaComponents->otherPrimeInfos()) {
         RsaOtherPrimesInfo otherInfo;
-<<<<<<< HEAD
         otherInfo.r = Bun::base64URLEncodeToString(info.primeFactor);
         otherInfo.d = Bun::base64URLEncodeToString(info.factorCRTExponent);
         otherInfo.t = Bun::base64URLEncodeToString(info.factorCRTCoefficient);
-=======
-        otherInfo.r = Bun_base64URLEncodeToString(info.primeFactor);
-        otherInfo.d = Bun_base64URLEncodeToString(info.factorCRTExponent);
-        otherInfo.t = Bun_base64URLEncodeToString(info.factorCRTCoefficient);
->>>>>>> 52d47c24
         oth.append(WTFMove(otherInfo));
     }
     result.oth = WTFMove(oth);
