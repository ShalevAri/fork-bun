--- conflicted
+++ resolved
@@ -2807,16 +2807,14 @@
     m_http2_commongStrings.initialize();
 
     Bun::addNodeModuleConstructorProperties(vm, this);
-<<<<<<< HEAD
     m_JSNodeHTTPServerSocketStructure.initLater(
         [](const Initializer<Structure>& init) {
             init.set(Bun::createNodeHTTPServerSocketStructure(init.vm, init.owner));
-=======
+        });
 
     m_JSDirentClassStructure.initLater(
         [](LazyClassStructure::Initializer& init) {
             Bun::initJSDirentClassStructure(init);
->>>>>>> 253faed1
         });
 
     m_JSX509CertificateClassStructure.initLater([](LazyClassStructure::Initializer& init) {
