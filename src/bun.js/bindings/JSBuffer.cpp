--- conflicted
+++ resolved
@@ -347,15 +347,9 @@
     auto scope = DECLARE_CATCH_SCOPE(lexicalGlobalObject->vm());
 
     if (length > 0) [[likely]] {
-<<<<<<< HEAD
-        auto buffer = ArrayBuffer::createFromBytes({ reinterpret_cast<const uint8_t*>(ptr), length }, createSharedTask<void(void*)>([bytesDeallocator](void* p) {
-            if (bytesDeallocator)
-                bytesDeallocator(p, NULL);
-=======
         ASSERT(bytesDeallocator);
         auto buffer = ArrayBuffer::createFromBytes({ reinterpret_cast<const uint8_t*>(ptr), length }, createSharedTask<void(void*)>([=](void* p) {
             bytesDeallocator(p, ctx);
->>>>>>> 1a23797e
         }));
 
         uint8Array = JSC::JSUint8Array::create(lexicalGlobalObject, subclassStructure, WTFMove(buffer), 0, length);
