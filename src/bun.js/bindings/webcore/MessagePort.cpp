--- conflicted
+++ resolved
@@ -268,15 +268,9 @@
             scope.clearExceptionExceptTermination();
         }
 
-<<<<<<< HEAD
         if (Zig::GlobalObject::scriptExecutionStatus(globalObject, globalObject) == ScriptExecutionStatus::Running) {
             globalObject->drainMicrotasks();
         }
-=======
-        // if (Zig::GlobalObject::scriptExecutionStatus(globalObject, globalObject) == ScriptExecutionStatus::Running) {
-        globalObject->drainMicrotasks();
-        // }
->>>>>>> 964f1cd1
     }
 
     if (messageCount > maxMessagesPerTick) {
