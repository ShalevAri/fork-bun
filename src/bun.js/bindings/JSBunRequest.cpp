#include "root.h"

#include <JavaScriptCore/JSCell.h>
#include <JavaScriptCore/Structure.h>
#include <JavaScriptCore/JSObject.h>
#include "JSBunRequest.h"
#include "ZigGlobalObject.h"
#include "AsyncContextFrame.h"
#include <JavaScriptCore/ObjectConstructor.h>
#include "JSFetchHeaders.h"
#include "JSCookieMap.h"
#include "Cookie.h"
#include "CookieMap.h"
#include "ErrorCode.h"
#include "JSDOMExceptionHandling.h"
#include <bun-uws/src/App.h>

namespace Bun {

extern "C" SYSV_ABI JSC::EncodedJSValue Bun__JSRequest__createForBake(Zig::GlobalObject* globalObject, void* requestPtr)
{
    auto& vm = globalObject->vm();
    auto scope = DECLARE_THROW_SCOPE(vm);
    auto* structure = globalObject->m_JSBunRequestStructure.get(globalObject);
    RETURN_IF_EXCEPTION(scope, {});

    auto* paramsPrototype = globalObject->m_JSBunRequestParamsPrototype.get(globalObject);
    RETURN_IF_EXCEPTION(scope, {});

    // the params are passed into the page component as a prop so we'll make
    // this empty for now
    auto* emptyParams = JSC::constructEmptyObject(globalObject, paramsPrototype);
    RETURN_IF_EXCEPTION(scope, {});

    JSBunRequest* request
        = JSBunRequest::create(vm, structure, requestPtr, emptyParams);
    RETURN_IF_EXCEPTION(scope, {});

    return JSValue::encode(request);
}

static JSC_DECLARE_CUSTOM_GETTER(jsJSBunRequestGetParams);
static JSC_DECLARE_CUSTOM_GETTER(jsJSBunRequestGetCookies);

static JSC_DECLARE_HOST_FUNCTION(jsJSBunRequestClone);

extern "C" void Bun__JSRequest__calculateEstimatedByteSize(void* requestPtr);

static const HashTableValue JSBunRequestPrototypeValues[] = {
    { "params"_s, static_cast<unsigned>(JSC::PropertyAttribute::CustomAccessor | JSC::PropertyAttribute::ReadOnly | JSC::PropertyAttribute::DontDelete), NoIntrinsic, { HashTableValue::GetterSetterType, jsJSBunRequestGetParams, nullptr } },
    { "cookies"_s, static_cast<unsigned>(JSC::PropertyAttribute::CustomAccessor | JSC::PropertyAttribute::ReadOnly | JSC::PropertyAttribute::DontDelete), NoIntrinsic, { HashTableValue::GetterSetterType, jsJSBunRequestGetCookies, nullptr } },
    { "clone"_s, static_cast<unsigned>(JSC::PropertyAttribute::Function), NoIntrinsic, { HashTableValue::NativeFunctionType, jsJSBunRequestClone, 1 } }
};

JSBunRequest* JSBunRequest::create(JSC::VM& vm, JSC::Structure* structure, void* sinkPtr, JSObject* params)
{
    // Do this **extremely** early, before we create the JSValue.
    // We do not want to risk the GC running before this function is called.
    Bun__JSRequest__calculateEstimatedByteSize(sinkPtr);

    JSBunRequest* ptr = new (NotNull, JSC::allocateCell<JSBunRequest>(vm)) JSBunRequest(vm, structure, sinkPtr);
    ptr->finishCreation(vm, params);
    return ptr;
}

JSC::Structure* JSBunRequest::createStructure(JSC::VM& vm, JSC::JSGlobalObject* globalObject, JSC::JSValue prototype)
{
    return JSC::Structure::create(vm, globalObject, prototype, JSC::TypeInfo(static_cast<JSC::JSType>(0b11101110), StructureFlags), info());
}

JSC::GCClient::IsoSubspace* JSBunRequest::subspaceForImpl(JSC::VM& vm)
{
    return WebCore::subspaceForImpl<JSBunRequest, WebCore::UseCustomHeapCellType::No>(
        vm,
        [](auto& spaces) { return spaces.m_clientSubspaceForBunRequest.get(); },
        [](auto& spaces, auto&& space) { spaces.m_clientSubspaceForBunRequest = std::forward<decltype(space)>(space); },
        [](auto& spaces) { return spaces.m_subspaceForBunRequest.get(); },
        [](auto& spaces, auto&& space) { spaces.m_subspaceForBunRequest = std::forward<decltype(space)>(space); });
}

JSObject* JSBunRequest::params() const
{
    if (m_params) {
        return m_params.get();
    }
    return nullptr;
}

void JSBunRequest::setParams(JSObject* params)
{
    m_params.set(Base::vm(), this, params);
}

JSObject* JSBunRequest::cookies() const
{
    return m_cookies.get();
}

extern "C" void* Request__clone(void* internalZigRequestPointer, JSGlobalObject* globalObject);

JSBunRequest* JSBunRequest::clone(JSC::VM& vm, JSGlobalObject* globalObject)
{
    auto throwScope = DECLARE_THROW_SCOPE(vm);

    auto* structure = createJSBunRequestStructure(vm, defaultGlobalObject(globalObject));
    auto* raw = Request__clone(this->wrapped(), globalObject);
    EXCEPTION_ASSERT(!!raw == !throwScope.exception());
    RETURN_IF_EXCEPTION(throwScope, nullptr);
    auto* clone = this->create(vm, structure, raw, nullptr);

    // Cookies and params are deep copied as they can be changed between the clone and original
    if (auto* params = this->params()) {
        // TODO: Use JSC's internal `cloneObject()` if/when it's exposed
        // https://github.com/oven-sh/WebKit/blob/c5e9b9e327194f520af2c28679adb0ea1fa902ad/Source/JavaScriptCore/runtime/JSGlobalObjectFunctions.cpp#L1018-L1099
        auto* prototype = defaultGlobalObject(globalObject)->m_JSBunRequestParamsPrototype.get(globalObject);
        auto* paramsClone = JSC::constructEmptyObject(globalObject, prototype);

        auto propertyNames = PropertyNameArray(vm, JSC::PropertyNameMode::Strings, JSC::PrivateSymbolMode::Exclude);
        JSObject::getOwnPropertyNames(params, globalObject, propertyNames, JSC::DontEnumPropertiesMode::Exclude);
        RETURN_IF_EXCEPTION(throwScope, nullptr);

        for (auto& property : propertyNames) {
            auto value = params->get(globalObject, property);
            RETURN_IF_EXCEPTION(throwScope, nullptr);
            paramsClone->putDirect(vm, property, value);
        }

        clone->setParams(paramsClone);
    }

    if (auto* cookiesObject = cookies()) {
        if (auto* wrapper = jsDynamicCast<JSCookieMap*>(cookiesObject)) {
            auto cookieMap = wrapper->protectedWrapped();
            auto cookieMapClone = cookieMap->clone();
            auto cookies = WebCore::toJSNewlyCreated(globalObject, jsCast<JSDOMGlobalObject*>(globalObject), WTFMove(cookieMapClone));
            clone->setCookies(cookies.getObject());
        }
    }

    RELEASE_AND_RETURN(throwScope, clone);
}

extern "C" void Request__setCookiesOnRequestContext(void* internalZigRequestPointer, CookieMap* cookieMap);

void JSBunRequest::setCookies(JSObject* cookies)
{
    m_cookies.set(Base::vm(), this, cookies);
    Request__setCookiesOnRequestContext(this->wrapped(), WebCoreCast<WebCore::JSCookieMap, WebCore::CookieMap>(JSValue::encode(cookies)));
}

JSBunRequest::JSBunRequest(JSC::VM& vm, JSC::Structure* structure, void* sinkPtr)
    : Base(vm, structure, sinkPtr)
{
}
<<<<<<< HEAD
extern "C" size_t Request__estimatedSize(void* requestPtr);

=======
extern SYSV_ABI "C" size_t Request__estimatedSize(void* requestPtr);
extern "C" void Bun__JSRequest__calculateEstimatedByteSize(void* requestPtr);
>>>>>>> b5a5fea9
void JSBunRequest::finishCreation(JSC::VM& vm, JSObject* params)
{
    Base::finishCreation(vm);
    m_params.setMayBeNull(vm, this, params);
    m_cookies.clear();

    auto size = Request__estimatedSize(this->wrapped());
    vm.heap.reportExtraMemoryAllocated(this, size);
}

template<typename Visitor>
void JSBunRequest::visitChildrenImpl(JSCell* cell, Visitor& visitor)
{
    JSBunRequest* thisCallSite = jsCast<JSBunRequest*>(cell);
    Base::visitChildren(thisCallSite, visitor);
    visitor.append(thisCallSite->m_params);
    visitor.append(thisCallSite->m_cookies);
}

DEFINE_VISIT_CHILDREN(JSBunRequest);

class JSBunRequestPrototype final : public JSNonFinalObject {
public:
    using Base = JSNonFinalObject;

    static JSBunRequestPrototype* create(JSC::VM& vm, JSC::JSGlobalObject* globalObject, JSC::Structure* structure)
    {
        auto* ptr = new (NotNull, JSC::allocateCell<JSBunRequestPrototype>(vm)) JSBunRequestPrototype(vm, structure);
        ptr->finishCreation(vm, globalObject);
        return ptr;
    }

    static Structure* createStructure(JSC::VM& vm, JSC::JSGlobalObject* globalObject, JSC::JSValue prototype)
    {
        auto* structure = Structure::create(vm, globalObject, prototype, JSC::TypeInfo(JSC::ObjectType, StructureFlags), info(), NonArray);
        structure->setMayBePrototype(true);
        return structure;
    }

    DECLARE_INFO;

    template<typename CellType, JSC::SubspaceAccess>
    static JSC::GCClient::IsoSubspace* subspaceFor(JSC::VM& vm)
    {
        STATIC_ASSERT_ISO_SUBSPACE_SHARABLE(JSBunRequestPrototype, Base);
        return &vm.plainObjectSpace();
    }

private:
    JSBunRequestPrototype(JSC::VM& vm, JSC::Structure* structure)
        : Base(vm, structure)
    {
    }

    void finishCreation(JSC::VM& vm, JSC::JSGlobalObject* globalObject)
    {
        Base::finishCreation(vm);
        reifyStaticProperties(vm, JSBunRequest::info(), JSBunRequestPrototypeValues, *this);
        JSC_TO_STRING_TAG_WITHOUT_TRANSITION();
    }
};

const JSC::ClassInfo JSBunRequestPrototype::s_info = { "BunRequest"_s, &Base::s_info, nullptr, nullptr, CREATE_METHOD_TABLE(JSBunRequestPrototype) };
const JSC::ClassInfo JSBunRequest::s_info = { "BunRequest"_s, &Base::s_info, nullptr, nullptr, CREATE_METHOD_TABLE(JSBunRequest) };

JSC_DEFINE_CUSTOM_GETTER(jsJSBunRequestGetParams, (JSC::JSGlobalObject * globalObject, JSC::EncodedJSValue thisValue, JSC::PropertyName))
{
    JSBunRequest* request = jsDynamicCast<JSBunRequest*>(JSValue::decode(thisValue));
    if (!request)
        return JSValue::encode(jsUndefined());

    auto* params = request->params();
    if (!params) {
        auto* prototype = defaultGlobalObject(globalObject)->m_JSBunRequestParamsPrototype.get(globalObject);
        params = JSC::constructEmptyObject(globalObject, prototype);
        request->setParams(params);
    }

    return JSValue::encode(params);
}

JSC_DEFINE_CUSTOM_GETTER(jsJSBunRequestGetCookies, (JSC::JSGlobalObject * globalObject, JSC::EncodedJSValue thisValue, JSC::PropertyName))
{
    JSBunRequest* request = jsDynamicCast<JSBunRequest*>(JSValue::decode(thisValue));
    if (!request)
        return JSValue::encode(jsUndefined());

    auto* cookies = request->cookies();
    if (!cookies) {
        auto& vm = globalObject->vm();
        auto throwScope = DECLARE_THROW_SCOPE(vm);
        auto& names = builtinNames(vm);
        JSC::JSValue headersValue = request->get(globalObject, names.headersPublicName());
        RETURN_IF_EXCEPTION(throwScope, encodedJSValue());
        auto* headers = jsDynamicCast<WebCore::JSFetchHeaders*>(headersValue);
        if (!headers) return JSValue::encode(jsUndefined());

        auto& fetchHeaders = headers->wrapped();

        auto cookieHeader = fetchHeaders.internalHeaders().get(HTTPHeaderName::Cookie);

        // Create a CookieMap from the cookie header
        auto cookieMapResult = WebCore::CookieMap::create(cookieHeader);
        RETURN_IF_EXCEPTION(throwScope, encodedJSValue());
        if (cookieMapResult.hasException()) {
            WebCore::propagateException(*globalObject, throwScope, cookieMapResult.releaseException());
            RELEASE_AND_RETURN(throwScope, {});
        }

        auto cookieMap = cookieMapResult.releaseReturnValue();

        // Convert to JS
        auto cookies = WebCore::toJSNewlyCreated(globalObject, jsCast<JSDOMGlobalObject*>(globalObject), WTFMove(cookieMap));
        RETURN_IF_EXCEPTION(throwScope, encodedJSValue());
        request->setCookies(cookies.getObject());
        return JSValue::encode(cookies);
    }

    return JSValue::encode(cookies);
}

JSC_DEFINE_HOST_FUNCTION(jsJSBunRequestClone, (JSC::JSGlobalObject * globalObject, JSC::CallFrame* callFrame))
{
    auto& vm = globalObject->vm();
    auto throwScope = DECLARE_THROW_SCOPE(vm);

    auto* request = jsDynamicCast<JSBunRequest*>(callFrame->thisValue());
    if (!request) {
        throwScope.throwException(globalObject, Bun::createInvalidThisError(globalObject, request, "BunRequest"));
        RETURN_IF_EXCEPTION(throwScope, {});
    }

    auto clone = request->clone(vm, globalObject);
    RETURN_IF_EXCEPTION(throwScope, {});
    return JSValue::encode(clone);
}

Structure* createJSBunRequestStructure(JSC::VM& vm, Zig::GlobalObject* globalObject)
{
    auto prototypeStructure = JSBunRequestPrototype::createStructure(vm, globalObject, globalObject->JSRequestPrototype());
    auto* prototype = JSBunRequestPrototype::create(vm, globalObject, prototypeStructure);
    return JSBunRequest::createStructure(vm, globalObject, prototype);
}

extern "C" EncodedJSValue Bun__getParamsIfBunRequest(JSC::EncodedJSValue thisValue)
{
    if (auto* request = jsDynamicCast<JSBunRequest*>(JSValue::decode(thisValue))) {
        auto* params = request->params();
        if (!params) {
            return JSValue::encode(jsUndefined());
        }

        return JSValue::encode(params);
    }

    return {};
}

} // namespace Bun<|MERGE_RESOLUTION|>--- conflicted
+++ resolved
@@ -152,13 +152,8 @@
     : Base(vm, structure, sinkPtr)
 {
 }
-<<<<<<< HEAD
-extern "C" size_t Request__estimatedSize(void* requestPtr);
-
-=======
 extern SYSV_ABI "C" size_t Request__estimatedSize(void* requestPtr);
 extern "C" void Bun__JSRequest__calculateEstimatedByteSize(void* requestPtr);
->>>>>>> b5a5fea9
 void JSBunRequest::finishCreation(JSC::VM& vm, JSObject* params)
 {
     Base::finishCreation(vm);
