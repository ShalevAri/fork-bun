--- conflicted
+++ resolved
@@ -76,14 +76,10 @@
     pub const TextEncoderStreamEncoder = JSC.WebCore.TextEncoderStreamEncoder;
     pub const NativeZlib = JSC.API.NativeZlib;
     pub const NativeBrotli = JSC.API.NativeBrotli;
-<<<<<<< HEAD
-    pub const Navigator = JSC.API.Navigator;
-=======
     pub const FrameworkFileSystemRouter = bun.bake.FrameworkRouter.JSFrameworkRouter;
     pub const DNSResolver = JSC.DNS.DNSResolver;
-
     pub const S3Client = JSC.WebCore.S3Client;
     pub const S3Stat = JSC.WebCore.S3Stat;
     pub const HTMLBundle = JSC.API.HTMLBundle;
->>>>>>> bb730b9e
+    pub const Navigator = JSC.API.Navigator;
 };