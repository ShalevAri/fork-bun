// ** WARNING **
// This header is included in nearly every file.
// Be very cautious of sticking your #include in this file
// or adding anything into this file other than LazyClassStructure or LazyProperty
// ** WARNING **
// TODO: rename this to BunGlobalObject
#pragma once

#ifndef ZIG_GLOBAL_OBJECT
#define ZIG_GLOBAL_OBJECT

namespace JSC {
class Structure;
class Identifier;
class LazyClassStructure;

} // namespace JSC

namespace JSC {

enum class JSPromiseRejectionOperation : unsigned;

}

namespace WebCore {
class ScriptExecutionContext;
class DOMGuardedObject;
class EventLoopTask;
class DOMWrapperWorld;
}

#include "root.h"



#include <JavaScriptCore/CatchScope.h>
#include <JavaScriptCore/JSGlobalObject.h>
#include <JavaScriptCore/JSTypeInfo.h>
#include <JavaScriptCore/Structure.h>

#include "DOMConstructors.h"
#include "BunPlugin.h"
#include "JSMockFunction.h"
#include "InternalModuleRegistry.h"
#include "ProcessBindingConstants.h"

#include "WebCoreJSBuiltins.h"
#include "headers-handwritten.h"

namespace WebCore {
class GlobalScope;
class SubtleCrypto;
class EventTarget;
}

extern "C" void Bun__reportError(JSC__JSGlobalObject*, JSC__JSValue);
extern "C" void Bun__reportUnhandledError(JSC__JSGlobalObject*, JSC::EncodedJSValue);
// defined in ModuleLoader.cpp
extern "C" JSC::EncodedJSValue jsFunctionOnLoadObjectResultResolve(JSC::JSGlobalObject* globalObject, JSC::CallFrame* callFrame);
extern "C" JSC::EncodedJSValue jsFunctionOnLoadObjectResultReject(JSC::JSGlobalObject* globalObject, JSC::CallFrame* callFrame);

// #include "EventTarget.h"

// namespace WebCore {
// class GlobalEventTarget : public EventTargetWithInlineData, public ContextDestructionObserver {
//     WTF_MAKE_ISO_ALLOCATED(GlobalEventTarget);

// public:
//     static Ref<GlobalEventTarget> create(ScriptExecutionContext&);

//     EventTargetInterface eventTargetInterface() const final { return DOMWindowEventTargetInterfaceType; }
//     ScriptExecutionContext* scriptExecutionContext() const final { return ContextDestructionObserver::scriptExecutionContext(); }
//     void refEventTarget() final {}
//     void derefEventTarget() final {}
//     void eventListenersDidChange() final;
// };

// }

namespace Zig {

class JSCStackTrace;

using JSDOMStructureMap = HashMap<const JSC::ClassInfo*, JSC::WriteBarrier<JSC::Structure>>;
using DOMGuardedObjectSet = HashSet<WebCore::DOMGuardedObject*>;

#define ZIG_GLOBAL_OBJECT_DEFINED

class GlobalObject : public JSC::JSGlobalObject {
    using Base = JSC::JSGlobalObject;

public:
    static const JSC::ClassInfo s_info;
    static const JSC::GlobalObjectMethodTable s_globalObjectMethodTable;

    template<typename, JSC::SubspaceAccess mode> static JSC::GCClient::IsoSubspace* subspaceFor(JSC::VM& vm)
    {
        if constexpr (mode == JSC::SubspaceAccess::Concurrently)
            return nullptr;
        return subspaceForImpl(vm);
    }
    static JSC::GCClient::IsoSubspace* subspaceForImpl(JSC::VM& vm);

    ~GlobalObject();
    static void destroy(JSC::JSCell*);

    static constexpr const JSC::ClassInfo* info() { return &s_info; }

    static JSC::Structure* createStructure(JSC::VM& vm, JSC::JSGlobalObject* global, JSC::JSValue prototype)
    {
        return JSC::Structure::create(vm, global, prototype, JSC::TypeInfo(JSC::GlobalObjectType, StructureFlags), info());
    }

    // Make binding code generation easier.
    GlobalObject* globalObject() { return this; }

    DOMGuardedObjectSet& guardedObjects() WTF_REQUIRES_LOCK(m_gcLock) { return m_guardedObjects; }

    const DOMGuardedObjectSet& guardedObjects() const WTF_IGNORES_THREAD_SAFETY_ANALYSIS
    {
        ASSERT(!Thread::mayBeGCThread());
        return m_guardedObjects;
    }
    DOMGuardedObjectSet& guardedObjects(NoLockingNecessaryTag) WTF_IGNORES_THREAD_SAFETY_ANALYSIS
    {
        ASSERT(!vm().heap.mutatorShouldBeFenced());
        return m_guardedObjects;
    }

    static GlobalObject* create(JSC::VM& vm, JSC::Structure* structure)
    {
        GlobalObject* ptr = new (NotNull, JSC::allocateCell<GlobalObject>(vm)) GlobalObject(vm, structure);
        ptr->finishCreation(vm);
        return ptr;
    }

    static GlobalObject* create(JSC::VM& vm, JSC::Structure* structure, uint32_t scriptExecutionContextId)
    {
        GlobalObject* ptr = new (NotNull, JSC::allocateCell<GlobalObject>(vm)) GlobalObject(vm, structure, scriptExecutionContextId);
        ptr->finishCreation(vm);
        return ptr;
    }

    const JSDOMStructureMap& structures() const WTF_IGNORES_THREAD_SAFETY_ANALYSIS
    {
        ASSERT(!Thread::mayBeGCThread());
        return m_structures;
    }
    const WebCore::DOMConstructors& constructors() const
    {
        ASSERT(!Thread::mayBeGCThread());
        return *m_constructors;
    }

    WebCore::DOMWrapperWorld& world() { return m_world.get(); }

    DECLARE_VISIT_CHILDREN;
    template<typename Visitor> void visitAdditionalChildren(Visitor&);
    template<typename Visitor> static void visitOutputConstraints(JSCell*, Visitor&);

    bool worldIsNormal() const { return m_worldIsNormal; }
    static ptrdiff_t offsetOfWorldIsNormal() { return OBJECT_OFFSETOF(GlobalObject, m_worldIsNormal); }

    WebCore::ScriptExecutionContext* scriptExecutionContext();
    WebCore::ScriptExecutionContext* scriptExecutionContext() const;

    void queueTask(WebCore::EventLoopTask* task);
    void queueTaskOnTimeout(WebCore::EventLoopTask* task, int timeout);
    void queueTaskConcurrently(WebCore::EventLoopTask* task);

    JSDOMStructureMap& structures() WTF_REQUIRES_LOCK(m_gcLock) { return m_structures; }
    JSDOMStructureMap& structures(NoLockingNecessaryTag) WTF_IGNORES_THREAD_SAFETY_ANALYSIS
    {
        ASSERT(!vm().heap.mutatorShouldBeFenced());
        return m_structures;
    }

    WebCore::DOMConstructors& constructors() { return *m_constructors; }

    Lock& gcLock() WTF_RETURNS_LOCK(m_gcLock) { return m_gcLock; }

    void clearDOMGuardedObjects();

    static void createCallSitesFromFrames(JSC::JSGlobalObject* lexicalGlobalObject, JSCStackTrace& stackTrace, JSC::JSArray* callSites);
    JSC::JSValue formatStackTrace(JSC::VM& vm, JSC::JSGlobalObject* lexicalGlobalObject, JSC::JSObject* errorObject, JSC::JSArray* callSites);

    static void reportUncaughtExceptionAtEventLoop(JSGlobalObject*, JSC::Exception*);
    static JSGlobalObject* deriveShadowRealmGlobalObject(JSGlobalObject* globalObject);
    static JSC::JSInternalPromise* moduleLoaderImportModule(JSGlobalObject*, JSC::JSModuleLoader*,
        JSC::JSString* moduleNameValue,
        JSC::JSValue parameters,
        const JSC::SourceOrigin&);
    static JSC::Identifier moduleLoaderResolve(JSGlobalObject*, JSC::JSModuleLoader*,
        JSC::JSValue keyValue, JSC::JSValue referrerValue,
        JSC::JSValue);
    static JSC::JSInternalPromise* moduleLoaderFetch(JSGlobalObject*, JSC::JSModuleLoader*,
        JSC::JSValue, JSC::JSValue, JSC::JSValue);
    static JSC::JSObject* moduleLoaderCreateImportMetaProperties(JSGlobalObject*,
        JSC::JSModuleLoader*, JSC::JSValue,
        JSC::JSModuleRecord*, JSC::JSValue);
    static JSC::JSValue moduleLoaderEvaluate(JSGlobalObject*, JSC::JSModuleLoader*, JSC::JSValue,
        JSC::JSValue, JSC::JSValue, JSC::JSValue, JSC::JSValue);
    static void promiseRejectionTracker(JSGlobalObject*, JSC::JSPromise*,
        JSC::JSPromiseRejectionOperation);
    void setConsole(void* console);
    WebCore::JSBuiltinInternalFunctions& builtinInternalFunctions() { return m_builtinInternalFunctions; }
    JSC::Structure* FFIFunctionStructure() { return m_JSFFIFunctionStructure.getInitializedOnMainThread(this); }
    JSC::Structure* NapiClassStructure() { return m_NapiClassStructure.getInitializedOnMainThread(this); }

    JSC::Structure* FileSinkStructure() { return m_JSFileSinkClassStructure.getInitializedOnMainThread(this); }
    JSC::JSObject* FileSink() { return m_JSFileSinkClassStructure.constructorInitializedOnMainThread(this); }
    JSC::JSValue FileSinkPrototype() { return m_JSFileSinkClassStructure.prototypeInitializedOnMainThread(this); }
    JSC::JSValue JSReadableFileSinkControllerPrototype() { return m_JSFileSinkControllerPrototype.getInitializedOnMainThread(this); }

    JSC::Structure* JSBufferStructure() { return m_JSBufferClassStructure.getInitializedOnMainThread(this); }
    JSC::JSObject* JSBufferConstructor() { return m_JSBufferClassStructure.constructorInitializedOnMainThread(this); }
    JSC::JSValue JSBufferPrototype() { return m_JSBufferClassStructure.prototypeInitializedOnMainThread(this); }
    JSC::Structure* JSBufferSubclassStructure() { return m_JSBufferSubclassStructure.getInitializedOnMainThread(this); }

    JSC::Structure* ArrayBufferSinkStructure() { return m_JSArrayBufferSinkClassStructure.getInitializedOnMainThread(this); }
    JSC::JSObject* ArrayBufferSink() { return m_JSArrayBufferSinkClassStructure.constructorInitializedOnMainThread(this); }
    JSC::JSValue ArrayBufferSinkPrototype() { return m_JSArrayBufferSinkClassStructure.prototypeInitializedOnMainThread(this); }
    JSC::JSValue JSReadableArrayBufferSinkControllerPrototype() { return m_JSArrayBufferControllerPrototype.getInitializedOnMainThread(this); }

    JSC::Structure* HTTPResponseSinkStructure() { return m_JSHTTPResponseSinkClassStructure.getInitializedOnMainThread(this); }
    JSC::JSObject* HTTPResponseSink() { return m_JSHTTPResponseSinkClassStructure.constructorInitializedOnMainThread(this); }
    JSC::JSValue HTTPResponseSinkPrototype() { return m_JSHTTPResponseSinkClassStructure.prototypeInitializedOnMainThread(this); }
    JSC::Structure* JSReadableHTTPResponseSinkController() { return m_JSHTTPResponseController.getInitializedOnMainThread(this); }

    JSC::Structure* HTTPSResponseSinkStructure() { return m_JSHTTPSResponseSinkClassStructure.getInitializedOnMainThread(this); }
    JSC::JSObject* HTTPSResponseSink() { return m_JSHTTPSResponseSinkClassStructure.constructorInitializedOnMainThread(this); }
    JSC::JSValue HTTPSResponseSinkPrototype() { return m_JSHTTPSResponseSinkClassStructure.prototypeInitializedOnMainThread(this); }
    JSC::JSValue JSReadableHTTPSResponseSinkControllerPrototype() { return m_JSHTTPSResponseControllerPrototype.getInitializedOnMainThread(this); }

    JSC::Structure* JSBufferListStructure() { return m_JSBufferListClassStructure.getInitializedOnMainThread(this); }
    JSC::JSObject* JSBufferList() { return m_JSBufferListClassStructure.constructorInitializedOnMainThread(this); }
    JSC::JSValue JSBufferListPrototype() { return m_JSBufferListClassStructure.prototypeInitializedOnMainThread(this); }

    JSC::Structure* JSStringDecoderStructure() { return m_JSStringDecoderClassStructure.getInitializedOnMainThread(this); }
    JSC::JSObject* JSStringDecoder() { return m_JSStringDecoderClassStructure.constructorInitializedOnMainThread(this); }
    JSC::JSValue JSStringDecoderPrototype() { return m_JSStringDecoderClassStructure.prototypeInitializedOnMainThread(this); }

    JSC::Structure* NodeVMScriptStructure() { return m_NodeVMScriptClassStructure.getInitializedOnMainThread(this); }
    JSC::JSObject* NodeVMScript() { return m_NodeVMScriptClassStructure.constructorInitializedOnMainThread(this); }
    JSC::JSValue NodeVMScriptPrototype() { return m_NodeVMScriptClassStructure.prototypeInitializedOnMainThread(this); }

    JSC::JSMap* readableStreamNativeMap() { return m_lazyReadableStreamPrototypeMap.getInitializedOnMainThread(this); }
    JSC::JSMap* requireMap() { return m_requireMap.getInitializedOnMainThread(this); }
    JSC::Structure* encodeIntoObjectStructure() { return m_encodeIntoObjectStructure.getInitializedOnMainThread(this); }

    JSC::Structure* callSiteStructure() const { return m_callSiteStructure.getInitializedOnMainThread(this); }

    JSC::JSObject* performanceObject() { return m_performanceObject.getInitializedOnMainThread(this); }

    JSC::JSFunction* performMicrotaskFunction() { return m_performMicrotaskFunction.getInitializedOnMainThread(this); }
    JSC::JSFunction* performMicrotaskVariadicFunction() { return m_performMicrotaskVariadicFunction.getInitializedOnMainThread(this); }

    JSC::JSFunction* utilInspectFunction() { return m_utilInspectFunction.getInitializedOnMainThread(this); }
    JSC::JSFunction* utilInspectStylizeColorFunction() { return m_utilInspectStylizeColorFunction.getInitializedOnMainThread(this); }
    JSC::JSFunction* utilInspectStylizeNoColorFunction() { return m_utilInspectStylizeNoColorFunction.getInitializedOnMainThread(this); }

    JSObject* requireFunctionUnbound() { return m_requireFunctionUnbound.getInitializedOnMainThread(this); }
    JSObject* requireResolveFunctionUnbound() { return m_requireResolveFunctionUnbound.getInitializedOnMainThread(this); }
    Bun::InternalModuleRegistry* internalModuleRegistry() { return m_internalModuleRegistry.getInitializedOnMainThread(this); }
    Bun::ProcessBindingConstants* processBindingConstants() { return m_processBindingConstants.getInitializedOnMainThread(this); }

    JSObject* lazyRequireCacheObject() { return m_lazyRequireCacheObject.getInitializedOnMainThread(this); }

    JSFunction* bunSleepThenCallback() { return m_bunSleepThenCallback.getInitializedOnMainThread(this); }

    Structure* globalObjectStructure() { return m_cachedGlobalObjectStructure.getInitializedOnMainThread(this); }
    Structure* globalProxyStructure() { return m_cachedGlobalProxyStructure.getInitializedOnMainThread(this); }
    JSObject* lazyTestModuleObject() { return m_lazyTestModuleObject.getInitializedOnMainThread(this); }
    JSObject* lazyPreloadTestModuleObject() { return m_lazyPreloadTestModuleObject.getInitializedOnMainThread(this); }
    Structure* CommonJSModuleObjectStructure() { return m_commonJSModuleObjectStructure.getInitializedOnMainThread(this); }
    Structure* ImportMetaObjectStructure() { return m_importMetaObjectStructure.getInitializedOnMainThread(this); }
    Structure* AsyncContextFrameStructure() { return m_asyncBoundFunctionStructure.getInitializedOnMainThread(this); }

    Structure* commonJSFunctionArgumentsStructure() { return m_commonJSFunctionArgumentsStructure.getInitializedOnMainThread(this); }

    JSWeakMap* vmModuleContextMap() { return m_vmModuleContextMap.getInitializedOnMainThread(this); }

    bool hasProcessObject() const { return m_processObject.isInitialized(); }

    JSC::JSObject* processObject()
    {
        return m_processObject.getInitializedOnMainThread(this);
    }

    JSC::JSObject* processEnvObject()
    {
        return m_processEnvObject.getInitializedOnMainThread(this);
    }

    void drainMicrotasks();

    void handleRejectedPromises();
    void initGeneratedLazyClasses();

    template<typename Visitor>
    void visitGeneratedLazyClasses(GlobalObject*, Visitor&);

    void* bunVM() { return m_bunVM; }
    bool isThreadLocalDefaultGlobalObject = false;

    JSObject* subtleCrypto()
    {
        return m_subtleCryptoObject.getInitializedOnMainThread(this);
    }

    JSC::EncodedJSValue assignToStream(JSValue stream, JSValue controller);

    WebCore::EventTarget& eventTarget();
    Bun::GlobalScope& globalEventScope;

    enum class PromiseFunctions : uint8_t {
        Bun__HTTPRequestContext__onReject,
        Bun__HTTPRequestContext__onRejectStream,
        Bun__HTTPRequestContext__onResolve,
        Bun__HTTPRequestContext__onResolveStream,
        Bun__HTTPRequestContextTLS__onReject,
        Bun__HTTPRequestContextTLS__onRejectStream,
        Bun__HTTPRequestContextTLS__onResolve,
        Bun__HTTPRequestContextTLS__onResolveStream,
        Bun__HTTPRequestContextDebug__onReject,
        Bun__HTTPRequestContextDebug__onRejectStream,
        Bun__HTTPRequestContextDebug__onResolve,
        Bun__HTTPRequestContextDebug__onResolveStream,
        Bun__HTTPRequestContextDebugTLS__onReject,
        Bun__HTTPRequestContextDebugTLS__onRejectStream,
        Bun__HTTPRequestContextDebugTLS__onResolve,
        Bun__HTTPRequestContextDebugTLS__onResolveStream,

        jsFunctionOnLoadObjectResultResolve,
        jsFunctionOnLoadObjectResultReject,

        Bun__TestScope__onReject,
        Bun__TestScope__onResolve,

        CallbackJob__onResolve,
        CallbackJob__onReject,

        Bun__BodyValueBufferer__onRejectStream,
        Bun__BodyValueBufferer__onResolveStream,
    };
    static constexpr size_t promiseFunctionsSize = 24;

    static PromiseFunctions promiseHandlerID(EncodedJSValue (*handler)(JSC__JSGlobalObject* arg0, JSC__CallFrame* arg1));

    JSFunction* thenable(EncodedJSValue (*handler)(JSC__JSGlobalObject* arg0, JSC__CallFrame* arg1))
    {
        auto& barrier = this->m_thenables[static_cast<size_t>(GlobalObject::promiseHandlerID(handler))];
        if (JSFunction* func = barrier.get()) {
            return func;
        }

        JSFunction* func = JSC::JSFunction::create(vm(), this, 2,
            String(), handler, ImplementationVisibility::Public);

        barrier.set(vm(), this, func);
        return func;
    }

    bool asyncHooksNeedsCleanup = false;

    /**
     * WARNING: You must update visitChildrenImpl() if you add a new field.
     *
     * That informs the garbage collector that these fields exist. If you don't
     * do that, the garbage collector will not know about these fields and will
     * not trace them. This will lead to crashes and very strange behavior at runtime.
     *
     * For example, if you don't add the queueMicrotask functions to visitChildrenImpl(),
     * those callbacks will eventually never be called anymore. But it'll work the first time!
     */
<<<<<<< HEAD
    mutable JSC::WriteBarrier<JSFunction> m_assignToStream;
    mutable JSC::WriteBarrier<JSFunction> m_readableStreamToArrayBuffer;
    mutable JSC::WriteBarrier<JSFunction> m_readableStreamToArrayBufferResolve;
    mutable JSC::WriteBarrier<JSFunction> m_readableStreamToBlob;
    mutable JSC::WriteBarrier<JSFunction> m_readableStreamToJSON;
    mutable JSC::WriteBarrier<JSFunction> m_readableStreamToText;
    mutable JSC::WriteBarrier<JSFunction> m_readableStreamToFormData;

    mutable JSC::WriteBarrier<JSC::Unknown> m_BunCommonJSModuleValue;
    mutable JSC::WriteBarrier<JSC::Unknown> m_JSBroadcastChannelSetterValue;
    mutable JSC::WriteBarrier<JSC::Unknown> m_JSBufferSetterValue;
    mutable JSC::WriteBarrier<JSC::Unknown> m_JSCloseEventSetterValue;
    mutable JSC::WriteBarrier<JSC::Unknown> m_JSCustomEventSetterValue;
    mutable JSC::WriteBarrier<JSC::Unknown> m_JSDOMExceptionSetterValue;
    mutable JSC::WriteBarrier<JSC::Unknown> m_JSDOMFormDataSetterValue;
    mutable JSC::WriteBarrier<JSC::Unknown> m_JSErrorEventSetterValue;
    mutable JSC::WriteBarrier<JSC::Unknown> m_JSEventSetterValue;
    mutable JSC::WriteBarrier<JSC::Unknown> m_JSEventTargetSetterValue;
    mutable JSC::WriteBarrier<JSC::Unknown> m_JSFetchHeadersSetterValue;
    mutable JSC::WriteBarrier<JSC::Unknown> m_JSMessageChannelSetterValue;
    mutable JSC::WriteBarrier<JSC::Unknown> m_JSMessageEventSetterValue;
    mutable JSC::WriteBarrier<JSC::Unknown> m_JSMessagePortSetterValue;
    mutable JSC::WriteBarrier<JSC::Unknown> m_JSTextEncoderSetterValue;
    mutable JSC::WriteBarrier<JSC::Unknown> m_JSURLSearchParamsSetterValue;
    mutable JSC::WriteBarrier<JSC::Unknown> m_JSWebSocketSetterValue;
    mutable JSC::WriteBarrier<JSC::Unknown> m_JSWorkerSetterValue;
    mutable JSC::WriteBarrier<JSC::Unknown> m_nextTickQueue;

    mutable JSC::WriteBarrier<JSC::Unknown> m_JSBunDebuggerValue;
    mutable JSC::WriteBarrier<JSFunction> m_thenables[promiseFunctionsSize + 1];
=======
    mutable WriteBarrier<JSFunction> m_assignToStream;
    mutable WriteBarrier<JSFunction> m_readableStreamToArrayBuffer;
    mutable WriteBarrier<JSFunction> m_readableStreamToArrayBufferResolve;
    mutable WriteBarrier<JSFunction> m_readableStreamToBlob;
    mutable WriteBarrier<JSFunction> m_readableStreamToJSON;
    mutable WriteBarrier<JSFunction> m_readableStreamToText;
    mutable WriteBarrier<JSFunction> m_readableStreamToFormData;

    // This is set when doing `require('module')._resolveFilename = ...`
    // a hack used by Next.js to inject their versions of webpack and react
    mutable WriteBarrier<JSFunction> m_nodeModuleOverriddenResolveFilename;

    mutable WriteBarrier<Unknown> m_nextTickQueue;
    mutable WriteBarrier<Unknown> m_BunCommonJSModuleValue;
    mutable WriteBarrier<Unknown> m_JSBroadcastChannelSetterValue;
    mutable WriteBarrier<Unknown> m_JSBufferSetterValue;
    mutable WriteBarrier<Unknown> m_JSCloseEventSetterValue;
    mutable WriteBarrier<Unknown> m_JSCustomEventSetterValue;
    mutable WriteBarrier<Unknown> m_JSDOMExceptionSetterValue;
    mutable WriteBarrier<Unknown> m_JSDOMFormDataSetterValue;
    mutable WriteBarrier<Unknown> m_JSErrorEventSetterValue;
    mutable WriteBarrier<Unknown> m_JSEventSetterValue;
    mutable WriteBarrier<Unknown> m_JSEventTargetSetterValue;
    mutable WriteBarrier<Unknown> m_JSFetchHeadersSetterValue;
    mutable WriteBarrier<Unknown> m_JSMessageChannelSetterValue;
    mutable WriteBarrier<Unknown> m_JSMessageEventSetterValue;
    mutable WriteBarrier<Unknown> m_JSMessagePortSetterValue;
    mutable WriteBarrier<Unknown> m_JSTextEncoderSetterValue;
    mutable WriteBarrier<Unknown> m_JSURLSearchParamsSetterValue;
    mutable WriteBarrier<Unknown> m_JSWebSocketSetterValue;
    mutable WriteBarrier<Unknown> m_JSWorkerSetterValue;

    mutable WriteBarrier<Unknown> m_JSBunDebuggerValue;
    mutable WriteBarrier<JSFunction> m_thenables[promiseFunctionsSize + 1];
>>>>>>> 57a06745

    Structure* memoryFootprintStructure()
    {
        return m_memoryFootprintStructure.getInitializedOnMainThread(this);
    }

    JSObject* navigatorObject();
    JSFunction* nativeMicrotaskTrampoline() { return m_nativeMicrotaskTrampoline.getInitializedOnMainThread(this); }

    String agentClusterID() const;
    static String defaultAgentClusterID();

    void trackFFIFunction(JSC::JSFunction* function)
    {
        this->m_ffiFunctions.append(JSC::Strong<JSC::JSFunction> { vm(), function });
    }
    bool untrackFFIFunction(JSC::JSFunction* function)
    {
        for (size_t i = 0; i < this->m_ffiFunctions.size(); ++i) {
            if (this->m_ffiFunctions[i].get() == function) {
                this->m_ffiFunctions[i].clear();
                this->m_ffiFunctions.remove(i);
                return true;
            }
        }
        return false;
    }

    BunPlugin::OnLoad onLoadPlugins[BunPluginTargetMax + 1] {};
    BunPlugin::OnResolve onResolvePlugins[BunPluginTargetMax + 1] {};
    BunPluginTarget defaultBunPluginTarget = BunPluginTargetBun;

    // This increases the cache hit rate for JSC::VM's SourceProvider cache
    // It also avoids an extra allocation for the SourceProvider
    // The key is a pointer to the source code
    WTF::HashMap<uintptr_t, Ref<JSC::SourceProvider>> sourceProviderMap;
    size_t reloadCount = 0;

    void reload();

    JSC::Structure* pendingVirtualModuleResultStructure() { return m_pendingVirtualModuleResultStructure.get(this); }

    // When a napi module initializes on dlopen, we need to know what the value is
    // This value is not observed by GC. It should be extremely ephemeral.
    JSValue pendingNapiModule = JSValue {};
    // We need to know if the napi module registered itself or we registered it.
    // To do that, we count the number of times we register a module.
    int napiModuleRegisterCallCount = 0;

    // NAPI instance data
    // This is not a correct implementation
    // Addon modules can override each other's data
    void* napiInstanceData = nullptr;
    void* napiInstanceDataFinalizer = nullptr;
    void* napiInstanceDataFinalizerHint = nullptr;

    Bun::JSMockModule mockModule;

    LazyProperty<JSGlobalObject, JSObject> m_processEnvObject;

    JSObject* cryptoObject() { return m_cryptoObject.getInitializedOnMainThread(this); }
    JSObject* JSDOMFileConstructor() { return m_JSDOMFileConstructor.getInitializedOnMainThread(this); }

#include "ZigGeneratedClasses+lazyStructureHeader.h"

private:
    void addBuiltinGlobals(JSC::VM&);
    void finishCreation(JSC::VM&);
    friend void WebCore::JSBuiltinInternalFunctions::initialize(Zig::GlobalObject&);
    WebCore::JSBuiltinInternalFunctions m_builtinInternalFunctions;
    GlobalObject(JSC::VM& vm, JSC::Structure* structure);
    GlobalObject(JSC::VM& vm, JSC::Structure* structure, uint32_t);
    std::unique_ptr<WebCore::DOMConstructors> m_constructors;
    uint8_t m_worldIsNormal;
    JSDOMStructureMap m_structures WTF_GUARDED_BY_LOCK(m_gcLock);
    Lock m_gcLock;
    WebCore::ScriptExecutionContext* m_scriptExecutionContext;
    Ref<WebCore::DOMWrapperWorld> m_world;

    /**
     * WARNING: You must update visitChildrenImpl() if you add a new field.
     *
     * That informs the garbage collector that these fields exist. If you don't
     * do that, the garbage collector will not know about these fields and will
     * not trace them. This will lead to crashes and very strange behavior at runtime.
     *
     * For example, if you don't add the queueMicrotask functions to visitChildrenImpl(),
     * those callbacks will eventually never be called anymore. But it'll work the first time!
     */
    LazyClassStructure m_JSArrayBufferSinkClassStructure;
    LazyClassStructure m_JSBufferListClassStructure;
    LazyClassStructure m_JSFFIFunctionStructure;
    LazyClassStructure m_JSFileSinkClassStructure;
    LazyClassStructure m_JSHTTPResponseSinkClassStructure;
    LazyClassStructure m_JSHTTPSResponseSinkClassStructure;
    LazyClassStructure m_JSStringDecoderClassStructure;
    LazyClassStructure m_NapiClassStructure;
    LazyClassStructure m_callSiteStructure;
    LazyClassStructure m_JSBufferClassStructure;
    LazyClassStructure m_NodeVMScriptClassStructure;

    /**
     * WARNING: You must update visitChildrenImpl() if you add a new field.
     *
     * That informs the garbage collector that these fields exist. If you don't
     * do that, the garbage collector will not know about these fields and will
     * not trace them. This will lead to crashes and very strange behavior at runtime.
     *
     * For example, if you don't add the queueMicrotask functions to visitChildrenImpl(),
     * those callbacks will eventually never be called anymore. But it'll work the first time!
     */
    LazyProperty<JSGlobalObject, JSC::Structure> m_pendingVirtualModuleResultStructure;
    LazyProperty<JSGlobalObject, JSFunction> m_performMicrotaskFunction;
    LazyProperty<JSGlobalObject, JSFunction> m_nativeMicrotaskTrampoline;
    LazyProperty<JSGlobalObject, JSFunction> m_performMicrotaskVariadicFunction;
    LazyProperty<JSGlobalObject, JSFunction> m_utilInspectFunction;
    LazyProperty<JSGlobalObject, JSFunction> m_utilInspectStylizeColorFunction;
    LazyProperty<JSGlobalObject, JSFunction> m_utilInspectStylizeNoColorFunction;

    LazyProperty<JSGlobalObject, JSMap> m_lazyReadableStreamPrototypeMap;
    LazyProperty<JSGlobalObject, JSMap> m_requireMap;
    LazyProperty<JSGlobalObject, Structure> m_encodeIntoObjectStructure;
    LazyProperty<JSGlobalObject, JSObject> m_JSArrayBufferControllerPrototype;
    LazyProperty<JSGlobalObject, JSObject> m_JSFileSinkControllerPrototype;
    LazyProperty<JSGlobalObject, JSObject> m_JSHTTPSResponseControllerPrototype;
    LazyProperty<JSGlobalObject, JSObject> m_navigatorObject;
    LazyProperty<JSGlobalObject, JSObject> m_performanceObject;
    LazyProperty<JSGlobalObject, JSObject> m_processObject;
    LazyProperty<JSGlobalObject, JSObject> m_subtleCryptoObject;
    LazyProperty<JSGlobalObject, Structure> m_JSHTTPResponseController;
    LazyProperty<JSGlobalObject, JSC::Structure> m_JSBufferSubclassStructure;
    LazyProperty<JSGlobalObject, JSWeakMap> m_vmModuleContextMap;
    LazyProperty<JSGlobalObject, JSObject> m_lazyRequireCacheObject;
    LazyProperty<JSGlobalObject, JSObject> m_lazyTestModuleObject;
    LazyProperty<JSGlobalObject, JSObject> m_lazyPreloadTestModuleObject;

    LazyProperty<JSGlobalObject, JSFunction> m_bunSleepThenCallback;
    LazyProperty<JSGlobalObject, Structure> m_cachedGlobalObjectStructure;
    LazyProperty<JSGlobalObject, Structure> m_cachedGlobalProxyStructure;
    LazyProperty<JSGlobalObject, Structure> m_commonJSModuleObjectStructure;
    LazyProperty<JSGlobalObject, Structure> m_commonJSFunctionArgumentsStructure;
    LazyProperty<JSGlobalObject, Structure> m_memoryFootprintStructure;
    LazyProperty<JSGlobalObject, JSObject> m_cryptoObject;

    LazyProperty<JSGlobalObject, JSC::JSObject> m_requireFunctionUnbound;
    LazyProperty<JSGlobalObject, JSC::JSObject> m_requireResolveFunctionUnbound;
    LazyProperty<JSGlobalObject, Bun::InternalModuleRegistry> m_internalModuleRegistry;
    LazyProperty<JSGlobalObject, Bun::ProcessBindingConstants> m_processBindingConstants;
    LazyProperty<JSGlobalObject, JSC::Structure> m_importMetaObjectStructure;
    LazyProperty<JSGlobalObject, JSC::Structure> m_asyncBoundFunctionStructure;

    LazyProperty<JSGlobalObject, JSC::JSObject> m_JSDOMFileConstructor;

    DOMGuardedObjectSet m_guardedObjects WTF_GUARDED_BY_LOCK(m_gcLock);
    void* m_bunVM;

    WebCore::SubtleCrypto* crypto = nullptr;

    WTF::Vector<JSC::Strong<JSC::JSPromise>> m_aboutToBeNotifiedRejectedPromises;
    WTF::Vector<JSC::Strong<JSC::JSFunction>> m_ffiFunctions;
};

} // namespace Zig

#ifndef RENAMED_JSDOM_GLOBAL_OBJECT
#define RENAMED_JSDOM_GLOBAL_OBJECT
namespace WebCore {
using JSDOMGlobalObject = Zig::GlobalObject;
}
#endif

#endif<|MERGE_RESOLUTION|>--- conflicted
+++ resolved
@@ -30,8 +30,6 @@
 }
 
 #include "root.h"
-
-
 
 #include <JavaScriptCore/CatchScope.h>
 #include <JavaScriptCore/JSGlobalObject.h>
@@ -373,7 +371,6 @@
      * For example, if you don't add the queueMicrotask functions to visitChildrenImpl(),
      * those callbacks will eventually never be called anymore. But it'll work the first time!
      */
-<<<<<<< HEAD
     mutable JSC::WriteBarrier<JSFunction> m_assignToStream;
     mutable JSC::WriteBarrier<JSFunction> m_readableStreamToArrayBuffer;
     mutable JSC::WriteBarrier<JSFunction> m_readableStreamToArrayBufferResolve;
@@ -402,44 +399,11 @@
     mutable JSC::WriteBarrier<JSC::Unknown> m_JSWorkerSetterValue;
     mutable JSC::WriteBarrier<JSC::Unknown> m_nextTickQueue;
 
+    // This is set when doing `require('module')._resolveFilename = ...`
+    // a hack used by Next.js to inject their versions of webpack and react
+    mutable JSC::WriteBarrier<JSFunction> m_nodeModuleOverriddenResolveFilename;
     mutable JSC::WriteBarrier<JSC::Unknown> m_JSBunDebuggerValue;
     mutable JSC::WriteBarrier<JSFunction> m_thenables[promiseFunctionsSize + 1];
-=======
-    mutable WriteBarrier<JSFunction> m_assignToStream;
-    mutable WriteBarrier<JSFunction> m_readableStreamToArrayBuffer;
-    mutable WriteBarrier<JSFunction> m_readableStreamToArrayBufferResolve;
-    mutable WriteBarrier<JSFunction> m_readableStreamToBlob;
-    mutable WriteBarrier<JSFunction> m_readableStreamToJSON;
-    mutable WriteBarrier<JSFunction> m_readableStreamToText;
-    mutable WriteBarrier<JSFunction> m_readableStreamToFormData;
-
-    // This is set when doing `require('module')._resolveFilename = ...`
-    // a hack used by Next.js to inject their versions of webpack and react
-    mutable WriteBarrier<JSFunction> m_nodeModuleOverriddenResolveFilename;
-
-    mutable WriteBarrier<Unknown> m_nextTickQueue;
-    mutable WriteBarrier<Unknown> m_BunCommonJSModuleValue;
-    mutable WriteBarrier<Unknown> m_JSBroadcastChannelSetterValue;
-    mutable WriteBarrier<Unknown> m_JSBufferSetterValue;
-    mutable WriteBarrier<Unknown> m_JSCloseEventSetterValue;
-    mutable WriteBarrier<Unknown> m_JSCustomEventSetterValue;
-    mutable WriteBarrier<Unknown> m_JSDOMExceptionSetterValue;
-    mutable WriteBarrier<Unknown> m_JSDOMFormDataSetterValue;
-    mutable WriteBarrier<Unknown> m_JSErrorEventSetterValue;
-    mutable WriteBarrier<Unknown> m_JSEventSetterValue;
-    mutable WriteBarrier<Unknown> m_JSEventTargetSetterValue;
-    mutable WriteBarrier<Unknown> m_JSFetchHeadersSetterValue;
-    mutable WriteBarrier<Unknown> m_JSMessageChannelSetterValue;
-    mutable WriteBarrier<Unknown> m_JSMessageEventSetterValue;
-    mutable WriteBarrier<Unknown> m_JSMessagePortSetterValue;
-    mutable WriteBarrier<Unknown> m_JSTextEncoderSetterValue;
-    mutable WriteBarrier<Unknown> m_JSURLSearchParamsSetterValue;
-    mutable WriteBarrier<Unknown> m_JSWebSocketSetterValue;
-    mutable WriteBarrier<Unknown> m_JSWorkerSetterValue;
-
-    mutable WriteBarrier<Unknown> m_JSBunDebuggerValue;
-    mutable WriteBarrier<JSFunction> m_thenables[promiseFunctionsSize + 1];
->>>>>>> 57a06745
 
     Structure* memoryFootprintStructure()
     {
