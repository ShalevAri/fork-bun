--- conflicted
+++ resolved
@@ -61,11 +61,7 @@
         bun.destroy(this);
     }
 
-<<<<<<< HEAD
-    pub fn reject(this: *CopyFile, promise: *JSC.JSPromise) bun.JSExecutionTerminated!void {
-=======
-    pub fn reject(this: *CopyFile, promise: *jsc.JSPromise) void {
->>>>>>> 71e21615
+    pub fn reject(this: *CopyFile, promise: *jsc.JSPromise) bun.JSExecutionTerminated!void {
         const globalThis = this.globalThis;
         var system_error: SystemError = this.system_error orelse SystemError{ .message = .empty };
         if (this.source_file_store.pathlike == .path and system_error.path.isEmpty()) {
@@ -83,22 +79,14 @@
         return promise.reject(globalThis, instance);
     }
 
-<<<<<<< HEAD
-    pub fn then(this: *CopyFile, promise: *JSC.JSPromise) bun.JSExecutionTerminated!void {
-=======
-    pub fn then(this: *CopyFile, promise: *jsc.JSPromise) void {
->>>>>>> 71e21615
+    pub fn then(this: *CopyFile, promise: *jsc.JSPromise) bun.JSExecutionTerminated!void {
         this.source_store.?.deref();
 
         if (this.system_error != null) {
             return this.reject(promise);
         }
 
-<<<<<<< HEAD
-        return promise.resolve(this.globalThis, JSC.JSValue.jsNumberFromUint64(this.read_len));
-=======
-        promise.resolve(this.globalThis, jsc.JSValue.jsNumberFromUint64(this.read_len));
->>>>>>> 71e21615
+        return promise.resolve(this.globalThis, jsc.JSValue.jsNumberFromUint64(this.read_len));
     }
 
     pub fn run(this: *CopyFile) void {
