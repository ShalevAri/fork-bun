extern fn ScriptExecutionContextIdentifier__getGlobalObject(id: u32) ?*bun.jsc.JSGlobalObject;

/// Safe handle to a JavaScript execution environment that may have exited.
/// Obtain with global_object.scriptExecutionContextIdentifier()
pub const Identifier = enum(u32) {
    _,

    /// Returns null if the context referred to by `self` no longer exists
    pub fn globalObject(self: Identifier) ?*bun.jsc.JSGlobalObject {
        return ScriptExecutionContextIdentifier__getGlobalObject(@intFromEnum(self));
    }

    /// Returns null if the context referred to by `self` no longer exists
    pub fn bunVM(self: Identifier) ?*bun.jsc.VirtualMachine {
        // concurrently because we expect these identifiers are mostly used by off-thread tasks
        return (self.globalObject() orelse return null).bunVMConcurrently();
    }
<<<<<<< HEAD

    pub fn valid(self: Identifier) bool {
        return self.globalObject() != null;
    }
};
=======
};

const bun = @import("bun");
>>>>>>> 4580e11f
<|MERGE_RESOLUTION|>--- conflicted
+++ resolved
@@ -15,14 +15,10 @@
         // concurrently because we expect these identifiers are mostly used by off-thread tasks
         return (self.globalObject() orelse return null).bunVMConcurrently();
     }
-<<<<<<< HEAD
 
     pub fn valid(self: Identifier) bool {
         return self.globalObject() != null;
     }
 };
-=======
-};
 
-const bun = @import("bun");
->>>>>>> 4580e11f
+const bun = @import("bun");