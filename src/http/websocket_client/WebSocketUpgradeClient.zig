--- conflicted
+++ resolved
@@ -41,11 +41,8 @@
         hostname: [:0]const u8 = "",
         poll_ref: Async.KeepAlive = Async.KeepAlive.init(),
         state: State = .initializing,
-<<<<<<< HEAD
         vm: *jsc.VirtualMachine,
-=======
         subprotocols: bun.StringSet,
->>>>>>> 1a23797e
 
         const State = enum { initializing, reading, failed };
 
@@ -120,9 +117,7 @@
                 .outgoing_websocket = websocket,
                 .input_body_buf = body,
                 .state = .initializing,
-<<<<<<< HEAD
                 .vm = vm,
-=======
                 .subprotocols = brk: {
                     var subprotocols = bun.StringSet.init(bun.default_allocator);
                     var it = bun.http.HeaderValueIterator.init(protocol_for_subprotocols.slice());
@@ -131,7 +126,6 @@
                     }
                     break :brk subprotocols;
                 },
->>>>>>> 1a23797e
             });
 
             var host_ = host.toSlice(bun.default_allocator);
