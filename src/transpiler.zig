--- conflicted
+++ resolved
@@ -618,11 +618,7 @@
         };
 
         switch (loader) {
-<<<<<<< HEAD
-            .jsx, .tsx, .js, .ts, .json, .jsonc, .toml, .text, .bytes => {
-=======
-            .jsx, .tsx, .js, .ts, .json, .jsonc, .toml, .yaml, .text => {
->>>>>>> e5557026
+            .jsx, .tsx, .js, .ts, .json, .jsonc, .toml, .yaml, .text, .bytes => {
                 var result = transpiler.parse(
                     ParseOptions{
                         .allocator = transpiler.allocator,
