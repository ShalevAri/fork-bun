--- conflicted
+++ resolved
@@ -212,9 +212,7 @@
         (alignment == MI_MAX_ALIGN_SIZE and size >= (MI_MAX_ALIGN_SIZE / 2)));
 }
 
-<<<<<<< HEAD
 pub const mi_arena_id_t = ?*anyopaque;
 pub extern fn mi_heap_new_ex(heap_tag: c_int, allow_destroy: bool, arena_id: mi_arena_id_t) ?*Heap;
-=======
-const std = @import("std");
->>>>>>> 4580e11f
+
+const std = @import("std");