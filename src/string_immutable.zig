--- conflicted
+++ resolved
@@ -4228,91 +4228,6 @@
     return null;
 }
 
-<<<<<<< HEAD
-=======
-pub fn containsNewlineOrNonASCIIOrQuote(slice_: []const u8) bool {
-    const slice = slice_;
-    var remaining = slice;
-
-    if (remaining.len == 0)
-        return false;
-
-    if (comptime Environment.enableSIMD) {
-        while (remaining.len >= ascii_vector_size) {
-            const vec: AsciiVector = remaining[0..ascii_vector_size].*;
-            const cmp = @as(AsciiVectorU1, @bitCast((vec > max_16_ascii))) | @as(AsciiVectorU1, @bitCast((vec < min_16_ascii))) |
-                @as(AsciiVectorU1, @bitCast(vec == @as(AsciiVector, @splat(@as(u8, '\r'))))) |
-                @as(AsciiVectorU1, @bitCast(vec == @as(AsciiVector, @splat(@as(u8, '\n'))))) |
-                @as(AsciiVectorU1, @bitCast(vec == @as(AsciiVector, @splat(@as(u8, '"')))));
-
-            if (@reduce(.Max, cmp) > 0) {
-                return true;
-            }
-
-            remaining = remaining[ascii_vector_size..];
-        }
-
-        if (comptime Environment.allow_assert) assert(remaining.len < ascii_vector_size);
-    }
-
-    for (remaining) |*char_| {
-        const char = char_.*;
-        if (char > 127 or char < 0x20 or char == '\n' or char == '\r' or char == '"') {
-            return true;
-        }
-    }
-
-    return false;
-}
-
-/// JSON escape
-pub fn indexOfNeedsEscape(slice: []const u8, comptime quote_char: u8) ?u32 {
-    var remaining = slice;
-    if (remaining.len == 0)
-        return null;
-
-    if (remaining[0] >= 127 or remaining[0] < 0x20 or remaining[0] == '\\' or remaining[0] == quote_char or (quote_char == '`' and remaining[0] == '$')) {
-        return 0;
-    }
-
-    if (comptime Environment.enableSIMD) {
-        while (remaining.len >= ascii_vector_size) {
-            const vec: AsciiVector = remaining[0..ascii_vector_size].*;
-            const cmp: AsciiVectorU1 = if (comptime quote_char == '`') ( //
-                @as(AsciiVectorU1, @bitCast((vec > max_16_ascii))) |
-                    @as(AsciiVectorU1, @bitCast((vec < min_16_ascii))) |
-                    @as(AsciiVectorU1, @bitCast(vec == @as(AsciiVector, @splat(@as(u8, '\\'))))) |
-                    @as(AsciiVectorU1, @bitCast(vec == @as(AsciiVector, @splat(@as(u8, quote_char))))) |
-                    @as(AsciiVectorU1, @bitCast(vec == @as(AsciiVector, @splat(@as(u8, '$'))))) //
-            ) else ( //
-                @as(AsciiVectorU1, @bitCast((vec > max_16_ascii))) |
-                    @as(AsciiVectorU1, @bitCast((vec < min_16_ascii))) |
-                    @as(AsciiVectorU1, @bitCast(vec == @as(AsciiVector, @splat(@as(u8, '\\'))))) |
-                    @as(AsciiVectorU1, @bitCast(vec == @as(AsciiVector, @splat(@as(u8, quote_char))))) //
-            );
-
-            if (@reduce(.Max, cmp) > 0) {
-                const bitmask = @as(AsciiVectorInt, @bitCast(cmp));
-                const first = @ctz(bitmask);
-
-                return @as(u32, first) + @as(u32, @truncate(@intFromPtr(remaining.ptr) - @intFromPtr(slice.ptr)));
-            }
-
-            remaining = remaining[ascii_vector_size..];
-        }
-    }
-
-    for (remaining) |*char_| {
-        const char = char_.*;
-        if (char > 127 or char < 0x20 or char == '\\' or char == quote_char or (quote_char == '`' and char == '$')) {
-            return @as(u32, @truncate(@intFromPtr(char_) - @intFromPtr(slice.ptr)));
-        }
-    }
-
-    return null;
-}
-
->>>>>>> 323d78df
 pub fn indexOfNeedsURLEncode(slice: []const u8) ?u32 {
     var remaining = slice;
     if (remaining.len == 0)
