--- conflicted
+++ resolved
@@ -492,13 +492,10 @@
       },
     },
   }).catch(error => {
-<<<<<<< HEAD
-=======
     // Force it to close
     const backendRaw = createBackend(executionContextId, true, (...messages: string[]) => {});
     close.$call(backendRaw);
 
->>>>>>> 56ad4cc4
     $debug("error:", error);
   });
 
