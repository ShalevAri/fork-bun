// Hardcoded module "node:_http_server"
const EventEmitter: typeof import("node:events").EventEmitter = require("node:events");
const { Duplex, Stream } = require("node:stream");
const { _checkInvalidHeaderChar: checkInvalidHeaderChar } = require("node:_http_common");
const { validateObject, validateLinkHeaderValue, validateBoolean, validateInteger } = require("internal/validators");

const { isPrimary } = require("internal/cluster/isPrimary");
const { throwOnInvalidTLSArray } = require("internal/tls");
const {
  kInternalSocketData,
  serverSymbol,
  kHandle,
  kRealListen,
  tlsSymbol,
  optionsSymbol,
  kDeferredTimeouts,
  kDeprecatedReplySymbol,
  headerStateSymbol,
  NodeHTTPHeaderState,
  kPendingCallbacks,
  kRequest,
  kCloseCallback,
  NodeHTTPResponseFlags,
  headersSymbol,
  emitErrorNextTickIfErrorListenerNT,
  getIsNextIncomingMessageHTTPS,
  setIsNextIncomingMessageHTTPS,
  callCloseCallback,
  emitCloseNT,
  NodeHTTPResponseAbortEvent,
  STATUS_CODES,
  isTlsSymbol,
  hasServerResponseFinished,
  OutgoingMessagePrototype,
  NodeHTTPBodyReadState,
  controllerSymbol,
  firstWriteSymbol,
  deferredSymbol,
  eofInProgress,
  runSymbol,
  drainMicrotasks,
  setServerIdleTimeout,
  setServerCustomOptions,
  getMaxHTTPHeaderSize,
  kBunServer,
} = require("internal/http");

const { format } = require("internal/util/inspect");
const { ConnResetException } = require("internal/shared");

const { IncomingMessage } = require("node:_http_incoming");
const { OutgoingMessage } = require("node:_http_outgoing");
const { kIncomingMessage, chunkExpression } = require("node:_http_common");

const getBunServerAllClosedPromise = $newZigFunction("node_http_binding.zig", "getBunServerAllClosedPromise", 1);
const sendHelper = $newZigFunction("node_cluster_binding.zig", "sendHelperChild", 3);

const kServerResponse = Symbol("ServerResponse");
const kRejectNonStandardBodyWrites = Symbol("kRejectNonStandardBodyWrites");
const kConnectionsCheckingInterval = Symbol("http.server.connectionsCheckingInterval");
const GlobalPromise = globalThis.Promise;
const kEmptyBuffer = Buffer.alloc(0);
const ObjectKeys = Object.keys;
const MathMin = Math.min;
const NumberIsNaN = Number.isNaN;

let cluster;

function emitCloseServer(self: Server) {
  callCloseCallback(self);
  self.emit("close");
}
function emitCloseNTServer(this: Server) {
  process.nextTick(emitCloseServer, this);
}

function setCloseCallback(self, callback) {
  if (callback === self[kCloseCallback]) {
    return;
  }
  if (self[kCloseCallback]) {
    throw new Error("Close callback already set");
  }
  self[kCloseCallback] = callback;
}

function assignSocketInternal(self, socket) {
  if (socket._httpMessage) {
    throw $ERR_HTTP_SOCKET_ASSIGNED();
  }
  socket._httpMessage = self;
  setCloseCallback(socket, onServerResponseClose);
  self.socket = socket;
  self.emit("socket", socket);
}

function onServerResponseClose() {
  // EventEmitter.emit makes a copy of the 'close' listeners array before
  // calling the listeners. detachSocket() unregisters onServerResponseClose
  // but if detachSocket() is called, directly or indirectly, by a 'close'
  // listener, onServerResponseClose is still in that copy of the listeners
  // array. That is, in the example below, b still gets called even though
  // it's been removed by a:
  //
  //   const EventEmitter = require('events');
  //   const obj = new EventEmitter();
  //   obj.on('event', a);
  //   obj.on('event', b);
  //   function a() { obj.removeListener('event', b) }
  //   function b() { throw "BAM!" }
  //   obj.emit('event');  // throws
  //
  // Ergo, we need to deal with stale 'close' events and handle the case
  // where the ServerResponse object has already been deconstructed.
  // Fortunately, that requires only a single if check. :-)
  const httpMessage = this._httpMessage;
  if (httpMessage) {
    emitCloseNT(httpMessage);
  }
}

function strictContentLength(response) {
  if (response.strictContentLength) {
    let contentLength = response._contentLength ?? response.getHeader("content-length");
    if (
      contentLength &&
      response._hasBody &&
      !response._removedContLen &&
      !response.chunkedEncoding &&
      !response.hasHeader("transfer-encoding")
    ) {
      if (typeof contentLength === "number") {
        return contentLength;
      } else if (typeof contentLength === "string") {
        contentLength = parseInt(contentLength, 10);
        if (NumberIsNaN(contentLength)) {
          return;
        }
        return contentLength;
      }
    }
  }
}

const ServerResponse_writeDeprecated = function _write(chunk, encoding, callback) {
  if ($isCallable(encoding)) {
    callback = encoding;
    encoding = undefined;
  }
  if (!$isCallable(callback)) {
    callback = undefined;
  }
  if (encoding && encoding !== "buffer") {
    chunk = Buffer.from(chunk, encoding);
  }
  if (this.destroyed || this.finished) {
    if (chunk) {
      emitErrorNextTickIfErrorListenerNT(this, $ERR_STREAM_WRITE_AFTER_END(), callback);
    }
    return false;
  }
  if (this[firstWriteSymbol] === undefined && !this.headersSent) {
    this[firstWriteSymbol] = chunk;
    if (callback) callback();
    return;
  }

  ensureReadableStreamController.$call(this, controller => {
    controller.write(chunk);
    if (callback) callback();
  });
};

function onNodeHTTPServerSocketTimeout() {
  const req = this[kRequest];
  const reqTimeout = req && !req.complete && req.emit("timeout", this);
  const res = this._httpMessage;
  const resTimeout = res && res.emit("timeout", this);
  const serverTimeout = this.server.emit("timeout", this);

  if (!reqTimeout && !resTimeout && !serverTimeout) this.destroy();
}

function emitRequestCloseNT(self) {
  callCloseCallback(self);
  self.emit("close");
}

function emitListeningNextTick(self, hostname, port) {
  if ((self.listening = !!self[serverSymbol])) {
    // TODO: remove the arguments
    // Note does not pass any arguments.
    self.emit("listening", null, hostname, port);
  }
}

<<<<<<< HEAD
function Server(options, callback) {
=======
function Server(options, callback): void {
>>>>>>> 5b7fd9ed
  if (!(this instanceof Server)) return new Server(options, callback);
  EventEmitter.$call(this);
  this[kConnectionsCheckingInterval] = { _destroyed: false };

  this.listening = false;
  this._unref = false;
  this.maxRequestsPerSocket = 0;
  this[kInternalSocketData] = undefined;
  this[tlsSymbol] = null;
  this.noDelay = true;
  if (typeof options === "function") {
    callback = options;
    options = {};
  } else if (options == null) {
    options = {};
  } else {
    validateObject(options, "options");
    options = { ...options };

    let cert = options.cert;
    if (cert) {
      throwOnInvalidTLSArray("options.cert", cert);
      this[isTlsSymbol] = true;
    }

    let key = options.key;
    if (key) {
      throwOnInvalidTLSArray("options.key", key);
      this[isTlsSymbol] = true;
    }

    let ca = options.ca;
    if (ca) {
      throwOnInvalidTLSArray("options.ca", ca);
      this[isTlsSymbol] = true;
    }

    let passphrase = options.passphrase;
    if (passphrase && typeof passphrase !== "string") {
      throw $ERR_INVALID_ARG_TYPE("options.passphrase", "string", passphrase);
    }

    let serverName = options.servername;
    if (serverName && typeof serverName !== "string") {
      throw $ERR_INVALID_ARG_TYPE("options.servername", "string", serverName);
    }

    let secureOptions = options.secureOptions || 0;
    if (secureOptions && typeof secureOptions !== "number") {
      throw $ERR_INVALID_ARG_TYPE("options.secureOptions", "number", secureOptions);
    }

    if (this[isTlsSymbol]) {
      this[tlsSymbol] = {
        serverName,
        key,
        cert,
        ca,
        passphrase,
        secureOptions,
      };
    } else {
      this[tlsSymbol] = null;
    }
  }

  this[optionsSymbol] = options;
  storeHTTPOptions.$call(this, options);

  if (callback) this.on("request", callback);
  return this;
}
$toClass(Server, "Server", EventEmitter);

Server.prototype[kIncomingMessage] = undefined;

Server.prototype[kServerResponse] = undefined;

Server.prototype[kConnectionsCheckingInterval] = undefined;

Server.prototype.ref = function () {
  this._unref = false;
  this[serverSymbol]?.ref?.();
  return this;
};

Server.prototype.unref = function () {
  this._unref = true;
  this[serverSymbol]?.unref?.();
  return this;
};

Server.prototype.closeAllConnections = function () {
  const server = this[serverSymbol];
  if (!server) {
    return;
  }
  this[serverSymbol] = undefined;
  const connectionsCheckingInterval = this[kConnectionsCheckingInterval];
  if (connectionsCheckingInterval) {
    connectionsCheckingInterval._destroyed = true;
  }
  this.listening = false;
<<<<<<< HEAD

  server.stop(true);
};

=======

  server.stop(true);
};

>>>>>>> 5b7fd9ed
Server.prototype.closeIdleConnections = function () {
  const server = this[serverSymbol];
  server.closeIdleConnections();
};

Server.prototype.close = function (optionalCallback?) {
<<<<<<< HEAD
  const server: Bun.Server | undefined = this[serverSymbol];
=======
  const server = this[serverSymbol];
>>>>>>> 5b7fd9ed
  if (!server) {
    if (typeof optionalCallback === "function") process.nextTick(optionalCallback, $ERR_SERVER_NOT_RUNNING());
    return;
  }
  this[serverSymbol] = undefined;
  const connectionsCheckingInterval = this[kConnectionsCheckingInterval];
  if (connectionsCheckingInterval) {
    connectionsCheckingInterval._destroyed = true;
  }
  if (typeof optionalCallback === "function") setCloseCallback(this, optionalCallback);
  this.listening = false;
  server.closeIdleConnections();
  server.stop();
};

Server.prototype[EventEmitter.captureRejectionSymbol] = function (err, event, ...args) {
  switch (event) {
    case "request": {
      const { 1: res } = args;
      if (!res.headersSent && !res.writableEnded) {
        // Don't leak headers.
        const names = res.getHeaderNames();
        for (let i = 0; i < names.length; i++) {
          res.removeHeader(names[i]);
        }
        res.statusCode = 500;
        res.end(STATUS_CODES[500]);
      } else {
        res.destroy();
      }
      break;
    }
    default:
      // net.Server.prototype[EventEmitter.captureRejectionSymbol].apply(this, arguments);
      //   .apply(this, arguments);
      const { 1: res } = args;
      res?.socket?.destroy();
      break;
  }
};

Server.prototype[Symbol.asyncDispose] = function () {
  const { resolve, reject, promise } = Promise.withResolvers();
  this.close(function (err, ...args) {
    if (err) reject(err);
    else resolve(...args);
  });
  return promise;
};
<<<<<<< HEAD

Server.prototype.address = function () {
  if (!this[serverSymbol]) return null;
  return this[serverSymbol].address;
};

=======

Server.prototype.address = function () {
  if (!this[serverSymbol]) return null;
  return this[serverSymbol].address;
};

>>>>>>> 5b7fd9ed
Server.prototype.listen = function () {
  const server = this;
  let port, host, onListen;
  let socketPath;
  let tls = this[tlsSymbol];

  // This logic must align with:
  // - https://github.com/nodejs/node/blob/2eff28fb7a93d3f672f80b582f664a7c701569fb/lib/net.js#L274-L307
  if (arguments.length > 0) {
    if (($isObject(arguments[0]) || $isCallable(arguments[0])) && arguments[0] !== null) {
      // (options[...][, cb])
      port = arguments[0].port;
      host = arguments[0].host;
      socketPath = arguments[0].path;

      const otherTLS = arguments[0].tls;
      if (otherTLS && $isObject(otherTLS)) {
        tls = otherTLS;
      }
    } else if (typeof arguments[0] === "string" && !(Number(arguments[0]) >= 0)) {
      // (path[...][, cb])
      socketPath = arguments[0];
    } else {
      // ([port][, host][...][, cb])
      port = arguments[0];
      if (arguments.length > 1 && typeof arguments[1] === "string") {
        host = arguments[1];
      }
    }
  }
<<<<<<< HEAD

  // Bun defaults to port 3000.
  // Node defaults to port 0.
  if (port === undefined && !socketPath) {
    port = 0;
  }

=======

  // Bun defaults to port 3000.
  // Node defaults to port 0.
  if (port === undefined && !socketPath) {
    port = 0;
  }

>>>>>>> 5b7fd9ed
  if (typeof port === "string") {
    const portNumber = parseInt(port);
    if (!Number.isNaN(portNumber)) {
      port = portNumber;
    }
  }

  if ($isCallable(arguments[arguments.length - 1])) {
    onListen = arguments[arguments.length - 1];
  }

  try {
    // listenInCluster

    if (isPrimary) {
      server[kRealListen](tls, port, host, socketPath, false, onListen);
      return this;
    }

    if (cluster === undefined) cluster = require("node:cluster");

    // TODO: our net.Server and http.Server use different Bun APIs and our IPC doesnt support sending and receiving handles yet. use reusePort instead for now.

    // const serverQuery = {
    //   // address: address,
    //   port: port,
    //   addressType: 4,
    //   // fd: fd,
    //   // flags,
    //   // backlog,
    //   // ...options,
    // };
    // cluster._getServer(server, serverQuery, function listenOnPrimaryHandle(err, handle) {
    //   // err = checkBindError(err, port, handle);
    //   // if (err) {
    //   //   throw new ExceptionWithHostPort(err, "bind", address, port);
    //   // }
    //   if (err) {
    //     throw err;
    //   }
    //   server[kRealListen](port, host, socketPath, onListen);
    // });

    server.once("listening", () => {
      cluster.worker.state = "listening";
      const address = server.address();
      const message = {
        act: "listening",
        port: (address && address.port) || port,
        data: null,
        addressType: 4,
      };
      sendHelper(message, null);
    });

    server[kRealListen](tls, port, host, socketPath, true, onListen);
  } catch (err) {
    setTimeout(() => server.emit("error", err), 1);
  }

  return this;
};

Server.prototype[kRealListen] = function (tls, port, host, socketPath, reusePort, onListen) {
  {
    const ResponseClass = this[optionsSymbol].ServerResponse || ServerResponse;
    const RequestClass = this[optionsSymbol].IncomingMessage || IncomingMessage;
<<<<<<< HEAD
    const canUseInternalAssignSocket = ResponseClass.prototype.assignSocket === ServerResponse.prototype.assignSocket;
=======
    const canUseInternalAssignSocket = ResponseClass?.prototype.assignSocket === ServerResponse.prototype.assignSocket;
>>>>>>> 5b7fd9ed
    let isHTTPS = false;
    let server = this;

    if (tls) {
      this.serverName = tls.serverName || host || "localhost";
    }

    this[serverSymbol] = Bun.serve<any>({
      idleTimeout: 0, // nodejs dont have a idleTimeout by default
      tls,
      port,
      hostname: host,
      unix: socketPath,
      reusePort,
      // Bindings to be used for WS Server
      websocket: {
        open(ws) {
          ws.data.open(ws);
        },
        message(ws, message) {
          ws.data.message(ws, message);
        },
        close(ws, code, reason) {
          ws.data.close(ws, code, reason);
        },
        drain(ws) {
          ws.data.drain(ws);
        },
        ping(ws, data) {
          ws.data.ping(ws, data);
        },
        pong(ws, data) {
          ws.data.pong(ws, data);
        },
      },
      maxRequestBodySize: Number.MAX_SAFE_INTEGER,

      onNodeHTTPRequest(
        bunServer,
        url: string,
        method: string,
        headersObject: Record<string, string>,
        headersArray: string[],
        handle,
        hasBody: boolean,
        socketHandle,
        isSocketNew,
        socket,
        isAncientHTTP: boolean,
      ) {
        const prevIsNextIncomingMessageHTTPS = getIsNextIncomingMessageHTTPS();
        setIsNextIncomingMessageHTTPS(isHTTPS);
        if (!socket) {
          socket = new NodeHTTPServerSocket(server, socketHandle, !!tls);
        }

        const http_req = new RequestClass(kHandle, url, method, headersObject, headersArray, handle, hasBody, socket);
        if (isAncientHTTP) {
          http_req.httpVersion = "1.0";
        }
        const http_res = new ResponseClass(http_req, {
<<<<<<< HEAD
          [kBunServer]: true,
=======
>>>>>>> 5b7fd9ed
          [kHandle]: handle,
          [kRejectNonStandardBodyWrites]: server.rejectNonStandardBodyWrites,
        });
        setIsNextIncomingMessageHTTPS(prevIsNextIncomingMessageHTTPS);
        handle.onabort = onServerRequestEvent.bind(socket);
        // start buffering data if any, the user will need to resume() or .on("data") to read it
        if (hasBody) {
          handle.pause();
        }
        drainMicrotasks();

        let resolveFunction;
        let didFinish = false;

        const isRequestsLimitSet = typeof server.maxRequestsPerSocket === "number" && server.maxRequestsPerSocket > 0;
        let reachedRequestsLimit = false;
        if (isRequestsLimitSet) {
          const requestCount = (socket._requestCount || 0) + 1;
          socket._requestCount = requestCount;
          if (server.maxRequestsPerSocket < requestCount) {
            reachedRequestsLimit = true;
          }
        }

        if (isSocketNew && !reachedRequestsLimit) {
          server.emit("connection", socket);
        }

        socket[kRequest] = http_req;
        const is_upgrade = http_req.headers.upgrade;
        if (!is_upgrade) {
          if (canUseInternalAssignSocket) {
            // ~10% performance improvement in JavaScriptCore due to avoiding .once("close", ...) and removing a listener
            assignSocketInternal(http_res, socket);
          } else {
            http_res.assignSocket(socket);
          }
        }
        function onClose() {
          didFinish = true;
          resolveFunction && resolveFunction();
        }

        setCloseCallback(http_res, onClose);
        if (reachedRequestsLimit) {
          server.emit("dropRequest", http_req, socket);
          http_res.writeHead(503);
          http_res.end();
          socket.destroy();
        } else if (is_upgrade) {
          server.emit("upgrade", http_req, socket, kEmptyBuffer);
          if (!socket._httpMessage) {
            if (canUseInternalAssignSocket) {
              // ~10% performance improvement in JavaScriptCore due to avoiding .once("close", ...) and removing a listener
              assignSocketInternal(http_res, socket);
            } else {
              http_res.assignSocket(socket);
            }
          }
        } else if (http_req.headers.expect !== undefined) {
          if (http_req.headers.expect === "100-continue") {
            if (server.listenerCount("checkContinue") > 0) {
              server.emit("checkContinue", http_req, http_res);
            } else {
              http_res.writeContinue();
              server.emit("request", http_req, http_res);
            }
          } else if (server.listenerCount("checkExpectation") > 0) {
            server.emit("checkExpectation", http_req, http_res);
          } else {
            http_res.writeHead(417);
            http_res.end();
          }
        } else {
          server.emit("request", http_req, http_res);
        }

        socket.cork();

        if (handle.finished || didFinish) {
          handle = undefined;
          http_res[kCloseCallback] = undefined;
          http_res.detachSocket(socket);
          return;
        }
        if (http_res.socket) {
          http_res.on("finish", http_res.detachSocket.bind(http_res, socket));
        }

        const { resolve, promise } = $newPromiseCapability(Promise);
        resolveFunction = resolve;

        return promise;
      },

      // Be very careful not to access (web) Request object
      // properties:
      // - request.url
      // - request.headers
      //
      // We want to avoid triggering the getter for these properties because
      // that will cause the data to be cloned twice, which costs memory & performance.
      // fetch(req, _server) {
      //   var pendingResponse;
      //   var pendingError;
      //   var reject = err => {
      //     if (pendingError) return;
      //     pendingError = err;
      //     if (rejectFunction) rejectFunction(err);
      //   };
      //   var reply = function (resp) {
      //     if (pendingResponse) return;
      //     pendingResponse = resp;
      //     if (resolveFunction) resolveFunction(resp);
      //   };
      //   const prevIsNextIncomingMessageHTTPS = isNextIncomingMessageHTTPS;
      //   isNextIncomingMessageHTTPS = isHTTPS;
      //   const http_req = new RequestClass(req, {
      //     [typeSymbol]: NodeHTTPIncomingRequestType.FetchRequest,
      //   });
      //   assignEventCallback(req, onRequestEvent.bind(http_req));
      //   isNextIncomingMessageHTTPS = prevIsNextIncomingMessageHTTPS;

      //   const upgrade = http_req.headers.upgrade;
      //   const http_res = new ResponseClass(http_req, { [kDeprecatedReplySymbol]: reply });
      //   http_req.socket[kInternalSocketData] = [server, http_res, req];
      //   server.emit("connection", http_req.socket);
      //   const rejectFn = err => reject(err);
      //   http_req.once("error", rejectFn);
      //   http_res.once("error", rejectFn);
      //   if (upgrade) {
      //     server.emit("upgrade", http_req, http_req.socket, kEmptyBuffer);
      //   } else {
      //     server.emit("request", http_req, http_res);
      //   }

      //   if (pendingError) {
      //     throw pendingError;
      //   }

      //   if (pendingResponse) {
      //     return pendingResponse;
      //   }
<<<<<<< HEAD

      //   var { promise, resolve: resolveFunction, reject: rejectFunction } = $newPromiseCapability(GlobalPromise);
      //   return promise;
      // },
    });
    getBunServerAllClosedPromise(this[serverSymbol]).$then(emitCloseNTServer.bind(this));
    isHTTPS = this[serverSymbol].protocol === "https";
    // always set strict method validation to true for node.js compatibility
    setServerCustomOptions(
      this[serverSymbol],
      this.requireHostHeader,
      true,
      typeof this.maxHeaderSize !== "undefined" ? this.maxHeaderSize : getMaxHTTPHeaderSize(),
      onServerClientError.bind(this),
    );

=======

      //   var { promise, resolve: resolveFunction, reject: rejectFunction } = $newPromiseCapability(GlobalPromise);
      //   return promise;
      // },
    });
    getBunServerAllClosedPromise(this[serverSymbol]).$then(emitCloseNTServer.bind(this));
    isHTTPS = this[serverSymbol].protocol === "https";
    // always set strict method validation to true for node.js compatibility
    setServerCustomOptions(
      this[serverSymbol],
      this.requireHostHeader,
      true,
      typeof this.maxHeaderSize !== "undefined" ? this.maxHeaderSize : getMaxHTTPHeaderSize(),
      onServerClientError.bind(this),
    );

>>>>>>> 5b7fd9ed
    if (this?._unref) {
      this[serverSymbol]?.unref?.();
    }

    if ($isCallable(onListen)) {
      this.once("listening", onListen);
<<<<<<< HEAD
    }

    if (this[kDeferredTimeouts]) {
      for (const { msecs, callback } of this[kDeferredTimeouts]) {
        this.setTimeout(msecs, callback);
      }
      delete this[kDeferredTimeouts];
    }

    setTimeout(emitListeningNextTick, 1, this, this[serverSymbol]?.hostname, this[serverSymbol]?.port);
  }
};

Server.prototype.setTimeout = function (msecs, callback) {
  const server = this[serverSymbol];
  if (server) {
    setServerIdleTimeout(server, Math.ceil(msecs / 1000));
    typeof callback === "function" && this.once("timeout", callback);
  } else {
    (this[kDeferredTimeouts] ??= []).push({ msecs, callback });
  }
  return this;
};

function onServerRequestEvent(this: NodeHTTPServerSocket, event: NodeHTTPResponseAbortEvent) {
  const socket: NodeHTTPServerSocket = this;
  switch (event) {
    case NodeHTTPResponseAbortEvent.abort: {
      if (!socket.destroyed) {
        socket.destroy();
      }
      break;
    }
    case NodeHTTPResponseAbortEvent.timeout: {
      socket.emit("timeout");
      break;
    }
  }
}

=======
    }

    if (this[kDeferredTimeouts]) {
      for (const { msecs, callback } of this[kDeferredTimeouts]) {
        this.setTimeout(msecs, callback);
      }
      delete this[kDeferredTimeouts];
    }

    setTimeout(emitListeningNextTick, 1, this, this[serverSymbol]?.hostname, this[serverSymbol]?.port);
  }
};

Server.prototype.setTimeout = function (msecs, callback) {
  const server = this[serverSymbol];
  if (server) {
    setServerIdleTimeout(server, Math.ceil(msecs / 1000));
    typeof callback === "function" && this.once("timeout", callback);
  } else {
    (this[kDeferredTimeouts] ??= []).push({ msecs, callback });
  }
  return this;
};

function onServerRequestEvent(this: NodeHTTPServerSocket, event: NodeHTTPResponseAbortEvent) {
  const socket: NodeHTTPServerSocket = this;
  switch (event) {
    case NodeHTTPResponseAbortEvent.abort: {
      if (!socket.destroyed) {
        socket.destroy();
      }
      break;
    }
    case NodeHTTPResponseAbortEvent.timeout: {
      socket.emit("timeout");
      break;
    }
  }
}
>>>>>>> 5b7fd9ed
// uWS::HttpParserError
enum HttpParserError {
  HTTP_PARSER_ERROR_NONE = 0,
  HTTP_PARSER_ERROR_INVALID_CHUNKED_ENCODING = 1,
  HTTP_PARSER_ERROR_INVALID_CONTENT_LENGTH = 2,
  HTTP_PARSER_ERROR_INVALID_TRANSFER_ENCODING = 3,
  HTTP_PARSER_ERROR_MISSING_HOST_HEADER = 4,
  HTTP_PARSER_ERROR_INVALID_REQUEST = 5,
  HTTP_PARSER_ERROR_REQUEST_HEADER_FIELDS_TOO_LARGE = 6,
  HTTP_PARSER_ERROR_INVALID_HTTP_VERSION = 7,
  HTTP_PARSER_ERROR_INVALID_EOF = 8,
  HTTP_PARSER_ERROR_INVALID_METHOD = 9,
  HTTP_PARSER_ERROR_INVALID_HEADER_TOKEN = 10,
}
function onServerClientError(ssl: boolean, socket: unknown, errorCode: number, rawPacket: ArrayBuffer) {
  const self = this as Server;
  let err;
  switch (errorCode) {
    case HttpParserError.HTTP_PARSER_ERROR_INVALID_CONTENT_LENGTH:
<<<<<<< HEAD
      err = $HPE_UNEXPECTED_CONTENT_LENGTH("Parse Error: Invalid Content-Length");
      break;
    case HttpParserError.HTTP_PARSER_ERROR_INVALID_TRANSFER_ENCODING:
      err = $HPE_INVALID_TRANSFER_ENCODING("Parse Error: Invalid Transfer-Encoding");
=======
      err = $HPE_UNEXPECTED_CONTENT_LENGTH("Parse Error");
      break;
    case HttpParserError.HTTP_PARSER_ERROR_INVALID_TRANSFER_ENCODING:
      err = $HPE_INVALID_TRANSFER_ENCODING("Parse Error");
>>>>>>> 5b7fd9ed
      break;
    case HttpParserError.HTTP_PARSER_ERROR_INVALID_EOF:
      err = $HPE_INVALID_EOF_STATE("Parse Error");
      break;
    case HttpParserError.HTTP_PARSER_ERROR_INVALID_METHOD:
      err = $HPE_INVALID_METHOD("Parse Error: Invalid method encountered");
      err.bytesParsed = 1; // always 1 for now because is the first byte of the request line
      break;
    case HttpParserError.HTTP_PARSER_ERROR_INVALID_HEADER_TOKEN:
      err = $HPE_INVALID_HEADER_TOKEN("Parse Error: Invalid header token encountered");
      break;
    case HttpParserError.HTTP_PARSER_ERROR_REQUEST_HEADER_FIELDS_TOO_LARGE:
      err = $HPE_HEADER_OVERFLOW("Parse Error: Header overflow");
      err.bytesParsed = rawPacket.byteLength;
      break;
    default:
      err = $HPE_INTERNAL("Parse Error");
      break;
  }
  err.rawPacket = rawPacket;
  const nodeSocket = new NodeHTTPServerSocket(self, socket, ssl);
  self.emit("connection", nodeSocket);
  self.emit("clientError", err, nodeSocket);
  if (nodeSocket.listenerCount("error") > 0) {
    nodeSocket.emit("error", err);
  }
}

const NodeHTTPServerSocket = class Socket extends Duplex {
  bytesRead = 0;
  connecting = false;
  timeout = 0;
  [kHandle];
  server: typeof Server;
  _httpMessage;
  _secureEstablished = false;
  constructor(server: typeof Server, handle, encrypted) {
    super();
    this.server = server;
    this[kHandle] = handle;
    this._secureEstablished = !!handle?.secureEstablished;
    handle.onclose = this.#onClose.bind(this);
    handle.duplex = this;
    this.encrypted = encrypted;
    this.on("timeout", onNodeHTTPServerSocketTimeout);
  }

  get bytesWritten() {
    return this[kHandle]?.response?.getBytesWritten?.() ?? 0;
  }
  set bytesWritten(value) {}

  #closeHandle(handle, callback) {
    this[kHandle] = undefined;
    handle.onclose = this.#onCloseForDestroy.bind(this, callback);
    handle.close();
    // lets sync check and destroy the request if it's not complete
    const message = this._httpMessage;
    const req = message?.req;
    if (req && !req.complete) {
      // at this point the handle is not destroyed yet, lets destroy the request
      req.destroy();
    }
  }
  #onClose() {
    this[kHandle] = null;
    const message = this._httpMessage;
    const req = message?.req;
    if (req && !req.complete && !req[kHandle]?.upgraded) {
      // At this point the socket is already destroyed; let's avoid UAF
      req[kHandle] = undefined;
      if (req.listenerCount("error") > 0) {
        req.destroy(new ConnResetException("aborted"));
      } else {
        req.destroy();
      }
    }
  }
  #onCloseForDestroy(closeCallback) {
    this.#onClose();
    $isCallable(closeCallback) && closeCallback();
  }

  _onTimeout() {
    const handle = this[kHandle];
    const response = handle?.response;
    // If there is a response, and it has pending data,
    // we suppress the timeout because a write is in progress.
    if (response && response.writableLength > 0) {
      return;
    }
    this.emit("timeout");
  }
  _unrefTimer() {
    // for compatibility
  }

  address() {
    return this[kHandle]?.remoteAddress || null;
  }

  get bufferSize() {
    return this.writableLength;
  }

  connect(_port, _host, _connectListener) {
    return this;
  }

  _destroy(err, callback) {
    const handle = this[kHandle];
    if (!handle) {
      $isCallable(callback) && callback(err);
      return;
    }
    if (handle.closed) {
      const onclose = handle.onclose;
      handle.onclose = null;
      if ($isCallable(onclose)) {
        onclose.$call(handle);
      }
      $isCallable(callback) && callback(err);
      return;
    }

    this.#closeHandle(handle, callback);
  }

  _final(callback) {
    const handle = this[kHandle];
    if (!handle) {
      callback();
      return;
    }
    this.#closeHandle(handle, callback);
  }

  get localAddress() {
    return this[kHandle]?.localAddress?.address;
  }

  get localFamily() {
    return this[kHandle]?.localAddress?.family;
  }

  get localPort() {
    return this[kHandle]?.localAddress?.port;
  }

  get pending() {
    return this.connecting;
  }

  #resumeSocket() {
    const handle = this[kHandle];
    const response = handle?.response;
    if (response) {
      const resumed = response.resume();
      if (resumed && resumed !== true) {
        const bodyReadState = handle.hasBody;

        const message = this._httpMessage;
        const req = message?.req;

        if ((bodyReadState & NodeHTTPBodyReadState.done) !== 0) {
          emitServerSocketEOFNT(this, req);
        }
        if (req) {
          req.push(resumed);
        }
        this.push(resumed);
      }
    }
  }

  _read(_size) {
    // https://github.com/nodejs/node/blob/13e3aef053776be9be262f210dc438ecec4a3c8d/lib/net.js#L725-L737
    this.#resumeSocket();
  }

  get readyState() {
    if (this.connecting) return "opening";
    if (this.readable) {
      return this.writable ? "open" : "readOnly";
    } else {
      return this.writable ? "writeOnly" : "closed";
    }
  }

  ref() {
    return this;
  }

  get remoteAddress() {
    return this.address()?.address;
  }

  set remoteAddress(val) {
    // initialize the object so that other properties wouldn't be lost
    this.address().address = val;
  }

  get remotePort() {
    return this.address()?.port;
  }

  set remotePort(val) {
    // initialize the object so that other properties wouldn't be lost
    this.address().port = val;
  }

  get remoteFamily() {
    return this.address()?.family;
  }

  set remoteFamily(val) {
    // initialize the object so that other properties wouldn't be lost
    this.address().family = val;
  }

  resetAndDestroy() {}

  setKeepAlive(_enable = false, _initialDelay = 0) {}

  setNoDelay(_noDelay = true) {
    return this;
  }

  setTimeout(_timeout, _callback) {
    return this;
  }

  setEncoding(_encoding) {
    const err = new Error("Changing the socket encoding is not allowed per RFC7230 Section 3.");
    err.code = "ERR_HTTP_SOCKET_ENCODING";
    throw err;
  }

  unref() {
    return this;
  }

  _write(_chunk, _encoding, _callback) {}

  pause() {
    const handle = this[kHandle];
    const response = handle?.response;
    if (response) {
      response.pause();
    }
    return super.pause();
  }

  resume() {
    this.#resumeSocket();
    return super.resume();
  }

  get [kInternalSocketData]() {
    return this[kHandle]?.response;
  }
} as unknown as typeof import("node:net").Socket;

function _writeHead(statusCode, reason, obj, response) {
  const originalStatusCode = statusCode;
  let hasContentLength = response.hasHeader("content-length");
  statusCode |= 0;
  if (statusCode < 100 || statusCode > 999) {
    throw $ERR_HTTP_INVALID_STATUS_CODE(format("%s", originalStatusCode));
  }

  if (typeof reason === "string") {
    // writeHead(statusCode, reasonPhrase[, headers])
    response.statusMessage = reason;
  } else {
    // writeHead(statusCode[, headers])
    if (!response.statusMessage) response.statusMessage = STATUS_CODES[statusCode] || "unknown";
    obj ??= reason;
  }
  if (checkInvalidHeaderChar(response.statusMessage)) throw $ERR_INVALID_CHAR("statusMessage");

  response.statusCode = statusCode;

  {
    // Slow-case: when progressive API and header fields are passed.
    let k;

    if ($isArray(obj)) {
      const length = obj.length;
      // Append all the headers provided in the array:
      if (length && $isArray(obj[0])) {
        for (let i = 0; i < length; i++) {
          const k = obj[i];
          if (k) response.appendHeader(k[0], k[1]);
        }
      } else {
        if (length % 2 !== 0) {
          throw $ERR_INVALID_ARG_VALUE("headers", obj);
        }
        // Test non-chunked message does not have trailer header set,
        // message will be terminated by the first empty line after the
        // header fields, regardless of the header fields present in the
        // message, and thus cannot contain a message body or 'trailers'.
        if (
          (response.chunkedEncoding !== true || response.hasHeader("content-length")) &&
          (response._trailer || response.hasHeader("trailer"))
        ) {
          throw $ERR_HTTP_TRAILER_INVALID();
        }
        // Headers in obj should override previous headers but still
        // allow explicit duplicates. To do so, we first remove any
        // existing conflicts, then use appendHeader.

        for (let n = 0; n < length; n += 2) {
          k = obj[n + 0];
          response.removeHeader(k);
        }

        for (let n = 0; n < length; n += 2) {
          k = obj[n];
          if (k) response.appendHeader(k, obj[n + 1]);
        }
      }
    } else if (obj) {
      const keys = Object.keys(obj);
      const length = keys.length;
      // Retain for(;;) loop for performance reasons
      // Refs: https://github.com/nodejs/node/pull/30958
      for (let i = 0; i < length; i++) {
        k = keys[i];
        if (k) response.setHeader(k, obj[k]);
      }
    }
    if (
      (response.chunkedEncoding !== true || response.hasHeader("content-length")) &&
      (response._trailer || response.hasHeader("trailer"))
    ) {
      // remove the invalid content-length or trailer header
      if (hasContentLength) {
        response.removeHeader("trailer");
      } else {
        response.removeHeader("content-length");
      }
      throw $ERR_HTTP_TRAILER_INVALID();
    }
  }

  updateHasBody(response, statusCode);
}

Object.defineProperty(NodeHTTPServerSocket, "name", { value: "Socket" });

function ServerResponse(req, options): void {
<<<<<<< HEAD
  this[Symbol.for("meghan.kind")] = "_http_server";
  OutgoingMessage.$call(this, { ...options, [kBunServer]: true });

  // if (req.method === "HEAD") this._hasBody = false;
  // this.req = req;
  // this.sendDate = true;
  // this._sent100 = false;
  // this._expect_continue = false;

  // if (req.httpVersionMajor < 1 || req.httpVersionMinor < 1) {
  //   this.useChunkedEncodingByDefault = chunkExpression.test(req.headers.te);
  //   this.shouldKeepAlive = false;
  // }
=======
  if (!(this instanceof ServerResponse)) return new ServerResponse(req, options);
  OutgoingMessage.$call(this, options);

>>>>>>> 5b7fd9ed
  this.useChunkedEncodingByDefault = true;

  if ((this[kDeprecatedReplySymbol] = options?.[kDeprecatedReplySymbol])) {
    this[controllerSymbol] = undefined;
    this[firstWriteSymbol] = undefined;
    this[deferredSymbol] = undefined;
    this.write = ServerResponse_writeDeprecated;
    this.end = ServerResponse_finalDeprecated;
  }
<<<<<<< HEAD
=======

>>>>>>> 5b7fd9ed
  this.req = req;
  this.sendDate = true;
  this._sent100 = false;
  this[headerStateSymbol] = NodeHTTPHeaderState.none;
  this[kPendingCallbacks] = [];
  this.finished = false;
  // this is matching node's behaviour
  // https://github.com/nodejs/node/blob/cf8c6994e0f764af02da4fa70bc5962142181bf3/lib/_http_server.js#L192
  if (req.method === "HEAD") this._hasBody = false;
  if (options) {
    const handle = options[kHandle];
    if (handle) {
      this[kHandle] = handle;
    }
    this[kRejectNonStandardBodyWrites] = options[kRejectNonStandardBodyWrites] ?? false;
  }

  this.statusCode = 200;
  this.statusMessage = undefined;
<<<<<<< HEAD
}
$toClass(ServerResponse, "ServerResponse", OutgoingMessage);

// FIXME:
ServerResponse.prototype._removedConnection = false;

// FIXME:
ServerResponse.prototype._removedContLen = false;

// FIXME:
ServerResponse.prototype._hasBody = true;

// FIXME:
ServerResponse.prototype._ended = false;

// FIXME:
=======
  this.chunkedEncoding = false;
}
$toClass(ServerResponse, "ServerResponse", OutgoingMessage);

ServerResponse.prototype._removedConnection = false;

ServerResponse.prototype._removedContLen = false;

ServerResponse.prototype._hasBody = true;

ServerResponse.prototype._ended = false;

>>>>>>> 5b7fd9ed
ServerResponse.prototype[kRejectNonStandardBodyWrites] = undefined;

Object.defineProperty(ServerResponse.prototype, "headersSent", {
  get() {
    return (
      this[headerStateSymbol] === NodeHTTPHeaderState.sent || this[headerStateSymbol] === NodeHTTPHeaderState.assigned
    );
  },
  set(value) {
    this[headerStateSymbol] = value ? NodeHTTPHeaderState.sent : NodeHTTPHeaderState.none;
  },
});

ServerResponse.prototype._writeRaw = function (chunk, encoding, callback) {
  return this.socket.write(chunk, encoding, callback);
};

ServerResponse.prototype.writeEarlyHints = function (hints, cb) {
  let head = "HTTP/1.1 103 Early Hints\r\n";

  validateObject(hints, "hints");

  if (hints.link === null || hints.link === undefined) {
    return;
  }

  const link = validateLinkHeaderValue(hints.link);

  if (link.length === 0) {
    return;
  }

  head += "Link: " + link + "\r\n";

  for (const key of ObjectKeys(hints)) {
    if (key !== "link") {
      head += key + ": " + hints[key] + "\r\n";
    }
  }

  head += "\r\n";

  this._writeRaw(head, "ascii", cb);
};

ServerResponse.prototype.writeProcessing = function (cb) {
  this._writeRaw("HTTP/1.1 102 Processing\r\n\r\n", "ascii", cb);
};

ServerResponse.prototype.writeContinue = function (cb) {
  this.socket[kHandle]?.response?.writeContinue();
  cb?.();
<<<<<<< HEAD
  this._sent100 = true;
=======
>>>>>>> 5b7fd9ed
};

// This end method is actually on the OutgoingMessage prototype in Node.js
// But we don't want it for the fetch() response version.
ServerResponse.prototype.end = function (chunk, encoding, callback) {
  const handle = this[kHandle];
  if (handle?.aborted) {
    return this;
  }

  if ($isCallable(chunk)) {
    callback = chunk;
    chunk = undefined;
    encoding = undefined;
  } else if ($isCallable(encoding)) {
    callback = encoding;
    encoding = undefined;
  } else if (!$isCallable(callback)) {
    callback = undefined;
  }

  if (hasServerResponseFinished(this, chunk, callback)) {
    return this;
  }

  if (chunk && !this._hasBody) {
    if (this[kRejectNonStandardBodyWrites]) {
      throw $ERR_HTTP_BODY_NOT_ALLOWED();
    } else {
      // node.js just ignores the write in this case
      chunk = undefined;
    }
  }

  if (!handle) {
    if ($isCallable(callback)) {
      process.nextTick(callback);
    }
    return this;
  }

  const headerState = this[headerStateSymbol];
  callWriteHeadIfObservable(this, headerState);

  const flags = handle.flags;
  if (!!(flags & NodeHTTPResponseFlags.closed_or_completed)) {
    // node.js will return true if the handle is closed but the internal state is not
    // and will not throw or emit an error
    return true;
  }
  if (headerState !== NodeHTTPHeaderState.sent) {
    handle.cork(() => {
      handle.writeHead(this.statusCode, this.statusMessage, this[headersSymbol]);

      // If handle.writeHead throws, we don't want headersSent to be set to true.
      // So we set it here.
      this[headerStateSymbol] = NodeHTTPHeaderState.sent;

      // https://github.com/nodejs/node/blob/2eff28fb7a93d3f672f80b582f664a7c701569fb/lib/_http_outgoing.js#L987
      this._contentLength = handle.end(chunk, encoding, undefined, strictContentLength(this));
    });
  } else {
    // If there's no data but you already called end, then you're done.
    // We can ignore it in that case.
    if (!(!chunk && handle.ended) && !handle.aborted) {
      handle.end(chunk, encoding, undefined, strictContentLength(this));
    }
  }
  this._header = " ";
  const req = this.req;
  const socket = req.socket;
  if (!req._consuming && !req?._readableState?.resumeScheduled) {
    req._dump();
  }
  this.detachSocket(socket);
  this.finished = true;
  process.nextTick(self => {
    self._ended = true;
  }, this);
  this.emit("prefinish");
  this._callPendingCallbacks();

  if (callback) {
    process.nextTick(
      function (callback, self) {
        // In Node.js, the "finish" event triggers the "close" event.
        // So it shouldn't become closed === true until after "finish" is emitted and the callback is called.
        self.emit("finish");
        try {
          callback();
        } catch (err) {
          self.emit("error", err);
        }

        process.nextTick(emitCloseNT, self);
      },
      callback,
      this,
    );
  } else {
    process.nextTick(function (self) {
      self.emit("finish");
      process.nextTick(emitCloseNT, self);
    }, this);
  }

  return this;
};

<<<<<<< HEAD
// FIXME:
=======
>>>>>>> 5b7fd9ed
Object.defineProperty(ServerResponse.prototype, "writable", {
  get() {
    return !this._ended || !hasServerResponseFinished(this);
  },
<<<<<<< HEAD
  set() {},
=======
>>>>>>> 5b7fd9ed
});

ServerResponse.prototype.write = function (chunk, encoding, callback) {
  const handle = this[kHandle];

  if ($isCallable(chunk)) {
    callback = chunk;
    chunk = undefined;
    encoding = undefined;
  } else if ($isCallable(encoding)) {
    callback = encoding;
    encoding = undefined;
  } else if (!$isCallable(callback)) {
    callback = undefined;
  }

  if (hasServerResponseFinished(this, chunk, callback)) {
    return false;
  }
  if (chunk && !this._hasBody) {
    if (this[kRejectNonStandardBodyWrites]) {
      throw $ERR_HTTP_BODY_NOT_ALLOWED();
    } else {
      // node.js just ignores the write in this case
      chunk = undefined;
    }
  }
  let result = 0;

  const headerState = this[headerStateSymbol];
  callWriteHeadIfObservable(this, headerState);

  if (!handle) {
    if (this.socket) {
      return this.socket.write(chunk, encoding, callback);
    } else {
      return OutgoingMessagePrototype.write.$call(this, chunk, encoding, callback);
    }
  }

  const flags = handle.flags;
  if (!!(flags & NodeHTTPResponseFlags.closed_or_completed)) {
    // node.js will return true if the handle is closed but the internal state is not
    // and will not throw or emit an error
    return true;
  }

  if (this[headerStateSymbol] !== NodeHTTPHeaderState.sent) {
    handle.cork(() => {
      handle.writeHead(this.statusCode, this.statusMessage, this[headersSymbol]);

      // If handle.writeHead throws, we don't want headersSent to be set to true.
      // So we set it here.
      this[headerStateSymbol] = NodeHTTPHeaderState.sent;
      result = handle.write(chunk, encoding, allowWritesToContinue.bind(this), strictContentLength(this));
    });
  } else {
    result = handle.write(chunk, encoding, allowWritesToContinue.bind(this), strictContentLength(this));
  }

  if (result < 0) {
    if (callback) {
      // The write was buffered due to backpressure.
      // We need to defer the callback until the write actually goes through.
      this[kPendingCallbacks].push(callback);
    }
    return false;
  }

  this._callPendingCallbacks();
  if (callback) {
    process.nextTick(callback);
  }
  this.emit("drain");

  return true;
};

<<<<<<< HEAD
// FIXME:
=======
>>>>>>> 5b7fd9ed
ServerResponse.prototype._callPendingCallbacks = function () {
  const originalLength = this[kPendingCallbacks].length;

  for (let i = 0; i < originalLength; ++i) {
    process.nextTick(this[kPendingCallbacks][i]);
  }

  if (this[kPendingCallbacks].length == originalLength) {
    // If the array wasn't somehow appended to, just set it to an empty array
    this[kPendingCallbacks] = [];
  } else {
    // Otherwise, splice it.
    this[kPendingCallbacks].splice(0, originalLength);
  }
};

ServerResponse.prototype._finish = function () {
  this.emit("prefinish");
};

ServerResponse.prototype.detachSocket = function (socket) {
<<<<<<< HEAD
  // console.trace();
=======
>>>>>>> 5b7fd9ed
  if (socket._httpMessage === this) {
    socket[kCloseCallback] && (socket[kCloseCallback] = undefined);
    socket.removeListener("close", onServerResponseClose);
    socket._httpMessage = null;
  }
<<<<<<< HEAD
=======

>>>>>>> 5b7fd9ed
  this.socket = null;
};

ServerResponse.prototype._implicitHeader = function () {
<<<<<<< HEAD
=======
  if (this.headersSent) return;
  // @ts-ignore
>>>>>>> 5b7fd9ed
  this.writeHead(this.statusCode);
};

Object.defineProperty(ServerResponse.prototype, "writableNeedDrain", {
  get() {
    return !this.destroyed && !this.finished && (this[kHandle]?.bufferedAmount ?? 1) !== 0;
  },
});

Object.defineProperty(ServerResponse.prototype, "writableFinished", {
  get() {
    return !!(this.finished && (!this[kHandle] || this[kHandle].finished));
  },
});

Object.defineProperty(ServerResponse.prototype, "writableLength", {
  get() {
    return this.writableFinished ? 0 : (this[kHandle]?.bufferedAmount ?? 0);
  },
});

Object.defineProperty(ServerResponse.prototype, "writableHighWaterMark", {
  get() {
    return 64 * 1024;
  },
});

Object.defineProperty(ServerResponse.prototype, "closed", {
  get() {
    return this._closed;
  },
});

ServerResponse.prototype._send = function (data, encoding, callback, _byteLength) {
  const handle = this[kHandle];
  if (!handle) {
    return OutgoingMessagePrototype._send.$apply(this, arguments);
  }

  if (this[headerStateSymbol] !== NodeHTTPHeaderState.sent) {
    handle.cork(() => {
      handle.writeHead(this.statusCode, this.statusMessage, this[headersSymbol]);
      this[headerStateSymbol] = NodeHTTPHeaderState.sent;
      handle.write(data, encoding, callback, strictContentLength(this));
    });
  } else {
    handle.write(data, encoding, callback, strictContentLength(this));
  }
};

ServerResponse.prototype.writeHead = function (statusCode, statusMessage, headers) {
  if (this.headersSent) {
<<<<<<< HEAD
    throw $ERR_HTTP_HEADERS_SENT("write");
=======
    throw $ERR_HTTP_HEADERS_SENT("writeHead");
>>>>>>> 5b7fd9ed
  }
  _writeHead(statusCode, statusMessage, headers, this);

  this[headerStateSymbol] = NodeHTTPHeaderState.assigned;
<<<<<<< HEAD
  this._header = " ";
=======
>>>>>>> 5b7fd9ed

  return this;
};

ServerResponse.prototype.assignSocket = function (socket) {
  if (socket._httpMessage) {
<<<<<<< HEAD
    throw $ERR_HTTP_SOCKET_ASSIGNED();
=======
    throw $ERR_HTTP_SOCKET_ASSIGNED("Socket already assigned");
>>>>>>> 5b7fd9ed
  }
  socket._httpMessage = this;
  socket.once("close", onServerResponseClose);
  this.socket = socket;
  this.emit("socket", socket);
};

<<<<<<< HEAD
// FIXME:
=======
>>>>>>> 5b7fd9ed
Object.defineProperty(ServerResponse.prototype, "shouldKeepAlive", {
  get() {
    return this[kHandle]?.shouldKeepAlive ?? true;
  },
<<<<<<< HEAD
  set(value) {
    // throw new Error('not implemented');
  },
});

// FIXME:
Object.defineProperty(ServerResponse.prototype, "chunkedEncoding", {
  get() {
    return false;
  },
  set(value) {
=======
  set(_value) {
>>>>>>> 5b7fd9ed
    // throw new Error('not implemented');
  },
});

<<<<<<< HEAD
// FIXME:
=======
>>>>>>> 5b7fd9ed
ServerResponse.prototype.destroy = function (_err?: Error) {
  if (this.destroyed) return this;
  const handle = this[kHandle];
  this.destroyed = true;
  if (handle) {
    handle.abort();
  }
  this?.socket?.destroy();
  this.emit("close");
  return this;
};

<<<<<<< HEAD
// FIXME:
=======
>>>>>>> 5b7fd9ed
ServerResponse.prototype.emit = function (event) {
  if (event === "close") {
    callCloseCallback(this);
  }
  return Stream.prototype.emit.$apply(this, arguments);
};

ServerResponse.prototype.flushHeaders = function () {
  if (this[headerStateSymbol] === NodeHTTPHeaderState.sent) return; // Should be idempotent.
  if (this[headerStateSymbol] !== NodeHTTPHeaderState.assigned) this._implicitHeader();

  const handle = this[kHandle];
  if (handle) {
    if (this[headerStateSymbol] === NodeHTTPHeaderState.assigned) {
      this[headerStateSymbol] = NodeHTTPHeaderState.sent;

      handle.writeHead(this.statusCode, this.statusMessage, this[headersSymbol]);
    }
    handle.flushHeaders();
  }
};

function updateHasBody(response, statusCode) {
  // RFC 2616, 10.2.5:
  // The 204 response MUST NOT include a message-body, and thus is always
  // terminated by the first empty line after the header fields.
  // RFC 2616, 10.3.5:
  // The 304 response MUST NOT contain a message-body, and thus is always
  // terminated by the first empty line after the header fields.
  // RFC 2616, 10.1 Informational 1xx:
  // This class of status code indicates a provisional response,
  // consisting only of the Status-Line and optional headers, and is
  // terminated by an empty line.
  if (statusCode === 204 || statusCode === 304 || (statusCode >= 100 && statusCode <= 199)) {
    response._hasBody = false;
  } else {
    response._hasBody = true;
  }
}

function emitServerSocketEOF(self, req) {
  self.push(null);
  if (req) {
    req.push(null);
    req.complete = true;
  }
}

function emitServerSocketEOFNT(self, req) {
  if (req) {
    req[eofInProgress] = true;
  }
  process.nextTick(emitServerSocketEOF, self);
}

let OriginalWriteHeadFn, OriginalImplicitHeadFn;

function callWriteHeadIfObservable(self, headerState) {
  if (
    headerState === NodeHTTPHeaderState.none &&
    !(self.writeHead === OriginalWriteHeadFn && self._implicitHeader === OriginalImplicitHeadFn)
  ) {
    self.writeHead(self.statusCode, self.statusMessage, self[headersSymbol]);
  }
}

function allowWritesToContinue() {
  this._callPendingCallbacks();
  this.emit("drain");
}

function drainHeadersIfObservable() {
  if (this._implicitHeader === OriginalImplicitHeadFn && this.writeHead === OriginalWriteHeadFn) {
    return;
  }

  this._implicitHeader();
}

function ServerResponse_finalDeprecated(chunk, encoding, callback) {
  if ($isCallable(encoding)) {
    callback = encoding;
    encoding = undefined;
  }
  if (!$isCallable(callback)) {
    callback = undefined;
  }

  if (this.destroyed || this.finished) {
    if (chunk) {
      emitErrorNextTickIfErrorListenerNT(this, $ERR_STREAM_WRITE_AFTER_END(), callback);
    }
    return false;
  }
  if (encoding && encoding !== "buffer") {
    chunk = Buffer.from(chunk, encoding);
  }
  const req = this.req;
  const shouldEmitClose = req && req.emit && !this.finished;
  if (!this.headersSent) {
    let data = this[firstWriteSymbol];
    if (chunk) {
      if (data) {
        if (encoding) {
          data = Buffer.from(data, encoding);
        }

        data = new Blob([data, chunk]);
      } else {
        data = chunk;
      }
    } else if (!data) {
      data = undefined;
    } else {
      data = new Blob([data]);
    }

    this[firstWriteSymbol] = undefined;
    this.finished = true;
    this.headersSent = true; // https://github.com/oven-sh/bun/issues/3458
    drainHeadersIfObservable.$call(this);
    this[kDeprecatedReplySymbol](
      new Response(data, {
        headers: this[headersSymbol],
        status: this.statusCode,
        statusText: this.statusMessage ?? STATUS_CODES[this.statusCode],
      }),
    );
    if (shouldEmitClose) {
      req.complete = true;
      process.nextTick(emitRequestCloseNT, req);
    }
    callback?.();
    return;
  }

  this.finished = true;
  ensureReadableStreamController.$call(this, controller => {
    if (chunk && encoding) {
      chunk = Buffer.from(chunk, encoding);
    }

    let prom;
    if (chunk) {
      controller.write(chunk);
      prom = controller.end();
    } else {
      prom = controller.end();
    }

    const handler = () => {
      callback();
      const deferred = this[deferredSymbol];
      if (deferred) {
        this[deferredSymbol] = undefined;
        deferred();
      }
    };
    if ($isPromise(prom)) prom.then(handler, handler);
    else handler();
  });
}

// ServerResponse.prototype._final = ServerResponse_finalDeprecated;

ServerResponse.prototype.writeHeader = ServerResponse.prototype.writeHead;

OriginalWriteHeadFn = ServerResponse.prototype.writeHead;
OriginalImplicitHeadFn = ServerResponse.prototype._implicitHeader;

function storeHTTPOptions(options) {
  this[kIncomingMessage] = options.IncomingMessage || IncomingMessage;
  this[kServerResponse] = options.ServerResponse || ServerResponse;

  const maxHeaderSize = options.maxHeaderSize;
  if (maxHeaderSize !== undefined) validateInteger(maxHeaderSize, "maxHeaderSize", 0);
  this.maxHeaderSize = maxHeaderSize;

  const insecureHTTPParser = options.insecureHTTPParser;
  if (insecureHTTPParser !== undefined) validateBoolean(insecureHTTPParser, "options.insecureHTTPParser");
  this.insecureHTTPParser = insecureHTTPParser;

  const requestTimeout = options.requestTimeout;
  if (requestTimeout !== undefined) {
    validateInteger(requestTimeout, "requestTimeout", 0);
    this.requestTimeout = requestTimeout;
  } else {
    this.requestTimeout = 300_000; // 5 minutes
  }

  const headersTimeout = options.headersTimeout;
  if (headersTimeout !== undefined) {
    validateInteger(headersTimeout, "headersTimeout", 0);
    this.headersTimeout = headersTimeout;
  } else {
    this.headersTimeout = MathMin(60_000, this.requestTimeout); // Minimum between 60 seconds or requestTimeout
  }

  if (this.requestTimeout > 0 && this.headersTimeout > 0 && this.headersTimeout > this.requestTimeout) {
    throw $ERR_OUT_OF_RANGE("headersTimeout", "<= requestTimeout", headersTimeout);
  }

  const keepAliveTimeout = options.keepAliveTimeout;
  if (keepAliveTimeout !== undefined) {
    validateInteger(keepAliveTimeout, "keepAliveTimeout", 0);
    this.keepAliveTimeout = keepAliveTimeout;
  } else {
    this.keepAliveTimeout = 5_000; // 5 seconds;
  }

  const connectionsCheckingInterval = options.connectionsCheckingInterval;
  if (connectionsCheckingInterval !== undefined) {
    validateInteger(connectionsCheckingInterval, "connectionsCheckingInterval", 0);
    this.connectionsCheckingInterval = connectionsCheckingInterval;
  } else {
    this.connectionsCheckingInterval = 30_000; // 30 seconds
  }

  const requireHostHeader = options.requireHostHeader;
  if (requireHostHeader !== undefined) {
    validateBoolean(requireHostHeader, "options.requireHostHeader");
    this.requireHostHeader = requireHostHeader;
  } else {
    this.requireHostHeader = true;
  }

  const joinDuplicateHeaders = options.joinDuplicateHeaders;
  if (joinDuplicateHeaders !== undefined) {
    validateBoolean(joinDuplicateHeaders, "options.joinDuplicateHeaders");
  }
  this.joinDuplicateHeaders = joinDuplicateHeaders;

  const rejectNonStandardBodyWrites = options.rejectNonStandardBodyWrites;
  if (rejectNonStandardBodyWrites !== undefined) {
    validateBoolean(rejectNonStandardBodyWrites, "options.rejectNonStandardBodyWrites");
    this.rejectNonStandardBodyWrites = rejectNonStandardBodyWrites;
  } else {
    this.rejectNonStandardBodyWrites = false;
  }
}

function ensureReadableStreamController(run) {
  const thisController = this[controllerSymbol];
  if (thisController) return run(thisController);
  this.headersSent = true;
  let firstWrite = this[firstWriteSymbol];
  const old_run = this[runSymbol];
  if (old_run) {
    old_run.push(run);
    return;
  }
  this[runSymbol] = [run];
  this[kDeprecatedReplySymbol](
    new Response(
      new ReadableStream({
        type: "direct",
        pull: controller => {
          this[controllerSymbol] = controller;
          if (firstWrite) controller.write(firstWrite);
          firstWrite = undefined;
          for (let run of this[runSymbol]) {
            run(controller);
          }
          if (!this.finished) {
            const { promise, resolve } = $newPromiseCapability(GlobalPromise);
            this[deferredSymbol] = resolve;
            return promise;
          }
        },
      }),
      {
        headers: this[headersSymbol],
        status: this.statusCode,
        statusText: this.statusMessage ?? STATUS_CODES[this.statusCode],
      },
    ),
  );
}

export default {
  Server,
  ServerResponse,
  kConnectionsCheckingInterval,
};<|MERGE_RESOLUTION|>--- conflicted
+++ resolved
@@ -194,11 +194,7 @@
   }
 }
 
-<<<<<<< HEAD
-function Server(options, callback) {
-=======
 function Server(options, callback): void {
->>>>>>> 5b7fd9ed
   if (!(this instanceof Server)) return new Server(options, callback);
   EventEmitter.$call(this);
   this[kConnectionsCheckingInterval] = { _destroyed: false };
@@ -302,28 +298,17 @@
     connectionsCheckingInterval._destroyed = true;
   }
   this.listening = false;
-<<<<<<< HEAD
 
   server.stop(true);
 };
 
-=======
-
-  server.stop(true);
-};
-
->>>>>>> 5b7fd9ed
 Server.prototype.closeIdleConnections = function () {
   const server = this[serverSymbol];
   server.closeIdleConnections();
 };
 
 Server.prototype.close = function (optionalCallback?) {
-<<<<<<< HEAD
-  const server: Bun.Server | undefined = this[serverSymbol];
-=======
   const server = this[serverSymbol];
->>>>>>> 5b7fd9ed
   if (!server) {
     if (typeof optionalCallback === "function") process.nextTick(optionalCallback, $ERR_SERVER_NOT_RUNNING());
     return;
@@ -373,21 +358,12 @@
   });
   return promise;
 };
-<<<<<<< HEAD
 
 Server.prototype.address = function () {
   if (!this[serverSymbol]) return null;
   return this[serverSymbol].address;
 };
 
-=======
-
-Server.prototype.address = function () {
-  if (!this[serverSymbol]) return null;
-  return this[serverSymbol].address;
-};
-
->>>>>>> 5b7fd9ed
 Server.prototype.listen = function () {
   const server = this;
   let port, host, onListen;
@@ -418,7 +394,6 @@
       }
     }
   }
-<<<<<<< HEAD
 
   // Bun defaults to port 3000.
   // Node defaults to port 0.
@@ -426,15 +401,6 @@
     port = 0;
   }
 
-=======
-
-  // Bun defaults to port 3000.
-  // Node defaults to port 0.
-  if (port === undefined && !socketPath) {
-    port = 0;
-  }
-
->>>>>>> 5b7fd9ed
   if (typeof port === "string") {
     const portNumber = parseInt(port);
     if (!Number.isNaN(portNumber)) {
@@ -502,11 +468,7 @@
   {
     const ResponseClass = this[optionsSymbol].ServerResponse || ServerResponse;
     const RequestClass = this[optionsSymbol].IncomingMessage || IncomingMessage;
-<<<<<<< HEAD
-    const canUseInternalAssignSocket = ResponseClass.prototype.assignSocket === ServerResponse.prototype.assignSocket;
-=======
     const canUseInternalAssignSocket = ResponseClass?.prototype.assignSocket === ServerResponse.prototype.assignSocket;
->>>>>>> 5b7fd9ed
     let isHTTPS = false;
     let server = this;
 
@@ -568,10 +530,7 @@
           http_req.httpVersion = "1.0";
         }
         const http_res = new ResponseClass(http_req, {
-<<<<<<< HEAD
           [kBunServer]: true,
-=======
->>>>>>> 5b7fd9ed
           [kHandle]: handle,
           [kRejectNonStandardBodyWrites]: server.rejectNonStandardBodyWrites,
         });
@@ -715,7 +674,6 @@
       //   if (pendingResponse) {
       //     return pendingResponse;
       //   }
-<<<<<<< HEAD
 
       //   var { promise, resolve: resolveFunction, reject: rejectFunction } = $newPromiseCapability(GlobalPromise);
       //   return promise;
@@ -732,31 +690,12 @@
       onServerClientError.bind(this),
     );
 
-=======
-
-      //   var { promise, resolve: resolveFunction, reject: rejectFunction } = $newPromiseCapability(GlobalPromise);
-      //   return promise;
-      // },
-    });
-    getBunServerAllClosedPromise(this[serverSymbol]).$then(emitCloseNTServer.bind(this));
-    isHTTPS = this[serverSymbol].protocol === "https";
-    // always set strict method validation to true for node.js compatibility
-    setServerCustomOptions(
-      this[serverSymbol],
-      this.requireHostHeader,
-      true,
-      typeof this.maxHeaderSize !== "undefined" ? this.maxHeaderSize : getMaxHTTPHeaderSize(),
-      onServerClientError.bind(this),
-    );
-
->>>>>>> 5b7fd9ed
     if (this?._unref) {
       this[serverSymbol]?.unref?.();
     }
 
     if ($isCallable(onListen)) {
       this.once("listening", onListen);
-<<<<<<< HEAD
     }
 
     if (this[kDeferredTimeouts]) {
@@ -797,47 +736,6 @@
   }
 }
 
-=======
-    }
-
-    if (this[kDeferredTimeouts]) {
-      for (const { msecs, callback } of this[kDeferredTimeouts]) {
-        this.setTimeout(msecs, callback);
-      }
-      delete this[kDeferredTimeouts];
-    }
-
-    setTimeout(emitListeningNextTick, 1, this, this[serverSymbol]?.hostname, this[serverSymbol]?.port);
-  }
-};
-
-Server.prototype.setTimeout = function (msecs, callback) {
-  const server = this[serverSymbol];
-  if (server) {
-    setServerIdleTimeout(server, Math.ceil(msecs / 1000));
-    typeof callback === "function" && this.once("timeout", callback);
-  } else {
-    (this[kDeferredTimeouts] ??= []).push({ msecs, callback });
-  }
-  return this;
-};
-
-function onServerRequestEvent(this: NodeHTTPServerSocket, event: NodeHTTPResponseAbortEvent) {
-  const socket: NodeHTTPServerSocket = this;
-  switch (event) {
-    case NodeHTTPResponseAbortEvent.abort: {
-      if (!socket.destroyed) {
-        socket.destroy();
-      }
-      break;
-    }
-    case NodeHTTPResponseAbortEvent.timeout: {
-      socket.emit("timeout");
-      break;
-    }
-  }
-}
->>>>>>> 5b7fd9ed
 // uWS::HttpParserError
 enum HttpParserError {
   HTTP_PARSER_ERROR_NONE = 0,
@@ -857,17 +755,10 @@
   let err;
   switch (errorCode) {
     case HttpParserError.HTTP_PARSER_ERROR_INVALID_CONTENT_LENGTH:
-<<<<<<< HEAD
       err = $HPE_UNEXPECTED_CONTENT_LENGTH("Parse Error: Invalid Content-Length");
       break;
     case HttpParserError.HTTP_PARSER_ERROR_INVALID_TRANSFER_ENCODING:
       err = $HPE_INVALID_TRANSFER_ENCODING("Parse Error: Invalid Transfer-Encoding");
-=======
-      err = $HPE_UNEXPECTED_CONTENT_LENGTH("Parse Error");
-      break;
-    case HttpParserError.HTTP_PARSER_ERROR_INVALID_TRANSFER_ENCODING:
-      err = $HPE_INVALID_TRANSFER_ENCODING("Parse Error");
->>>>>>> 5b7fd9ed
       break;
     case HttpParserError.HTTP_PARSER_ERROR_INVALID_EOF:
       err = $HPE_INVALID_EOF_STATE("Parse Error");
@@ -1221,25 +1112,9 @@
 Object.defineProperty(NodeHTTPServerSocket, "name", { value: "Socket" });
 
 function ServerResponse(req, options): void {
-<<<<<<< HEAD
   this[Symbol.for("meghan.kind")] = "_http_server";
   OutgoingMessage.$call(this, { ...options, [kBunServer]: true });
 
-  // if (req.method === "HEAD") this._hasBody = false;
-  // this.req = req;
-  // this.sendDate = true;
-  // this._sent100 = false;
-  // this._expect_continue = false;
-
-  // if (req.httpVersionMajor < 1 || req.httpVersionMinor < 1) {
-  //   this.useChunkedEncodingByDefault = chunkExpression.test(req.headers.te);
-  //   this.shouldKeepAlive = false;
-  // }
-=======
-  if (!(this instanceof ServerResponse)) return new ServerResponse(req, options);
-  OutgoingMessage.$call(this, options);
-
->>>>>>> 5b7fd9ed
   this.useChunkedEncodingByDefault = true;
 
   if ((this[kDeprecatedReplySymbol] = options?.[kDeprecatedReplySymbol])) {
@@ -1249,10 +1124,6 @@
     this.write = ServerResponse_writeDeprecated;
     this.end = ServerResponse_finalDeprecated;
   }
-<<<<<<< HEAD
-=======
-
->>>>>>> 5b7fd9ed
   this.req = req;
   this.sendDate = true;
   this._sent100 = false;
@@ -1272,37 +1143,18 @@
 
   this.statusCode = 200;
   this.statusMessage = undefined;
-<<<<<<< HEAD
+  this.chunkedEncoding = false;
 }
 $toClass(ServerResponse, "ServerResponse", OutgoingMessage);
 
-// FIXME:
 ServerResponse.prototype._removedConnection = false;
 
-// FIXME:
 ServerResponse.prototype._removedContLen = false;
 
-// FIXME:
 ServerResponse.prototype._hasBody = true;
 
-// FIXME:
 ServerResponse.prototype._ended = false;
 
-// FIXME:
-=======
-  this.chunkedEncoding = false;
-}
-$toClass(ServerResponse, "ServerResponse", OutgoingMessage);
-
-ServerResponse.prototype._removedConnection = false;
-
-ServerResponse.prototype._removedContLen = false;
-
-ServerResponse.prototype._hasBody = true;
-
-ServerResponse.prototype._ended = false;
-
->>>>>>> 5b7fd9ed
 ServerResponse.prototype[kRejectNonStandardBodyWrites] = undefined;
 
 Object.defineProperty(ServerResponse.prototype, "headersSent", {
@@ -1355,10 +1207,7 @@
 ServerResponse.prototype.writeContinue = function (cb) {
   this.socket[kHandle]?.response?.writeContinue();
   cb?.();
-<<<<<<< HEAD
   this._sent100 = true;
-=======
->>>>>>> 5b7fd9ed
 };
 
 // This end method is actually on the OutgoingMessage prototype in Node.js
@@ -1468,18 +1317,11 @@
   return this;
 };
 
-<<<<<<< HEAD
-// FIXME:
-=======
->>>>>>> 5b7fd9ed
 Object.defineProperty(ServerResponse.prototype, "writable", {
   get() {
     return !this._ended || !hasServerResponseFinished(this);
   },
-<<<<<<< HEAD
   set() {},
-=======
->>>>>>> 5b7fd9ed
 });
 
 ServerResponse.prototype.write = function (chunk, encoding, callback) {
@@ -1558,10 +1400,6 @@
   return true;
 };
 
-<<<<<<< HEAD
-// FIXME:
-=======
->>>>>>> 5b7fd9ed
 ServerResponse.prototype._callPendingCallbacks = function () {
   const originalLength = this[kPendingCallbacks].length;
 
@@ -1583,28 +1421,15 @@
 };
 
 ServerResponse.prototype.detachSocket = function (socket) {
-<<<<<<< HEAD
-  // console.trace();
-=======
->>>>>>> 5b7fd9ed
   if (socket._httpMessage === this) {
     socket[kCloseCallback] && (socket[kCloseCallback] = undefined);
     socket.removeListener("close", onServerResponseClose);
     socket._httpMessage = null;
   }
-<<<<<<< HEAD
-=======
-
->>>>>>> 5b7fd9ed
   this.socket = null;
 };
 
 ServerResponse.prototype._implicitHeader = function () {
-<<<<<<< HEAD
-=======
-  if (this.headersSent) return;
-  // @ts-ignore
->>>>>>> 5b7fd9ed
   this.writeHead(this.statusCode);
 };
 
@@ -1657,30 +1482,19 @@
 
 ServerResponse.prototype.writeHead = function (statusCode, statusMessage, headers) {
   if (this.headersSent) {
-<<<<<<< HEAD
     throw $ERR_HTTP_HEADERS_SENT("write");
-=======
-    throw $ERR_HTTP_HEADERS_SENT("writeHead");
->>>>>>> 5b7fd9ed
   }
   _writeHead(statusCode, statusMessage, headers, this);
 
   this[headerStateSymbol] = NodeHTTPHeaderState.assigned;
-<<<<<<< HEAD
   this._header = " ";
-=======
->>>>>>> 5b7fd9ed
 
   return this;
 };
 
 ServerResponse.prototype.assignSocket = function (socket) {
   if (socket._httpMessage) {
-<<<<<<< HEAD
     throw $ERR_HTTP_SOCKET_ASSIGNED();
-=======
-    throw $ERR_HTTP_SOCKET_ASSIGNED("Socket already assigned");
->>>>>>> 5b7fd9ed
   }
   socket._httpMessage = this;
   socket.once("close", onServerResponseClose);
@@ -1688,37 +1502,15 @@
   this.emit("socket", socket);
 };
 
-<<<<<<< HEAD
-// FIXME:
-=======
->>>>>>> 5b7fd9ed
 Object.defineProperty(ServerResponse.prototype, "shouldKeepAlive", {
   get() {
     return this[kHandle]?.shouldKeepAlive ?? true;
   },
-<<<<<<< HEAD
-  set(value) {
+  set(_value) {
     // throw new Error('not implemented');
   },
 });
 
-// FIXME:
-Object.defineProperty(ServerResponse.prototype, "chunkedEncoding", {
-  get() {
-    return false;
-  },
-  set(value) {
-=======
-  set(_value) {
->>>>>>> 5b7fd9ed
-    // throw new Error('not implemented');
-  },
-});
-
-<<<<<<< HEAD
-// FIXME:
-=======
->>>>>>> 5b7fd9ed
 ServerResponse.prototype.destroy = function (_err?: Error) {
   if (this.destroyed) return this;
   const handle = this[kHandle];
@@ -1731,10 +1523,6 @@
   return this;
 };
 
-<<<<<<< HEAD
-// FIXME:
-=======
->>>>>>> 5b7fd9ed
 ServerResponse.prototype.emit = function (event) {
   if (event === "close") {
     callCloseCallback(this);
