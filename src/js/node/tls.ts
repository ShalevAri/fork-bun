--- conflicted
+++ resolved
@@ -259,6 +259,21 @@
         this.ca = ca;
       }
 
+      if (!$isUndefinedOrNull(options.privateKeyIdentifier)) {
+        if ($isUndefinedOrNull(options.privateKeyEngine)) {
+          // prettier-ignore
+          throw $ERR_INVALID_ARG_VALUE("options.privateKeyEngine", options.privateKeyEngine);
+        } else if (typeof options.privateKeyEngine !== "string") {
+          // prettier-ignore
+          throw $ERR_INVALID_ARG_TYPE("options.privateKeyEngine", ["string", "null", "undefined"], options.privateKeyEngine);
+        }
+
+        if (typeof options.privateKeyIdentifier !== "string") {
+          // prettier-ignore
+          throw $ERR_INVALID_ARG_TYPE("options.privateKeyIdentifier", ["string", "null", "undefined"], options.privateKeyIdentifier);
+        }
+      }
+
       const ciphers = options.ciphers;
       if (ciphers !== undefined) {
         if (typeof ciphers !== "string") {
@@ -312,10 +327,8 @@
       if (secureOptions && typeof secureOptions !== "number") {
         throw $ERR_INVALID_ARG_TYPE("options.secureOptions", "number", secureOptions);
       }
-
       this.secureOptions = secureOptions;
 
-<<<<<<< HEAD
       const secureProtocol = options.secureProtocol;
       const hasSecureProtocol = secureProtocol !== undefined;
       const hasMinVersionOption = options.minVersion !== undefined;
@@ -381,22 +394,6 @@
         }
       }
       this.maxVersion = TLS_VERSION_MAP[maxVersionName];
-=======
-      if (!$isUndefinedOrNull(options.privateKeyIdentifier)) {
-        if ($isUndefinedOrNull(options.privateKeyEngine)) {
-          // prettier-ignore
-          throw $ERR_INVALID_ARG_VALUE("options.privateKeyEngine", options.privateKeyEngine);
-        } else if (typeof options.privateKeyEngine !== "string") {
-          // prettier-ignore
-          throw $ERR_INVALID_ARG_TYPE("options.privateKeyEngine", ["string", "null", "undefined"], options.privateKeyEngine);
-        }
-
-        if (typeof options.privateKeyIdentifier !== "string") {
-          // prettier-ignore
-          throw $ERR_INVALID_ARG_TYPE("options.privateKeyIdentifier", ["string", "null", "undefined"], options.privateKeyIdentifier);
-        }
-      }
->>>>>>> a8cc395a
     }
 
     this.context = context;
