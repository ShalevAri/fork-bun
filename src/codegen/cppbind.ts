--- conflicted
+++ resolved
@@ -668,11 +668,7 @@
       );
     }
     resultBindings.push(
-<<<<<<< HEAD
-      `pub fn ${formatZigName(fn.name)}(${generateZigParameterList(fn.parameters, globalThisArg)}) bun.JSError!${returnType} {`,
-=======
       `pub fn ${formatZigName(fn.name)}(${generateZigParameterList(fn.parameters, globalThisArg)}) error{JSError}!${returnType} {`,
->>>>>>> 3143c921
       `    if (comptime Environment.ci_assert) {`,
       `        var scope: jsc.CatchScope = undefined;`,
       `        scope.init(${formatZigName(globalThisArg.name)}, @src());`,
@@ -711,11 +707,7 @@
     returnType = returnType.slice(1);
   } else assertNever(fn.tag);
   resultBindings.push(
-<<<<<<< HEAD
-    `pub fn ${formatZigName(fn.name)}(${generateZigParameterList(fn.parameters, globalThisArg)}) bun.JSError!${fn.tag === "false_is_throw" ? "void" : returnType} {`,
-=======
     `pub fn ${formatZigName(fn.name)}(${generateZigParameterList(fn.parameters, globalThisArg)}) error{JSError}!${returnType} {`,
->>>>>>> 3143c921
     `    if (comptime Environment.ci_assert) {`,
     `        var scope: jsc.ExceptionValidationScope = undefined;`,
     `        scope.init(${formatZigName(globalThisArg.name)}, @src());`,
