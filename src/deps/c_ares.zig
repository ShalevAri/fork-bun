--- conflicted
+++ resolved
@@ -1748,29 +1748,12 @@
         return Deferred.init(this, syscall, host_string, promise.*);
     }
 
-<<<<<<< HEAD
-    pub fn toJS(this: Error, globalThis: *JSC.JSGlobalObject) JSC.JSValue {
-        const instance = (JSC.SystemError{
-            .errno = @intCast(@intFromEnum(this)),
-            .code = bun.String.static(this.code()),
-        }).toErrorInstance(globalThis);
-        instance.put(globalThis, "name", bun.String.static("DNSException").toJS(globalThis));
-        return instance;
-    }
-
-    pub fn toJSWithSyscall(this: Error, globalThis: *JSC.JSGlobalObject, comptime syscall: []const u8) JSC.JSValue {
-        const instance = (JSC.SystemError{
-            .errno = @intCast(@intFromEnum(this)),
-            .code = bun.String.static(this.code()),
-            .syscall = bun.String.static((syscall ++ "\x00")[0..syscall.len :0]),
-=======
-    pub fn toJSWithSyscall(this: Error, globalThis: *JSC.JSGlobalObject, comptime syscall: [:0]const u8) JSC.JSValue {
+    pub fn toJS(this: Error, globalThis: *JSC.JSGlobalObject, comptime syscall: [:0]const u8) JSC.JSValue {
         const instance = (JSC.SystemError{
             .errno = @intFromEnum(this),
             .code = bun.String.static(this.code()[4..]),
             .syscall = bun.String.static(syscall),
             .message = bun.String.createFormat("{s} {s}", .{ syscall, this.code()[4..] }) catch bun.outOfMemory(),
->>>>>>> 1789f929
         }).toErrorInstance(globalThis);
         instance.put(globalThis, "name", bun.String.static("DNSException").toJS(globalThis));
         return instance;
@@ -1778,13 +1761,8 @@
 
     pub fn toJSWithSyscallAndHostname(this: Error, globalThis: *JSC.JSGlobalObject, comptime syscall: [:0]const u8, hostname: []const u8) JSC.JSValue {
         const instance = (JSC.SystemError{
-<<<<<<< HEAD
-            .errno = @intCast(@intFromEnum(this)),
-            .code = bun.String.static(this.code()),
-=======
             .errno = @intFromEnum(this),
             .code = bun.String.static(this.code()[4..]),
->>>>>>> 1789f929
             .message = bun.String.createFormat("{s} {s} {s}", .{ syscall, this.code()[4..], hostname }) catch bun.outOfMemory(),
             .syscall = bun.String.static(syscall),
             .hostname = bun.String.createUTF8(hostname),
