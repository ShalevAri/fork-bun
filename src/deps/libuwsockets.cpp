// clang-format off
#include "_libusockets.h"
#include "libusockets.h"
#include <bun-uws/src/App.h>
#include <bun-uws/src/AsyncSocket.h>
#include <bun-usockets/src/internal/internal.h>
#include <string_view>

extern "C" const char* ares_inet_ntop(int af, const char *src, char *dst, size_t size);

#define uws_res_r uws_res_t* nonnull_arg 
static inline std::string_view stringViewFromC(const char* message, size_t length) {
  if(length) {
    return std::string_view(message, length);
  }

  return std::string_view();
  
}
extern "C"
{

  uws_app_t *uws_create_app(int ssl, struct us_bun_socket_context_options_t options)
  {
    if (ssl)
    {
      uWS::SocketContextOptions socket_context_options;
      memcpy(&socket_context_options, &options,
             sizeof(uWS::SocketContextOptions));
      return (uws_app_t *)uWS::SSLApp::create(socket_context_options);
    }

    return (uws_app_t *)new uWS::App();
  }

  void uws_app_clear_routes(int ssl, uws_app_t *app)
  {
    if (ssl)
    {
      uWS::SSLApp *uwsApp = (uWS::SSLApp *)app;
      uwsApp->clearRoutes();
    }
    else
    {
      uWS::App *uwsApp = (uWS::App *)app;
      uwsApp->clearRoutes();
    }
  }

  void uws_app_get(int ssl, uws_app_t *app, const char *pattern, uws_method_handler handler, void *user_data)
  {
    if (ssl)
    {
      uWS::SSLApp *uwsApp = (uWS::SSLApp *)app;
      if (handler == nullptr)
      {
        uwsApp->get(pattern, nullptr);
        return;
      }
      uwsApp->get(pattern, [handler, user_data](auto *res, auto *req)
                  { handler((uws_res_t *)res, (uws_req_t *)req, user_data); });
    }
    else
    {
      uWS::App *uwsApp = (uWS::App *)app;
      if (handler == nullptr)
      {
        uwsApp->get(pattern, nullptr);
        return;
      }
      uwsApp->get(pattern, [handler, user_data](auto *res, auto *req)
                  { handler((uws_res_t *)res, (uws_req_t *)req, user_data); });
    }
  }

  void uws_app_post(int ssl, uws_app_t *app, const char *pattern, uws_method_handler handler, void *user_data)
  {

    if (ssl)
    {
      uWS::SSLApp *uwsApp = (uWS::SSLApp *)app;
      if (handler == nullptr)
      {
        uwsApp->post(pattern, nullptr);
        return;
      }
      uwsApp->post(pattern, [handler, user_data](auto *res, auto *req)
                   { handler((uws_res_t *)res, (uws_req_t *)req, user_data); });
    }
    else
    {
      uWS::App *uwsApp = (uWS::App *)app;
      if (handler == nullptr)
      {
        uwsApp->post(pattern, nullptr);
        return;
      }
      uwsApp->post(pattern, [handler, user_data](auto *res, auto *req)
                   { handler((uws_res_t *)res, (uws_req_t *)req, user_data); });
    }
  }

  void uws_app_options(int ssl, uws_app_t *app, const char *pattern, uws_method_handler handler, void *user_data)
  {
    if (ssl)
    {
      uWS::SSLApp *uwsApp = (uWS::SSLApp *)app;
      if (handler == nullptr)
      {
        uwsApp->options(pattern, nullptr);
        return;
      }
      uwsApp->options(pattern, [handler, user_data](auto *res, auto *req)
                      { handler((uws_res_t *)res, (uws_req_t *)req, user_data); });
    }
    else
    {
      uWS::App *uwsApp = (uWS::App *)app;
      if (handler == nullptr)
      {
        uwsApp->options(pattern, nullptr);
        return;
      }
      uwsApp->options(pattern, [handler, user_data](auto *res, auto *req)
                      { handler((uws_res_t *)res, (uws_req_t *)req, user_data); });
    }
  }

  extern "C" void uws_res_clear_corked_socket(us_loop_t *loop) {
    uWS::LoopData *loopData = uWS::Loop::data(loop);
    void *corkedSocket = loopData->getCorkedSocket();
    if (corkedSocket) {
        if (loopData->isCorkedSSL()) {
            ((uWS::AsyncSocket<true> *) corkedSocket)->uncork();
        } else {
            ((uWS::AsyncSocket<false> *) corkedSocket)->uncork();
        }
    }
}

  void uws_app_delete(int ssl, uws_app_t *app, const char *pattern, uws_method_handler handler, void *user_data)
  {
    if (ssl)
    {
      uWS::SSLApp *uwsApp = (uWS::SSLApp *)app;
      if (handler == nullptr)
      {
        uwsApp->del(pattern, nullptr);
        return;
      }
      uwsApp->del(pattern, [handler, user_data](auto *res, auto *req)
                  { handler((uws_res_t *)res, (uws_req_t *)req, user_data); });
    }
    else
    {
      uWS::App *uwsApp = (uWS::App *)app;
      if (handler == nullptr)
      {
        uwsApp->del(pattern, nullptr);
        return;
      }
      uwsApp->del(pattern, [handler, user_data](auto *res, auto *req)
                  { handler((uws_res_t *)res, (uws_req_t *)req, user_data); });
    }
  }

  void uws_app_patch(int ssl, uws_app_t *app, const char *pattern, uws_method_handler handler, void *user_data)
  {
    if (ssl)
    {
      uWS::SSLApp *uwsApp = (uWS::SSLApp *)app;
      if (handler == nullptr)
      {
        uwsApp->patch(pattern, nullptr);
        return;
      }
      uwsApp->patch(pattern, [handler, user_data](auto *res, auto *req)
                    { handler((uws_res_t *)res, (uws_req_t *)req, user_data); });
    }
    else
    {
      uWS::App *uwsApp = (uWS::App *)app;
      if (handler == nullptr)
      {
        uwsApp->patch(pattern, nullptr);
        return;
      }
      uwsApp->patch(pattern, [handler, user_data](auto *res, auto *req)
                    { handler((uws_res_t *)res, (uws_req_t *)req, user_data); });
    }
  }

  void uws_app_put(int ssl, uws_app_t *app, const char *pattern, uws_method_handler handler, void *user_data)
  {
    if (ssl)
    {
      uWS::SSLApp *uwsApp = (uWS::SSLApp *)app;
      if (handler == nullptr)
      {
        uwsApp->put(pattern, nullptr);
        return;
      }
      uwsApp->put(pattern, [handler, user_data](auto *res, auto *req)
                  { handler((uws_res_t *)res, (uws_req_t *)req, user_data); });
    }
    else
    {
      uWS::App *uwsApp = (uWS::App *)app;
      if (handler == nullptr)
      {
        uwsApp->put(pattern, nullptr);
        return;
      }
      uwsApp->put(pattern, [handler, user_data](auto *res, auto *req)
                  { handler((uws_res_t *)res, (uws_req_t *)req, user_data); });
    }
  }

  void uws_app_head(int ssl, uws_app_t *app, const char *pattern_ptr, size_t pattern_len, uws_method_handler handler, void *user_data)
  {
    std::string pattern = std::string(pattern_ptr, pattern_len);
    if (ssl)
    {
      uWS::SSLApp *uwsApp = (uWS::SSLApp *)app;
      if (handler == nullptr)
      {
        uwsApp->head(pattern, nullptr);
        return;
      }
      uwsApp->head(pattern, [handler, user_data](auto *res, auto *req)
                  { handler((uws_res_t *)res, (uws_req_t *)req, user_data); });
    }
    else
    {
      uWS::App *uwsApp = (uWS::App *)app;
      if (handler == nullptr)
      {
        uwsApp->head(pattern, nullptr);
        return;
      }
      uwsApp->head(pattern, [handler, user_data](auto *res, auto *req)
                  { handler((uws_res_t *)res, (uws_req_t *)req, user_data); });
    }
  }
  void uws_app_connect(int ssl, uws_app_t *app, const char *pattern, uws_method_handler handler, void *user_data)
  {
    if (ssl)
    {
      uWS::SSLApp *uwsApp = (uWS::SSLApp *)app;
      if (handler == nullptr)
      {
        uwsApp->connect(pattern, nullptr);
        return;
      }
      uwsApp->connect(pattern, [handler, user_data](auto *res, auto *req)
                      { handler((uws_res_t *)res, (uws_req_t *)req, user_data); });
    }
    else
    {
      uWS::App *uwsApp = (uWS::App *)app;
      if (handler == nullptr)
      {
        uwsApp->connect(pattern, nullptr);
        return;
      }
      uwsApp->connect(pattern, [handler, user_data](auto *res, auto *req)
                      { handler((uws_res_t *)res, (uws_req_t *)req, user_data); });
    }
  }

  void uws_app_trace(int ssl, uws_app_t *app, const char *pattern, uws_method_handler handler, void *user_data)
  {
    if (ssl)
    {
      uWS::SSLApp *uwsApp = (uWS::SSLApp *)app;
      if (handler == nullptr)
      {
        uwsApp->trace(pattern, nullptr);
        return;
      }
      uwsApp->trace(pattern, [handler, user_data](auto *res, auto *req)
                    { handler((uws_res_t *)res, (uws_req_t *)req, user_data); });
    }
    else
    {
      uWS::App *uwsApp = (uWS::App *)app;
      if (handler == nullptr)
      {
        uwsApp->trace(pattern, nullptr);
        return;
      }
      uwsApp->trace(pattern, [handler, user_data](auto *res, auto *req)
                    { handler((uws_res_t *)res, (uws_req_t *)req, user_data); });
    }
  }

  size_t uws_res_get_buffered_amount(int ssl, uws_res_t *res) nonnull_fn_decl;

  size_t uws_res_get_buffered_amount(int ssl, uws_res_t *res)
  {
      if (ssl) {
        uWS::HttpResponse<true> *uwsRes = (uWS::HttpResponse<true> *)res;
        return uwsRes->getBufferedAmount();
      } else {
        uWS::HttpResponse<false> *uwsRes = (uWS::HttpResponse<false> *)res;
        return uwsRes->getBufferedAmount();
      }
  }

  void uws_app_any(int ssl, uws_app_t *app, const char *pattern_ptr, size_t pattern_len, uws_method_handler handler, void *user_data)
  {
    std::string pattern = std::string(pattern_ptr, pattern_len);
    if (ssl)
    {
      uWS::SSLApp *uwsApp = (uWS::SSLApp *)app;
      if (handler == nullptr)
      {
        uwsApp->any(pattern, nullptr);
        return;
      }
      uwsApp->any(pattern, [handler, user_data](auto *res, auto *req)
                  { handler((uws_res_t *)res, (uws_req_t *)req, user_data); });
    }
    else
    {
      uWS::App *uwsApp = (uWS::App *)app;
      if (handler == nullptr)
      {
        uwsApp->any(pattern, nullptr);
        return;
      }
      uwsApp->any(pattern, [handler, user_data](auto *res, auto *req)
                  { handler((uws_res_t *)res, (uws_req_t *)req, user_data); });
    }
  }

  void uws_app_run(int ssl, uws_app_t *app)
  {
    if (ssl)
    {
      uWS::SSLApp *uwsApp = (uWS::SSLApp *)app;
      uwsApp->run();
    }
    else
    {
      uWS::App *uwsApp = (uWS::App *)app;
      uwsApp->run();
    }
  }

  void uws_app_close(int ssl, uws_app_t *app)
  {
    if (ssl)
    {
      uWS::SSLApp *uwsApp = (uWS::SSLApp *)app;
      uwsApp->close();
    }
    else
    {
      uWS::App *uwsApp = (uWS::App *)app;
      uwsApp->close();
    }
  }

  void uws_app_listen(int ssl, uws_app_t *app, int port,
                      uws_listen_handler handler, void *user_data)
  {
    uws_app_listen_config_t config;
    config.port = port;
    config.host = nullptr;
    config.options = 0;

    if (ssl)
    {
      uWS::SSLApp *uwsApp = (uWS::SSLApp *)app;
      uwsApp->listen(port, [handler, 
                            user_data](struct us_listen_socket_t *listen_socket)
                     { handler((struct us_listen_socket_t *)listen_socket, user_data); });
    }
    else
    {
      uWS::App *uwsApp = (uWS::App *)app;

      uwsApp->listen(port, [handler, 
                            user_data](struct us_listen_socket_t *listen_socket)
                     { handler((struct us_listen_socket_t *)listen_socket, user_data); });
    }
  }

  void uws_app_listen_with_config(int ssl, uws_app_t *app, const char *host,
                                  uint16_t port, int32_t options,
                                  uws_listen_handler handler, void *user_data)
  {
    std::string hostname = host && host[0] ? std::string(host, strlen(host)) : "";
    if (ssl)
    {
      uWS::SSLApp *uwsApp = (uWS::SSLApp *)app;
      uwsApp->listen(
          hostname, port, options,
          [handler, user_data](struct us_listen_socket_t *listen_socket)
          {
            handler((struct us_listen_socket_t *)listen_socket, user_data);
          });
    }
    else
    {
      uWS::App *uwsApp = (uWS::App *)app;
      uwsApp->listen(
          hostname, port, options,
          [handler, user_data](struct us_listen_socket_t *listen_socket)
          {
            handler((struct us_listen_socket_t *)listen_socket, user_data);
          });
    }
  }

  /* callback, path to unix domain socket */
  void uws_app_listen_domain(int ssl, uws_app_t *app, const char *domain, size_t pathlen, uws_listen_domain_handler handler, void *user_data)
  {
    if (ssl)
    {
      uWS::SSLApp *uwsApp = (uWS::SSLApp *)app;
      uwsApp->listen(0,[handler, domain, user_data](struct us_listen_socket_t *listen_socket)
                     { handler((struct us_listen_socket_t *)listen_socket, domain, 0, user_data); },
                     {domain, pathlen});
    }
    else
    {
      uWS::App *uwsApp = (uWS::App *)app;
      uwsApp->listen(0, [handler, domain, user_data](struct us_listen_socket_t *listen_socket)
                     { handler((struct us_listen_socket_t *)listen_socket, domain, 0, user_data); },
                     {domain, pathlen});
    }
  }

  /* callback, path to unix domain socket */
  void uws_app_listen_domain_with_options(int ssl, uws_app_t *app, const char *domain, size_t pathlen, int options, uws_listen_domain_handler handler, void *user_data)
  {
    if (ssl)
    {
      uWS::SSLApp *uwsApp = (uWS::SSLApp *)app;
      uwsApp->listen(
          options, [handler, domain, options, user_data](struct us_listen_socket_t *listen_socket)
          { handler((struct us_listen_socket_t *)listen_socket, domain, options, user_data); },
          {domain, pathlen});
    }
    else
    {
      uWS::App *uwsApp = (uWS::App *)app;
      uwsApp->listen(
          options, [handler, domain, options, user_data](struct us_listen_socket_t *listen_socket)
          { handler((struct us_listen_socket_t *)listen_socket, domain, options, user_data); },
          {domain, pathlen});
    }
  }

  void uws_app_domain(int ssl, uws_app_t *app, const char *server_name)
  {
    if (ssl)
    {
      uWS::SSLApp *uwsApp = (uWS::SSLApp *)app;
      uwsApp->domain(server_name);
    }
    else
    {
      uWS::App *uwsApp = (uWS::App *)app;
      uwsApp->domain(server_name);
    }
  }

  void uws_app_destroy(int ssl, uws_app_t *app)
  {
    if (ssl)
    {
      uWS::SSLApp *uwsApp = (uWS::SSLApp *)app;
      delete uwsApp;
    }
    else
    {

      uWS::App *uwsApp = (uWS::App *)app;
      delete uwsApp;
    }
  }

  bool uws_constructor_failed(int ssl, uws_app_t *app)
  {
    if (ssl)
    {
      uWS::SSLApp *uwsApp = (uWS::SSLApp *)app;
      if (!uwsApp)
        return true;
      return uwsApp->constructorFailed();
    }
    uWS::App *uwsApp = (uWS::App *)app;
    if (!uwsApp)
      return true;
    return uwsApp->constructorFailed();
  }

  unsigned int uws_num_subscribers(int ssl, uws_app_t *app, const char *topic, size_t topic_length)
  {
    if (ssl)
    {
      uWS::SSLApp *uwsApp = (uWS::SSLApp *)app;
      return uwsApp->numSubscribers(stringViewFromC(topic, topic_length));
    }
    uWS::App *uwsApp = (uWS::App *)app;
    return uwsApp->numSubscribers(stringViewFromC(topic, topic_length));
  }
  bool uws_publish(int ssl, uws_app_t *app, const char *topic,
                   size_t topic_length, const char *message,
                   size_t message_length, uws_opcode_t opcode, bool compress)
  {
    if (ssl)
    {
      uWS::SSLApp *uwsApp = (uWS::SSLApp *)app;
      return uwsApp->publish(stringViewFromC(topic, topic_length),
                             stringViewFromC(message, message_length),
                             (uWS::OpCode)(unsigned char)opcode, compress);
    }
    uWS::App *uwsApp = (uWS::App *)app;
    return uwsApp->publish(stringViewFromC(topic, topic_length),
                           stringViewFromC(message, message_length),
                           (uWS::OpCode)(unsigned char)opcode, compress);
  }
  void *uws_get_native_handle(int ssl, uws_app_t *app)
  {
    if (ssl)
    {
      uWS::SSLApp *uwsApp = (uWS::SSLApp *)app;
      return uwsApp->getNativeHandle();
    }
    uWS::App *uwsApp = (uWS::App *)app;
    return uwsApp->getNativeHandle();
  }
  void uws_remove_server_name(int ssl, uws_app_t *app,
                              const char *hostname_pattern)
  {
    if (ssl)
    {
      uWS::SSLApp *uwsApp = (uWS::SSLApp *)app;
      uwsApp->removeServerName(hostname_pattern);
    }
    else
    {
      uWS::App *uwsApp = (uWS::App *)app;
      uwsApp->removeServerName(hostname_pattern);
    }
  }
  void uws_add_server_name(int ssl, uws_app_t *app,
                           const char *hostname_pattern)
  {
    if (ssl)
    {
      uWS::SSLApp *uwsApp = (uWS::SSLApp *)app;
      uwsApp->addServerName(hostname_pattern);
    }
    else
    {
      uWS::App *uwsApp = (uWS::App *)app;
      uwsApp->addServerName(hostname_pattern);
    }
  }
  int uws_add_server_name_with_options(
      int ssl, uws_app_t *app, const char *hostname_pattern,
      struct us_bun_socket_context_options_t options)
  {
    uWS::SocketContextOptions sco;
    memcpy(&sco, &options, sizeof(uWS::SocketContextOptions));
    bool success = false;

    if (ssl)
    {
      uWS::SSLApp *uwsApp = (uWS::SSLApp *)app;
      uwsApp->addServerName(hostname_pattern, sco, &success);
    }
    else
    {
      uWS::App *uwsApp = (uWS::App *)app;
      uwsApp->addServerName(hostname_pattern, sco, &success);
    }
    return !success;
  }

  void uws_missing_server_name(int ssl, uws_app_t *app,
                               uws_missing_server_handler handler,
                               void *user_data)
  {
    if (ssl)
    {
      uWS::SSLApp *uwsApp = (uWS::SSLApp *)app;
      uwsApp->missingServerName(
          [handler, user_data](auto hostname)
          { handler(hostname, user_data); });
    }
    else
    {
      uWS::App *uwsApp = (uWS::App *)app;
      uwsApp->missingServerName(
          [handler, user_data](auto hostname)
          { handler(hostname, user_data); });
    }
  }
  void uws_filter(int ssl, uws_app_t *app, uws_filter_handler handler,
                  void *user_data)
  {
    if (ssl)
    {
      uWS::SSLApp *uwsApp = (uWS::SSLApp *)app;
      uwsApp->filter([handler, user_data](auto res, auto i)
                     { handler((uws_res_t *)res, i, user_data); });
    }
    else
    {
      uWS::App *uwsApp = (uWS::App *)app;

      uwsApp->filter([handler, user_data](auto res, auto i)
                     { handler((uws_res_t *)res, i, user_data); });
    }
  }

  void uws_ws(int ssl, uws_app_t *app, void *upgradeContext, const char *pattern,
              size_t pattern_length, size_t id,
              const uws_socket_behavior_t *behavior_)
  {
    uws_socket_behavior_t behavior = *behavior_;

    if (ssl)
    {
      auto generic_handler = uWS::SSLApp::WebSocketBehavior<void *>{
          .compression = (uWS::CompressOptions)(uint64_t)behavior.compression,
          .maxPayloadLength = behavior.maxPayloadLength,
          .idleTimeout = behavior.idleTimeout,
          .maxBackpressure = behavior.maxBackpressure,
          .closeOnBackpressureLimit = behavior.closeOnBackpressureLimit,
          .resetIdleTimeoutOnSend = behavior.resetIdleTimeoutOnSend,
          .sendPingsAutomatically = behavior.sendPingsAutomatically,
          .maxLifetime = behavior.maxLifetime,
      };

      if (behavior.upgrade)
        generic_handler.upgrade = [behavior, upgradeContext,
                                   id](auto *res, auto *req, auto *context)
        {
          behavior.upgrade(upgradeContext, (uws_res_t *)res, (uws_req_t *)req,
                           (uws_socket_context_t *)context, id);
        };
      if (behavior.open)
        generic_handler.open = [behavior](auto *ws)
        {
          behavior.open((uws_websocket_t *)ws);
        };
      if (behavior.message)
        generic_handler.message = [behavior](auto *ws, auto message,
                                             auto opcode)
        {
          behavior.message((uws_websocket_t *)ws, message.data(),
                           message.length(), (uws_opcode_t)opcode);
        };
      if (behavior.drain)
        generic_handler.drain = [behavior](auto *ws)
        {
          behavior.drain((uws_websocket_t *)ws);
        };
      if (behavior.ping)
        generic_handler.ping = [behavior](auto *ws, auto message)
        {
          behavior.ping((uws_websocket_t *)ws, message.data(), message.length());
        };
      if (behavior.pong)
        generic_handler.pong = [behavior](auto *ws, auto message)
        {
          behavior.pong((uws_websocket_t *)ws, message.data(), message.length());
        };
      if (behavior.close)
        generic_handler.close = [behavior](auto *ws, int code, auto message)
        {
          behavior.close((uws_websocket_t *)ws, code, message.data(),
                         message.length());
        };
      uWS::SSLApp *uwsApp = (uWS::SSLApp *)app;

      uwsApp->ws<void *>(std::string(pattern, pattern_length),
                         std::move(generic_handler));
    }
    else
    {
      auto generic_handler = uWS::App::WebSocketBehavior<void *>{
          .compression = (uWS::CompressOptions)(uint64_t)behavior.compression,
          .maxPayloadLength = behavior.maxPayloadLength,
          .idleTimeout = behavior.idleTimeout,
          .maxBackpressure = behavior.maxBackpressure,
          .closeOnBackpressureLimit = behavior.closeOnBackpressureLimit,
          .resetIdleTimeoutOnSend = behavior.resetIdleTimeoutOnSend,
          .sendPingsAutomatically = behavior.sendPingsAutomatically,
          .maxLifetime = behavior.maxLifetime,
      };

      if (behavior.upgrade)
        generic_handler.upgrade = [behavior, upgradeContext,
                                   id](auto *res, auto *req, auto *context)
        {
          behavior.upgrade(upgradeContext, (uws_res_t *)res, (uws_req_t *)req,
                           (uws_socket_context_t *)context, id);
        };
      if (behavior.open)
        generic_handler.open = [behavior](auto *ws)
        {
          behavior.open((uws_websocket_t *)ws);
        };
      if (behavior.message)
        generic_handler.message = [behavior](auto *ws, auto message,
                                             auto opcode)
        {
          behavior.message((uws_websocket_t *)ws, message.data(),
                           message.length(), (uws_opcode_t)opcode);
        };
      if (behavior.drain)
        generic_handler.drain = [behavior](auto *ws)
        {
          behavior.drain((uws_websocket_t *)ws);
        };
      if (behavior.ping)
        generic_handler.ping = [behavior](auto *ws, auto message)
        {
          behavior.ping((uws_websocket_t *)ws, message.data(), message.length());
        };
      if (behavior.pong)
        generic_handler.pong = [behavior](auto *ws, auto message)
        {
          behavior.pong((uws_websocket_t *)ws, message.data(), message.length());
        };
      if (behavior.close)
        generic_handler.close = [behavior](auto *ws, int code, auto message)
        {
          behavior.close((uws_websocket_t *)ws, code, message.data(),
                         message.length());
        };
      uWS::App *uwsApp = (uWS::App *)app;
      uwsApp->ws<void *>(std::string(pattern, pattern_length),
                         std::move(generic_handler));
    }
  }

  void *uws_ws_get_user_data(int ssl, uws_websocket_t *ws)
  {
    if (ssl)
    {
      uWS::WebSocket<true, true, void *> *uws =
          (uWS::WebSocket<true, true, void *> *)ws;
      return *uws->getUserData();
    }
    uWS::WebSocket<false, true, void *> *uws =
        (uWS::WebSocket<false, true, void *> *)ws;
    return *uws->getUserData();
  }

  void uws_ws_close(int ssl, uws_websocket_t *ws)
  {
    if (ssl)
    {
      uWS::WebSocket<true, true, void *> *uws =
          (uWS::WebSocket<true, true, void *> *)ws;
      uws->close();
    }
    else
    {
      uWS::WebSocket<false, true, void *> *uws =
          (uWS::WebSocket<false, true, void *> *)ws;
      uws->close();
    }
  }

  uws_sendstatus_t uws_ws_send(int ssl, uws_websocket_t *ws, const char *message,
                               size_t length, uws_opcode_t opcode)
  {
    if (ssl)
    {
      uWS::WebSocket<true, true, void *> *uws =
          (uWS::WebSocket<true, true, void *> *)ws;
      return (uws_sendstatus_t)uws->send(stringViewFromC(message, length),
                                         (uWS::OpCode)(unsigned char)opcode);
    }
    uWS::WebSocket<false, true, void *> *uws =
        (uWS::WebSocket<false, true, void *> *)ws;
    return (uws_sendstatus_t)uws->send(stringViewFromC(message, length),
                                       (uWS::OpCode)(unsigned char)opcode);
  }

  uws_sendstatus_t uws_ws_send_with_options(int ssl, uws_websocket_t *ws,
                                            const char *message, size_t length,
                                            uws_opcode_t opcode, bool compress,
                                            bool fin)
  {
    if (ssl)
    {
      uWS::WebSocket<true, true, void *> *uws =
          (uWS::WebSocket<true, true, void *> *)ws;
      return (uws_sendstatus_t)uws->send(stringViewFromC(message, length),
                                         (uWS::OpCode)(unsigned char)opcode,
                                         compress, fin);
    }
    else
    {

      uWS::WebSocket<false, true, void *> *uws =
          (uWS::WebSocket<false, true, void *> *)ws;
      return (uws_sendstatus_t)uws->send(stringViewFromC(message, length),
                                         (uWS::OpCode)(unsigned char)opcode,
                                         compress, fin);
    }
  }

  uws_sendstatus_t uws_ws_send_fragment(int ssl, uws_websocket_t *ws,
                                        const char *message, size_t length,
                                        bool compress)
  {
    if (ssl)
    {
      uWS::WebSocket<true, true, void *> *uws =
          (uWS::WebSocket<true, true, void *> *)ws;
      return (uws_sendstatus_t)uws->sendFragment(
          stringViewFromC(message, length), compress);
    }
    uWS::WebSocket<false, true, void *> *uws =
        (uWS::WebSocket<false, true, void *> *)ws;
    return (uws_sendstatus_t)uws->sendFragment(stringViewFromC(message, length),
                                               compress);
  }
  uws_sendstatus_t uws_ws_send_first_fragment(int ssl, uws_websocket_t *ws,
                                              const char *message, size_t length,
                                              bool compress)
  {
    if (ssl)
    {
      uWS::WebSocket<true, true, void *> *uws =
          (uWS::WebSocket<true, true, void *> *)ws;
      return (uws_sendstatus_t)uws->sendFirstFragment(
          stringViewFromC(message, length), uWS::OpCode::BINARY, compress);
    }
    uWS::WebSocket<false, true, void *> *uws =
        (uWS::WebSocket<false, true, void *> *)ws;
    return (uws_sendstatus_t)uws->sendFirstFragment(
        stringViewFromC(message, length), uWS::OpCode::BINARY, compress);
  }
  uws_sendstatus_t
  uws_ws_send_first_fragment_with_opcode(int ssl, uws_websocket_t *ws,
                                         const char *message, size_t length,
                                         uws_opcode_t opcode, bool compress)
  {
    if (ssl)
    {
      uWS::WebSocket<true, true, void *> *uws =
          (uWS::WebSocket<true, true, void *> *)ws;
      return (uws_sendstatus_t)uws->sendFirstFragment(
          stringViewFromC(message, length), (uWS::OpCode)(unsigned char)opcode,
          compress);
    }
    uWS::WebSocket<false, true, void *> *uws =
        (uWS::WebSocket<false, true, void *> *)ws;
    return (uws_sendstatus_t)uws->sendFirstFragment(
        stringViewFromC(message, length), (uWS::OpCode)(unsigned char)opcode,
        compress);
  }
  uws_sendstatus_t uws_ws_send_last_fragment(int ssl, uws_websocket_t *ws,
                                             const char *message, size_t length,
                                             bool compress)
  {
    if (ssl)
    {
      uWS::WebSocket<true, true, void *> *uws =
          (uWS::WebSocket<true, true, void *> *)ws;
      return (uws_sendstatus_t)uws->sendLastFragment(
          stringViewFromC(message, length), compress);
    }
    uWS::WebSocket<false, true, void *> *uws =
        (uWS::WebSocket<false, true, void *> *)ws;
    return (uws_sendstatus_t)uws->sendLastFragment(
        stringViewFromC(message, length), compress);
  }

  void uws_ws_end(int ssl, uws_websocket_t *ws, int code, const char *message,
                  size_t length)
  {
    if (ssl)
    {
      uWS::WebSocket<true, true, void *> *uws =
          (uWS::WebSocket<true, true, void *> *)ws;
      uws->end(code, stringViewFromC(message, length));
    }
    else
    {
      uWS::WebSocket<false, true, void *> *uws =
          (uWS::WebSocket<false, true, void *> *)ws;
      uws->end(code, stringViewFromC(message, length));
    }
  }

  void uws_ws_cork(int ssl, uws_websocket_t *ws, void (*handler)(void *user_data),
                   void *user_data)
  {
    if (ssl)
    {
      uWS::WebSocket<true, true, void *> *uws =
          (uWS::WebSocket<true, true, void *> *)ws;
      uws->cork([handler, user_data]()
                { handler(user_data); });
    }
    else
    {
      uWS::WebSocket<false, true, void *> *uws =
          (uWS::WebSocket<false, true, void *> *)ws;

      uws->cork([handler, user_data]()
                { handler(user_data); });
    }
  }
  bool uws_ws_subscribe(int ssl, uws_websocket_t *ws, const char *topic,
                        size_t length)
  {
    if (ssl)
    {
      uWS::WebSocket<true, true, void *> *uws =
          (uWS::WebSocket<true, true, void *> *)ws;
      return uws->subscribe(stringViewFromC(topic, length));
    }
    uWS::WebSocket<false, true, void *> *uws =
        (uWS::WebSocket<false, true, void *> *)ws;
    return uws->subscribe(stringViewFromC(topic, length));
  }
  bool uws_ws_unsubscribe(int ssl, uws_websocket_t *ws, const char *topic,
                          size_t length)
  {
    if (ssl)
    {
      uWS::WebSocket<true, true, void *> *uws =
          (uWS::WebSocket<true, true, void *> *)ws;
      return uws->unsubscribe(stringViewFromC(topic, length));
    }
    uWS::WebSocket<false, true, void *> *uws =
        (uWS::WebSocket<false, true, void *> *)ws;
    return uws->unsubscribe(stringViewFromC(topic, length));
  }

  bool uws_ws_is_subscribed(int ssl, uws_websocket_t *ws, const char *topic,
                            size_t length)
  {
    if (ssl)
    {
      uWS::WebSocket<true, true, void *> *uws =
          (uWS::WebSocket<true, true, void *> *)ws;
      return uws->isSubscribed(stringViewFromC(topic, length));
    }
    uWS::WebSocket<false, true, void *> *uws =
        (uWS::WebSocket<false, true, void *> *)ws;
    return uws->isSubscribed(stringViewFromC(topic, length));
  }
  void uws_ws_iterate_topics(int ssl, uws_websocket_t *ws,
                             void (*callback)(const char *topic, size_t length,
                                              void *user_data),
                             void *user_data)
  {
    if (ssl)
    {
      uWS::WebSocket<true, true, void *> *uws =
          (uWS::WebSocket<true, true, void *> *)ws;
      uws->iterateTopics([callback, user_data](auto topic)
                         { callback(topic.data(), topic.length(), user_data); });
    }
    else
    {
      uWS::WebSocket<false, true, void *> *uws =
          (uWS::WebSocket<false, true, void *> *)ws;

      uws->iterateTopics([callback, user_data](auto topic)
                         { callback(topic.data(), topic.length(), user_data); });
    }
  }

  bool uws_ws_publish(int ssl, uws_websocket_t *ws, const char *topic,
                      size_t topic_length, const char *message,
                      size_t message_length)
  {
    if (ssl)
    {
      uWS::WebSocket<true, true, void *> *uws =
          (uWS::WebSocket<true, true, void *> *)ws;
      return uws->publish(stringViewFromC(topic, topic_length),
                          stringViewFromC(message, message_length));
    }
    uWS::WebSocket<false, true, void *> *uws =
        (uWS::WebSocket<false, true, void *> *)ws;
    return uws->publish(stringViewFromC(topic, topic_length),
                        stringViewFromC(message, message_length));
  }

  bool uws_ws_publish_with_options(int ssl, uws_websocket_t *ws,
                                   const char *topic, size_t topic_length,
                                   const char *message, size_t message_length,
                                   uws_opcode_t opcode, bool compress)
  {
    if (ssl)
    {
      uWS::WebSocket<true, true, void *> *uws =
          (uWS::WebSocket<true, true, void *> *)ws;
      return uws->publish(stringViewFromC(topic, topic_length),
                          stringViewFromC(message, message_length),
                          (uWS::OpCode)(unsigned char)opcode, compress);
    }
    uWS::WebSocket<false, true, void *> *uws =
        (uWS::WebSocket<false, true, void *> *)ws;
    return uws->publish(stringViewFromC(topic, topic_length),
                        stringViewFromC(message, message_length),
                        (uWS::OpCode)(unsigned char)opcode, compress);
  }

  unsigned int uws_ws_get_buffered_amount(int ssl, uws_websocket_t *ws)
  {
    if (ssl)
    {
      uWS::WebSocket<true, true, void *> *uws =
          (uWS::WebSocket<true, true, void *> *)ws;
      return uws->getBufferedAmount();
    }
    uWS::WebSocket<false, true, void *> *uws =
        (uWS::WebSocket<false, true, void *> *)ws;
    return uws->getBufferedAmount();
  }

  size_t uws_ws_get_remote_address(int ssl, uws_websocket_t *ws,
                                   const char **dest)
  {
    if (ssl)
    {
      uWS::WebSocket<true, true, void *> *uws =
          (uWS::WebSocket<true, true, void *> *)ws;
      std::string_view value = uws->getRemoteAddress();
      *dest = value.data();
      return value.length();
    }
    uWS::WebSocket<false, true, void *> *uws =
        (uWS::WebSocket<false, true, void *> *)ws;

    std::string_view value = uws->getRemoteAddress();
    *dest = value.data();
    return value.length();
  }

  size_t uws_ws_get_remote_address_as_text(int ssl, uws_websocket_t *ws,
                                           const char **dest)
  {
    if (ssl)
    {
      uWS::WebSocket<true, true, void *> *uws =
          (uWS::WebSocket<true, true, void *> *)ws;

      std::string_view value = uws->getRemoteAddressAsText();
      *dest = value.data();
      return value.length();
    }
    uWS::WebSocket<false, true, void *> *uws =
        (uWS::WebSocket<false, true, void *> *)ws;

    std::string_view value = uws->getRemoteAddressAsText();
    *dest = value.data();
    return value.length();
  }

  void uws_res_end(int ssl, uws_res_r res, const char *data, size_t length,
                   bool close_connection)
  {
    if (ssl)
    {
      uWS::HttpResponse<true> *uwsRes = (uWS::HttpResponse<true> *)res;
      uwsRes->clearOnWritableAndAborted();
      uwsRes->end(stringViewFromC(data, length), close_connection);
    }
    else
    {
      uWS::HttpResponse<false> *uwsRes = (uWS::HttpResponse<false> *)res;
      uwsRes->clearOnWritableAndAborted();
      uwsRes->end(stringViewFromC(data, length), close_connection);
    }
  }

  void uws_res_end_stream(int ssl, uws_res_r res, bool close_connection)
  {
    if (ssl)
    {
      uWS::HttpResponse<true> *uwsRes = (uWS::HttpResponse<true> *)res;
      uwsRes->clearOnWritableAndAborted();
      uwsRes->sendTerminatingChunk(close_connection);
    }
    else
    {
      uWS::HttpResponse<false> *uwsRes = (uWS::HttpResponse<false> *)res;
      uwsRes->clearOnWritableAndAborted();
      uwsRes->sendTerminatingChunk(close_connection);
    }
  }

  void uws_res_pause(int ssl, uws_res_r res)
  {
    if (ssl)
    {
      uWS::HttpResponse<true> *uwsRes = (uWS::HttpResponse<true> *)res;
      uwsRes->pause();
    }
    else
    {
      uWS::HttpResponse<false> *uwsRes = (uWS::HttpResponse<false> *)res;
      uwsRes->pause();
    }
  }

  void uws_res_resume(int ssl, uws_res_r res)
  {
    if (ssl)
    {
      uWS::HttpResponse<true> *uwsRes = (uWS::HttpResponse<true> *)res;
      uwsRes->resume();
    }
    else
    {
      uWS::HttpResponse<false> *uwsRes = (uWS::HttpResponse<false> *)res;
      uwsRes->resume();
    }
  }

  void uws_res_write_continue(int ssl, uws_res_r res)
  {
    if (ssl)
    {
      uWS::HttpResponse<true> *uwsRes = (uWS::HttpResponse<true> *)res;
      uwsRes->writeContinue();
    }
    else
    {
      uWS::HttpResponse<false> *uwsRes = (uWS::HttpResponse<false> *)res;
      uwsRes->writeContinue();
    }
  }

  void uws_res_write_status(int ssl, uws_res_r res, const char *status,
                            size_t length)
  {
    if (ssl)
    {
      uWS::HttpResponse<true> *uwsRes = (uWS::HttpResponse<true> *)res;
      uwsRes->writeStatus(stringViewFromC(status, length));
    }
    else
    {
      uWS::HttpResponse<false> *uwsRes = (uWS::HttpResponse<false> *)res;
      uwsRes->writeStatus(stringViewFromC(status, length));
    }
  }

  void uws_res_write_header(int ssl, uws_res_r res, const char *key,
                            size_t key_length, const char *value,
                            size_t value_length)
  {
    if (ssl)
    {
      uWS::HttpResponse<true> *uwsRes = (uWS::HttpResponse<true> *)res;
      uwsRes->writeHeader(stringViewFromC(key, key_length),
                          stringViewFromC(value, value_length));
    }
    else
    {
      uWS::HttpResponse<false> *uwsRes = (uWS::HttpResponse<false> *)res;
      uwsRes->writeHeader(stringViewFromC(key, key_length),
                          stringViewFromC(value, value_length));
    }
  }
  void uws_res_write_header_int(int ssl, uws_res_r res, const char *key,
                                size_t key_length, uint64_t value)
  {
    if (ssl)
    {
      uWS::HttpResponse<true> *uwsRes = (uWS::HttpResponse<true> *)res;
      uwsRes->writeHeader(stringViewFromC(key, key_length), value);
    }
    else
    {

      uWS::HttpResponse<false> *uwsRes = (uWS::HttpResponse<false> *)res;
      uwsRes->writeHeader(stringViewFromC(key, key_length), value);
    }
  }
  void uws_res_end_sendfile(int ssl, uws_res_r res, uint64_t offset, bool close_connection) 
  {
    if (ssl)
    {
      uWS::HttpResponse<true> *uwsRes = (uWS::HttpResponse<true> *)res;
      auto *data = uwsRes->getHttpResponseData();
      data->offset = offset;
      data->state |= uWS::HttpResponseData<true>::HTTP_END_CALLED;
      data->markDone();
      uwsRes->resetTimeout();
    }
    else
    {
      uWS::HttpResponse<false> *uwsRes = (uWS::HttpResponse<false> *)res;
      auto *data = uwsRes->getHttpResponseData();
      data->offset = offset;
      data->state |= uWS::HttpResponseData<true>::HTTP_END_CALLED;
      data->markDone();
      uwsRes->resetTimeout();
    }
  }
  void uws_res_reset_timeout(int ssl, uws_res_r res) {
    if (ssl) {
      uWS::HttpResponse<true> *uwsRes = (uWS::HttpResponse<true> *)res;
      uwsRes->resetTimeout();
    } else {
      uWS::HttpResponse<false> *uwsRes = (uWS::HttpResponse<false> *)res;
      uwsRes->resetTimeout();
    }
  }
  void uws_res_timeout(int ssl, uws_res_r res, uint8_t seconds) {
    if (ssl) {
      uWS::HttpResponse<true> *uwsRes = (uWS::HttpResponse<true> *)res;
      uwsRes->setTimeout(seconds);
    } else {
      uWS::HttpResponse<false> *uwsRes = (uWS::HttpResponse<false> *)res;
      uwsRes->setTimeout(seconds);
    }
  }

  void uws_res_end_without_body(int ssl, uws_res_r res, bool close_connection)
  {
    if (ssl)
    {
      uWS::HttpResponse<true> *uwsRes = (uWS::HttpResponse<true> *)res;
      auto *data = uwsRes->getHttpResponseData();
      if (close_connection)
      {
        if (!(data->state & uWS::HttpResponseData<true>::HTTP_CONNECTION_CLOSE))
        {
          uwsRes->writeHeader("Connection", "close");
        }
        data->state |= uWS::HttpResponseData<true>::HTTP_CONNECTION_CLOSE;
      }
      if (!(data->state & uWS::HttpResponseData<true>::HTTP_END_CALLED))
      {
        uwsRes->AsyncSocket<true>::write("\r\n", 2);
      }
      data->state |= uWS::HttpResponseData<true>::HTTP_END_CALLED;
      data->markDone();
      uwsRes->resetTimeout();
    }
    else
    {
      uWS::HttpResponse<false> *uwsRes = (uWS::HttpResponse<false> *)res;
      auto *data = uwsRes->getHttpResponseData();
      if (close_connection)
      {
        if (!(data->state & uWS::HttpResponseData<false>::HTTP_CONNECTION_CLOSE))
        {
          uwsRes->writeHeader("Connection", "close");
        }
        data->state |= uWS::HttpResponseData<false>::HTTP_CONNECTION_CLOSE;
      }
      if (!(data->state & uWS::HttpResponseData<false>::HTTP_END_CALLED))
      {
        // Some HTTP clients require the complete "<header>\r\n\r\n" to be sent.
        // If not, they may throw a ConnectionError.
        uwsRes->AsyncSocket<false>::write("\r\n", 2);
      }
      data->state |= uWS::HttpResponseData<false>::HTTP_END_CALLED;
      data->markDone();
      uwsRes->resetTimeout();
    }
  }

  bool uws_res_write(int ssl, uws_res_r res, const char *data, size_t *length) nonnull_fn_decl;
  
  bool uws_res_write(int ssl, uws_res_r res, const char *data, size_t *length)
  {
    if (ssl)
    {
      uWS::HttpResponse<true> *uwsRes = (uWS::HttpResponse<true> *)res;
<<<<<<< HEAD
      if (*length < 16 * 1024 && *length > 0) {
        if (uwsRes->canCork()) {
          uwsRes->uWS::AsyncSocket<true>::cork();
        }
      }
      return uwsRes->write(std::string_view(data, *length), length);
    }
    uWS::HttpResponse<false> *uwsRes = (uWS::HttpResponse<false> *)res;
    if (*length < 16 * 1024 && *length > 0) {
        if (uwsRes->canCork()) {
          uwsRes->uWS::AsyncSocket<false>::cork();
        }
      }
    return uwsRes->write(std::string_view(data, *length), length);
=======
      return uwsRes->write(stringViewFromC(data, length));
    }
    uWS::HttpResponse<false> *uwsRes = (uWS::HttpResponse<false> *)res;
    return uwsRes->write(stringViewFromC(data, length));
>>>>>>> 0d6d4faa
  }
  uint64_t uws_res_get_write_offset(int ssl, uws_res_r res) nonnull_fn_decl;
  uint64_t uws_res_get_write_offset(int ssl, uws_res_r res)
  {
    if (ssl)
    {
      uWS::HttpResponse<true> *uwsRes = (uWS::HttpResponse<true> *)res;
      return uwsRes->getWriteOffset();
    }
    uWS::HttpResponse<false> *uwsRes = (uWS::HttpResponse<false> *)res;
    return uwsRes->getWriteOffset();
  }

  bool uws_res_has_responded(int ssl, uws_res_r res) nonnull_fn_decl;
  bool uws_res_has_responded(int ssl, uws_res_r res)
  {
    if (ssl)
    {
      uWS::HttpResponse<true> *uwsRes = (uWS::HttpResponse<true> *)res;
      return uwsRes->hasResponded();
    }
    uWS::HttpResponse<false> *uwsRes = (uWS::HttpResponse<false> *)res;
    return uwsRes->hasResponded();
  }

  void uws_res_on_writable(int ssl, uws_res_r res,
                           bool (*handler)(uws_res_r res, uint64_t,
                                           void *opcional_data),
                           void *opcional_data)
  {
    if (ssl)
    {
      uWS::HttpResponse<true> *uwsRes = (uWS::HttpResponse<true> *)res;
      auto onWritable = reinterpret_cast<bool (*)(uWS::HttpResponse<true>*, uint64_t, void*)>(handler);
      uwsRes->onWritable(opcional_data, onWritable);
    }
    else
    {
      uWS::HttpResponse<false> *uwsRes = (uWS::HttpResponse<false> *)res;
      auto onWritable = reinterpret_cast<bool (*)(uWS::HttpResponse<false>*, uint64_t, void*)>(handler);
      uwsRes->onWritable(opcional_data, onWritable);
    }
  }
  
  void uws_res_clear_on_writable(int ssl, uws_res_r res) {
    if (ssl) {
      uWS::HttpResponse<true> *uwsRes = (uWS::HttpResponse<true> *)res;
      uwsRes->clearOnWritable();
    } else {
      uWS::HttpResponse<false> *uwsRes = (uWS::HttpResponse<false> *)res;
      uwsRes->clearOnWritable();
    }
  }

  void uws_res_on_aborted(int ssl, uws_res_r res,
                          void (*handler)(uws_res_r res, void *opcional_data),
                          void *opcional_data)
  {
    if (ssl)
    {
      uWS::HttpResponse<true> *uwsRes = (uWS::HttpResponse<true> *)res;
      auto* onAborted = reinterpret_cast<void (*)(uWS::HttpResponse<true>*, void*)>(handler);
      if (handler)
      {
        uwsRes->onAborted(opcional_data, onAborted);
      }
      else
      {
        uwsRes->clearOnAborted();
      }
    }
    else
    {
      uWS::HttpResponse<false> *uwsRes = (uWS::HttpResponse<false> *)res;
      auto* onAborted = reinterpret_cast<void (*)(uWS::HttpResponse<false>*, void*)>(handler);
      if (handler)
      {
        uwsRes->onAborted(opcional_data, onAborted);
      }
      else
      {
        uwsRes->clearOnAborted();
      }
    }
  }

  void uws_res_on_timeout(int ssl, uws_res_r res,
                          void (*handler)(uws_res_r res, void *opcional_data),
                          void *opcional_data)
  {
    if (ssl)
    {
      uWS::HttpResponse<true> *uwsRes = (uWS::HttpResponse<true> *)res;
      auto* onTimeout = reinterpret_cast<void (*)(uWS::HttpResponse<true>*, void*)>(handler);
      if (handler)
      {
        uwsRes->onTimeout(opcional_data, onTimeout);
      }
      else
      {
        uwsRes->clearOnTimeout();
      }
    }
    else
    {
      uWS::HttpResponse<false> *uwsRes = (uWS::HttpResponse<false> *)res;
      auto* onTimeout = reinterpret_cast<void (*)(uWS::HttpResponse<false>*, void*)>(handler);
      if (handler)
      {
        uwsRes->onTimeout(opcional_data, onTimeout);
      }
      else
      {
        uwsRes->clearOnTimeout();
      }
    }
  }

  void uws_res_on_data(int ssl, uws_res_r res,
                       void (*handler)(uws_res_r res, const char *chunk,
                                       size_t chunk_length, bool is_end,
                                       void *opcional_data),
                       void *opcional_data)
  {
    if (ssl)
    {
      uWS::HttpResponse<true> *uwsRes = (uWS::HttpResponse<true> *)res;
      auto onData = reinterpret_cast<void (*)(uWS::HttpResponse<true>* response, const char* chunk, size_t chunk_length, bool, void*)>(handler);
      if (handler) {
        uwsRes->onData(opcional_data, onData);
      } else {
        uwsRes->onData(opcional_data, nullptr);
      }
    }
    else
    {
      uWS::HttpResponse<false> *uwsRes = (uWS::HttpResponse<false> *)res;
      auto onData = reinterpret_cast<void (*)(uWS::HttpResponse<false>* response, const char* chunk, size_t chunk_length, bool, void*)>(handler);
      if (handler) {
        uwsRes->onData(opcional_data, onData);
      } else {
        uwsRes->onData(opcional_data, nullptr);
      }
    }
  }

  bool uws_req_is_ancient(uws_req_t *res)
  {
    uWS::HttpRequest *uwsReq = (uWS::HttpRequest *)res;
    return uwsReq->isAncient();
  }

  bool uws_req_get_yield(uws_req_t *res)
  {
    uWS::HttpRequest *uwsReq = (uWS::HttpRequest *)res;
    return uwsReq->getYield();
  }

  void uws_req_set_yield(uws_req_t *res, bool yield)
  {
    uWS::HttpRequest *uwsReq = (uWS::HttpRequest *)res;
    return uwsReq->setYield(yield);
  }

  size_t uws_req_get_url(uws_req_t *res, const char **dest)
  {
    uWS::HttpRequest *uwsReq = (uWS::HttpRequest *)res;
    std::string_view value = uwsReq->getFullUrl();
    *dest = value.data();
    return value.length();
  }

  size_t uws_req_get_method(uws_req_t *res, const char **dest)
  {
    uWS::HttpRequest *uwsReq = (uWS::HttpRequest *)res;
    std::string_view value = uwsReq->getMethod();
    *dest = value.data();
    return value.length();
  }

size_t uws_req_get_header(uws_req_t *res, const char *lower_case_header,
                            size_t lower_case_header_length, const char **dest) nonnull_fn_decl;

  size_t uws_req_get_header(uws_req_t *res, const char *lower_case_header,
                            size_t lower_case_header_length, const char **dest)
  {
    uWS::HttpRequest *uwsReq = (uWS::HttpRequest *)res;

    std::string_view value = uwsReq->getHeader(
        stringViewFromC(lower_case_header, lower_case_header_length));
    *dest = value.data();
    return value.length();
  }

  void uws_req_for_each_header(uws_req_t *res, uws_get_headers_server_handler handler, void *user_data)
  {
    uWS::HttpRequest *uwsReq = (uWS::HttpRequest *)res;
    for (auto header : *uwsReq)
    {
      handler(header.first.data(), header.first.length(), header.second.data(), header.second.length(), user_data);
    }
  }

  size_t uws_req_get_query(uws_req_t *res, const char *key, size_t key_length,
                           const char **dest)
  {
    uWS::HttpRequest *uwsReq = (uWS::HttpRequest *)res;

    std::string_view value = uwsReq->getQuery(stringViewFromC(key, key_length));
    *dest = value.data();
    return value.length();
  }

  size_t uws_req_get_parameter(uws_req_t *res, unsigned short index,
                               const char **dest)
  {
    uWS::HttpRequest *uwsReq = (uWS::HttpRequest *)res;
    std::string_view value = uwsReq->getParameter(index);
    *dest = value.data();
    return value.length();
  }

  void uws_res_upgrade(int ssl, uws_res_r res, void *data,
                       const char *sec_web_socket_key,
                       size_t sec_web_socket_key_length,
                       const char *sec_web_socket_protocol,
                       size_t sec_web_socket_protocol_length,
                       const char *sec_web_socket_extensions,
                       size_t sec_web_socket_extensions_length,
                       uws_socket_context_t *ws)
  {
    if (ssl) {
    uWS::HttpResponse<true> *uwsRes = (uWS::HttpResponse<true> *)res;

    uwsRes->template upgrade<void *>(
        data ? std::move(data) : NULL,
        stringViewFromC(sec_web_socket_key, sec_web_socket_key_length),
        stringViewFromC(sec_web_socket_protocol, sec_web_socket_protocol_length),
        stringViewFromC(sec_web_socket_extensions,
                         sec_web_socket_extensions_length),
        (struct us_socket_context_t *)ws);
    } else {
    uWS::HttpResponse<false> *uwsRes = (uWS::HttpResponse<false> *)res;

    uwsRes->template upgrade<void *>(
        data ? std::move(data) : NULL,
        stringViewFromC(sec_web_socket_key, sec_web_socket_key_length),
        stringViewFromC(sec_web_socket_protocol, sec_web_socket_protocol_length),
        stringViewFromC(sec_web_socket_extensions,
                         sec_web_socket_extensions_length),
        (struct us_socket_context_t *)ws);
    }
  }

  struct us_loop_t *uws_get_loop()
  {
    return (struct us_loop_t *)uWS::Loop::get();
  }
  struct us_loop_t *uws_get_loop_with_native(void *existing_native_loop)
  {
      return (struct us_loop_t *)uWS::Loop::get(existing_native_loop);
  }

  void uws_loop_addPostHandler(us_loop_t *loop, void *ctx_,
                               void (*cb)(void *ctx, us_loop_t *loop))
  {
    uWS::Loop *uwsLoop = (uWS::Loop *)loop;
    uwsLoop->addPostHandler(ctx_, [ctx_, cb](uWS::Loop *uwsLoop_)
                            { cb(ctx_, (us_loop_t *)uwsLoop_); });
  }
  void uws_loop_removePostHandler(us_loop_t *loop, void *key)
  {
    uWS::Loop *uwsLoop = (uWS::Loop *)loop;
    uwsLoop->removePostHandler(key);
  }
  void uws_loop_addPreHandler(us_loop_t *loop, void *ctx_,
                              void (*cb)(void *ctx, us_loop_t *loop))
  {
    uWS::Loop *uwsLoop = (uWS::Loop *)loop;
    uwsLoop->addPreHandler(ctx_, [ctx_, cb](uWS::Loop *uwsLoop_)
                           { cb(ctx_, (us_loop_t *)uwsLoop_); });
  }
  void uws_loop_removePreHandler(us_loop_t *loop, void *ctx_)
  {
    uWS::Loop *uwsLoop = (uWS::Loop *)loop;
    uwsLoop->removePreHandler(ctx_);
  }
  void uws_loop_defer(us_loop_t *loop, void *ctx, void (*cb)(void *ctx))
  {
    uWS::Loop *uwsLoop = (uWS::Loop *)loop;
    uwsLoop->defer([ctx, cb]()
                   { cb(ctx); });
  }

  void uws_res_write_headers(int ssl, uws_res_r res, const StringPointer *names,
                             const StringPointer *values, size_t count,
                             const char *buf) nonnull_fn_decl;
  void uws_res_write_headers(int ssl, uws_res_r res, const StringPointer *names,
                             const StringPointer *values, size_t count,
                             const char *buf) 
  {
    if (ssl)
    {
      uWS::HttpResponse<true> *uwsRes = (uWS::HttpResponse<true> *)res;
      for (size_t i = 0; i < count; i++)
      {
        uwsRes->writeHeader(stringViewFromC(&buf[names[i].off], names[i].len),
                            stringViewFromC(&buf[values[i].off], values[i].len));
      }
    }
    else
    {
      uWS::HttpResponse<false> *uwsRes = (uWS::HttpResponse<false> *)res;
      for (size_t i = 0; i < count; i++)
      {
        uwsRes->writeHeader(stringViewFromC(&buf[names[i].off], names[i].len),
                            stringViewFromC(&buf[values[i].off], values[i].len));
      }
    }
  }

  void uws_res_uncork(int ssl, uws_res_r res)
  {
    if (ssl)
    {
      uWS::HttpResponse<true> *uwsRes = (uWS::HttpResponse<true> *)res;
      uwsRes->uncork();
    }
    else
    {
      uWS::HttpResponse<false> *uwsRes = (uWS::HttpResponse<false> *)res;
      uwsRes->uncork();
    }
  }

  void us_socket_mark_needs_more_not_ssl(uws_res_r res)
  {
    us_socket_r s = (us_socket_t *)res;
    s->context->loop->data.last_write_failed = 1;
    us_poll_change(&s->p, s->context->loop,
                   LIBUS_SOCKET_READABLE | LIBUS_SOCKET_WRITABLE);
  }

  void uws_res_override_write_offset(int ssl, uws_res_r res, uint64_t offset)
  {
    if (ssl)
    {
      uWS::HttpResponse<true> *uwsRes = (uWS::HttpResponse<true> *)res;
      uwsRes->setWriteOffset(offset); //TODO: when updated to master this will bechanged to overrideWriteOffset
    } else {
      uWS::HttpResponse<false> *uwsRes = (uWS::HttpResponse<false> *)res;
      uwsRes->setWriteOffset(offset); //TODO: when updated to master this will bechanged to overrideWriteOffset
    }
  }

__attribute__((callback (corker, ctx)))
  void uws_res_cork(int ssl, uws_res_r res, void *ctx,
                    void (*corker)(void *ctx)) nonnull_fn_decl;

  void uws_res_cork(int ssl, uws_res_r res, void *ctx,
                    void (*corker)(void *ctx))
  {
    if (ssl)
    {
      uWS::HttpResponse<true> *uwsRes = (uWS::HttpResponse<true> *)res;
      uwsRes->cork([ctx, corker]()
                   { corker(ctx); });
    }
    else
    {
      uWS::HttpResponse<false> *uwsRes = (uWS::HttpResponse<false> *)res;
      uwsRes->cork([ctx, corker]()
                   { corker(ctx); });
    }
  }

  void uws_res_prepare_for_sendfile(int ssl, uws_res_r res)
  {
    if (ssl)
    {
      uWS::HttpResponse<true> *uwsRes = (uWS::HttpResponse<true> *)res;
      uwsRes->writeMark();
      auto pair = uwsRes->getSendBuffer(2);
      char *ptr = pair.first;
      ptr[0] = '\r';
      ptr[1] = '\n';
      uwsRes->uncork();
    }
    else
    {
      uWS::HttpResponse<false> *uwsRes = (uWS::HttpResponse<false> *)res;
      uwsRes->writeMark();
      auto pair = uwsRes->getSendBuffer(2);
      char *ptr = pair.first;
      ptr[0] = '\r';
      ptr[1] = '\n';
      uwsRes->uncork();
    }
  }

  bool uws_res_try_end(int ssl, uws_res_r res, const char *bytes, size_t len,
                       size_t total_len, bool close)
  {
    if (ssl)
    {
      uWS::HttpResponse<true> *uwsRes = (uWS::HttpResponse<true> *)res;
      auto pair = uwsRes->tryEnd(stringViewFromC(bytes, len), total_len, close);
      if (pair.first) {
        uwsRes->clearOnWritableAndAborted();
      }

      return pair.first;
    }
    else
    {
      uWS::HttpResponse<false> *uwsRes = (uWS::HttpResponse<false> *)res;
      auto pair = uwsRes->tryEnd(stringViewFromC(bytes, len), total_len, close);
      if (pair.first) {
          uwsRes->clearOnWritableAndAborted();
      }

      return pair.first;
    }
  }

  int uws_res_state(int ssl, uws_res_r res)
  {
    if (ssl)
    {
      uWS::HttpResponse<true> *uwsRes = (uWS::HttpResponse<true> *)res;
      return uwsRes->getHttpResponseData()->state;
    }
    else
    {
      uWS::HttpResponse<false> *uwsRes = (uWS::HttpResponse<false> *)res;
      return uwsRes->getHttpResponseData()->state;
    }
  }

  void *uws_res_get_native_handle(int ssl, uws_res_r res)
  {
    if (ssl)
    {
      uWS::HttpResponse<true> *uwsRes = (uWS::HttpResponse<true> *)res;
      return uwsRes->getNativeHandle();
    }
    else
    {
      uWS::HttpResponse<false> *uwsRes = (uWS::HttpResponse<false> *)res;
      return uwsRes->getNativeHandle();
    }
  }

  void us_socket_sendfile_needs_more(us_socket_r s) {
    s->context->loop->data.last_write_failed = 1;
    us_poll_change(&s->p, s->context->loop, LIBUS_SOCKET_READABLE | LIBUS_SOCKET_WRITABLE);
  }

  // Gets the remote address and port
  // Returns 0 if failure / unix socket
  uint64_t uws_res_get_remote_address_info(uws_res_r res, const char **dest, int *port, bool *is_ipv6)
  {
    // This function is manual inlining + modification of
    //      us_socket_remote_address
    //      AsyncSocket::getRemoteAddress
    //      AsyncSocket::addressAsText
    // To get { ip, port, is_ipv6 } for Bun.serve().requestIP()
    static thread_local char b[64];
    auto length = us_get_remote_address_info(b, (us_socket_t *)res, dest, port, (int*)is_ipv6);

    if (length == 0) return 0;
    if (length == 4) {
      ares_inet_ntop(AF_INET, b, &b[4], 64 - 4);
      *dest = &b[4];
      *is_ipv6 = false;
      return strlen(*dest);
    } else {
      ares_inet_ntop(AF_INET6, b, &b[16], 64 - 16);
      *dest = &b[16];
      *is_ipv6 = true;
      return strlen(*dest);
    }
  }

  // we need to manually call this at thread exit
  extern "C" void bun_clear_loop_at_thread_exit() {
      uWS::Loop::clearLoopAtThreadExit();
  }
}<|MERGE_RESOLUTION|>--- conflicted
+++ resolved
@@ -1282,13 +1282,12 @@
     if (ssl)
     {
       uWS::HttpResponse<true> *uwsRes = (uWS::HttpResponse<true> *)res;
-<<<<<<< HEAD
       if (*length < 16 * 1024 && *length > 0) {
         if (uwsRes->canCork()) {
           uwsRes->uWS::AsyncSocket<true>::cork();
         }
       }
-      return uwsRes->write(std::string_view(data, *length), length);
+      return uwsRes->write(stringViewFromC(data, *length), length);
     }
     uWS::HttpResponse<false> *uwsRes = (uWS::HttpResponse<false> *)res;
     if (*length < 16 * 1024 && *length > 0) {
@@ -1296,13 +1295,7 @@
           uwsRes->uWS::AsyncSocket<false>::cork();
         }
       }
-    return uwsRes->write(std::string_view(data, *length), length);
-=======
-      return uwsRes->write(stringViewFromC(data, length));
-    }
-    uWS::HttpResponse<false> *uwsRes = (uWS::HttpResponse<false> *)res;
-    return uwsRes->write(stringViewFromC(data, length));
->>>>>>> 0d6d4faa
+    return uwsRes->write(stringViewFromC(data, *length), length);
   }
   uint64_t uws_res_get_write_offset(int ssl, uws_res_r res) nonnull_fn_decl;
   uint64_t uws_res_get_write_offset(int ssl, uws_res_r res)
