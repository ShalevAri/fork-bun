const Graph = @This();

pool: *ThreadPool,
heap: ThreadLocalArena,
<<<<<<< HEAD
/// This allocator is thread-local to the Bundler thread
/// .allocator == .heap.allocator()
allocator: std.mem.Allocator = undefined,
=======
>>>>>>> 1a23797e

/// Mapping user-specified entry points to their Source Index
entry_points: std.ArrayListUnmanaged(Index) = .{},
/// Maps entry point source indices to their original specifiers (for virtual entries resolved by plugins)
entry_point_original_names: IndexStringMap = .{},
/// Every source index has an associated InputFile
input_files: MultiArrayList(InputFile) = .{},
/// Every source index has an associated Ast
/// When a parse is in progress / queued, it is `Ast.empty`
ast: MultiArrayList(JSAst) = .{},

/// During the scan + parse phase, this value keeps a count of the remaining
/// tasks. Once it hits zero, the scan phase ends and linking begins. Note
/// that if `deferred_pending > 0`, it means there are plugin callbacks
/// to invoke before linking, which can initiate another scan phase.
///
/// Increment and decrement this via `incrementScanCounter` and
/// `decrementScanCounter`, as asynchronous bundles check for `0` in the
/// decrement function, instead of at the top of the event loop.
///
/// - Parsing a file (ParseTask and ServerComponentParseTask)
/// - onResolve and onLoad functions
/// - Resolving an onDefer promise
pending_items: u32 = 0,
/// When an `onLoad` plugin calls `.defer()`, the count from `pending_items`
/// is "moved" into this counter (pending_items -= 1; deferred_pending += 1)
///
/// When `pending_items` hits zero and there are deferred pending tasks, those
/// tasks will be run, and the count is "moved" back to `pending_items`
deferred_pending: u32 = 0,

/// A map of build targets to their corresponding module graphs.
build_graphs: std.EnumArray(options.Target, PathToSourceIndexMap),

/// When Server Components is enabled, this holds a list of all boundary
/// files. This happens for all files with a "use <side>" directive.
server_component_boundaries: ServerComponentBoundary.List = .{},

/// Track HTML imports from server-side code
/// Each entry represents a server file importing an HTML file that needs a client build
///
/// OutputPiece.Kind.HTMLManifest corresponds to indices into the array.
html_imports: struct {
    /// Source index of the server file doing the import
    server_source_indices: BabyList(Index.Int) = .{},
    /// Source index of the HTML file being imported
    html_source_indices: BabyList(Index.Int) = .{},
} = .{},

estimated_file_loader_count: usize = 0,

/// For Bake, a count of the CSS asts is used to make precise
/// pre-allocations without re-iterating the file listing.
css_file_count: usize = 0,

additional_output_files: std.ArrayListUnmanaged(options.OutputFile) = .{},

kit_referenced_server_data: bool,
kit_referenced_client_data: bool,

/// Do any input_files have a secondary_path.len > 0?
///
/// Helps skip a loop.
has_any_secondary_paths: bool = false,

pub const InputFile = struct {
    source: Logger.Source,
    secondary_path: []const u8 = "",
    loader: options.Loader = options.Loader.file,
    side_effects: _resolver.SideEffects,
    allocator: std.mem.Allocator = bun.default_allocator,
    additional_files: BabyList(AdditionalFile) = .{},
    unique_key_for_additional_file: string = "",
    content_hash_for_additional_file: u64 = 0,
    is_plugin_file: bool = false,
};

pub inline fn pathToSourceIndexMap(this: *Graph, target: options.Target) *PathToSourceIndexMap {
    return this.build_graphs.getPtr(target);
}

/// Schedule a task to be run on the JS thread which resolves the promise of
/// each `.defer()` called in an onLoad plugin.
///
/// Returns true if there were more tasks queued.
pub fn drainDeferredTasks(this: *Graph, transpiler: *BundleV2) bool {
    transpiler.thread_lock.assertLocked();

    if (this.deferred_pending > 0) {
        this.pending_items += this.deferred_pending;
        this.deferred_pending = 0;

        transpiler.drain_defer_task.init();
        transpiler.drain_defer_task.schedule();

        return true;
    }

    return false;
}

pub const Ref = bun.ast.Ref;

pub const Index = bun.ast.Index;

const string = []const u8;

const IndexStringMap = @import("./IndexStringMap.zig");
const Logger = @import("../logger.zig");
const _resolver = @import("../resolver/resolver.zig");
const std = @import("std");

const options = @import("../options.zig");
const Loader = options.Loader;

const bun = @import("bun");
const MultiArrayList = bun.MultiArrayList;
const BabyList = bun.collections.BabyList;
const ThreadLocalArena = bun.allocators.MimallocArena;

const js_ast = bun.ast;
const JSAst = js_ast.BundledAst;
const ServerComponentBoundary = js_ast.ServerComponentBoundary;

const AdditionalFile = bun.bundle_v2.AdditionalFile;
const BundleV2 = bun.bundle_v2.BundleV2;
const ParseTask = bun.bundle_v2.ParseTask;
const PathToSourceIndexMap = bun.bundle_v2.PathToSourceIndexMap;
const ThreadPool = bun.bundle_v2.ThreadPool;<|MERGE_RESOLUTION|>--- conflicted
+++ resolved
@@ -2,12 +2,6 @@
 
 pool: *ThreadPool,
 heap: ThreadLocalArena,
-<<<<<<< HEAD
-/// This allocator is thread-local to the Bundler thread
-/// .allocator == .heap.allocator()
-allocator: std.mem.Allocator = undefined,
-=======
->>>>>>> 1a23797e
 
 /// Mapping user-specified entry points to their Source Index
 entry_points: std.ArrayListUnmanaged(Index) = .{},
