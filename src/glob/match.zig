--- conflicted
+++ resolved
@@ -22,12 +22,6 @@
 // OUT OF OR IN CONNECTION WITH THE SOFTWARE OR THE USE OR OTHER DEALINGS IN
 // THE SOFTWARE.
 
-<<<<<<< HEAD
-const std = @import("std");
-const bun = @import("bun");
-
-=======
->>>>>>> e577a965
 /// used in matchBrace to determine the size of the stack buffer used in the stack fallback allocator
 /// that is created for handling braces
 /// One such stack buffer is created recursively for each pair of braces
