// This file is the entrypoint to the hot-module-reloading runtime
// In the browser, this uses a WebSocket to communicate with the bundler.
import './debug';
import {
  loadModuleAsync,
  replaceModules,
  onServerSideReload,
  setRefreshRuntime,
  emitEvent,
  fullReload,
  onHotEvent,
  offHotEvent,
} from "./hmr-module";
import { hasFatalError, onServerErrorPayload, onRuntimeError } from "./client/overlay";
import { DataViewReader } from "./client/data-view";
import { initWebSocket, mainWebSocket } from "./client/websocket";
import { MessageId } from "./generated";
import { editCssContent, editCssArray } from "./client/css-reloader";
import { td } from "./shared";

// TODO: move this into overlay.ts
const wumbo = document.createElement("button");
wumbo.id = "bun-wumbo";
wumbo.setAttribute(
  "style",
  `
    position: fixed !important;
    bottom: 16px !important;
    left: 16px !important;
    width: 32px !important;
    height: 32px !important;
    border-radius: 50% !important;
    background: #ff4444 !important;
    border: none !important;
    cursor: pointer !important;
    z-index: 2147483646 !important;
    display: none !important;
  `,
);
wumbo.addEventListener("click", async () => {
  wumbo.remove();
  const url = await (await fetch("/_bun/init_wumbo", { method: "POST" })).text();
  if (!unloadedModuleRegistry[url]) {
    const load = Promise.withResolvers();
    onHotEvent("bun:afterUpdate", function handler() {
      if (unloadedModuleRegistry[url]) {
        offHotEvent("bun:afterUpdate", handler);
        load.resolve();
      }
    });
    await load.promise;
  }
  loadModuleAsync(url, false, null);
});
document.body.appendChild(wumbo);

if (typeof IS_BUN_DEVELOPMENT !== "boolean") {
  throw new Error("DCE is configured incorrectly");
}

let isPerformingRouteReload = false;
let shouldPerformAnotherRouteReload = false;
let currentRouteIndex: number = -1;

async function performRouteReload() {
  console.info("[Bun] Server-side code changed, reloading!");
  if (isPerformingRouteReload) {
    shouldPerformAnotherRouteReload = true;
    return;
  }

  if (onServerSideReload) {
    try {
      isPerformingRouteReload = true;
      do {
        shouldPerformAnotherRouteReload = false;
        await onServerSideReload();
      } while (shouldPerformAnotherRouteReload);
      isPerformingRouteReload = false;
      return;
    } catch (err) {
      console.error("Failed to perform Server-side reload.");
      console.error(err);
      console.error("The page will hard-reload now.");
    }
  }

  // Fallback for when reloading fails or is not implemented by the framework is
  // to hard-reload.
  fullReload();
}

let isFirstRun = true;
const handlers = {
  [MessageId.version](view) {
    if (td.decode(view.buffer.slice(1)) !== config.version) {
      console.error("Version mismatch, hard-reloading");
      fullReload();
      return;
    }

    if (isFirstRun) {
      isFirstRun = false;
    } else {
      // It would be possible to use `performRouteReload` to do a hot-reload,
      // but the issue lies in possibly outdated client files. For correctness,
      // all client files have to be HMR reloaded or proven unchanged.
      // Configuration changes are already handled by the `config.version` data.
      fullReload();
      return;
    }

    mainWebSocket.send("she"); // IncomingMessageId.subscribe with hot_update and errors
    mainWebSocket.send("n" + location.pathname); // IncomingMessageId.set_url
  },
  [MessageId.hot_update](view) {
    const reader = new DataViewReader(view, 1);

    // The code genearting each list is annotated with equivalent "List n"
    // comments in DevServer.zig's finalizeBundle function.

    // List 1
    const serverSideRoutesUpdated = new Set();
    do {
      const routeId = reader.i32();
      if (routeId === -1 || routeId == undefined) break;
      serverSideRoutesUpdated.add(routeId);
    } while (true);
    // List 2
    let isServerSideRouteUpdate = false;
    do {
      const routeId = reader.i32();
      if (routeId === -1 || routeId == undefined) break;
      if (routeId === currentRouteIndex) {
        isServerSideRouteUpdate = serverSideRoutesUpdated.has(routeId);
        const cssCount = reader.i32();
        if (cssCount !== -1) {
          const cssArray = new Array<string>(cssCount);
          for (let i = 0; i < cssCount; i++) {
            cssArray[i] = reader.stringWithLength(16);
          }
          editCssArray(cssArray);
        }

        // Skip to the last route
        let nextRouteId = reader.i32();
        while (nextRouteId != null && nextRouteId !== -1) {
          const i = reader.i32();
          reader.cursor += 16 * Math.max(0, i);
          nextRouteId = reader.i32();
        }
        break;
      } else {
        // Skip to the next route
        const i = reader.i32();
        reader.cursor += 16 * Math.max(0, i);
      }
    } while (true);
    // List 3
    {
      let i = reader.u32();
      while (i--) {
        const identifier = reader.stringWithLength(16);
        const code = reader.string32();
        editCssContent(identifier, code);
      }
    }
    if (hasFatalError && (isServerSideRouteUpdate || reader.hasMoreData())) {
      fullReload();
      return;
    }
    if (isServerSideRouteUpdate) {
      performRouteReload();
      return;
    }
    // JavaScript modules
    if (reader.hasMoreData()) {
      const code = td.decode(reader.rest());
      try {
        // TODO: This functions in all browsers, but WebKit browsers do not
        // provide stack traces to errors thrown in eval, meaning client-side
        // errors from hot-reloaded modules cannot be mapped back to their
        // source.
        const modules = (0, eval)(code);
        replaceModules(modules).catch(e => {
          console.error(e);
          fullReload();
        });
      } catch (e) {
        if (IS_BUN_DEVELOPMENT) {
          console.error(e, "Failed to parse HMR payload", { code });
          onRuntimeError(e, true, false);
          return;
        }
        emitEvent("bun:error", e);
        throw e;
      }
    } else {
      // Needed for testing.
      emitEvent("bun:afterUpdate", null);
    }
  },
  [MessageId.user_event](view: string) {
    const nullTerminator = view.indexOf("\0");
    if (nullTerminator === -1) {
      if (IS_BUN_DEVELOPMENT) {
        console.error("Invalid user event", view);
      }
      return;
    }
    const event = view.slice(1, nullTerminator);
    const data = view.slice(nullTerminator + 1);
    emitEvent(event, JSON.parse(data));
  },
  [MessageId.set_url_response](view) {
    const reader = new DataViewReader(view, 1);
    currentRouteIndex = reader.u32();
  },
  [MessageId.errors]: onServerErrorPayload,
};
initWebSocket(handlers, {
  onStatusChange(connected) {
    emitEvent(connected ? "bun:ws:connect" : "bun:ws:disconnect", null);
  },
});

// Before loading user code, instrument some globals.
{
  const truePushState = History.prototype.pushState;
  History.prototype.pushState = function pushState(this: History, state: any, title: string, url?: string | null) {
    truePushState.call(this, state, title, url);
    mainWebSocket.send("n" + location.pathname);
  };
  const trueReplaceState = History.prototype.replaceState;
  History.prototype.replaceState = function replaceState(
    this: History,
    state: any,
    title: string,
    url?: string | null,
  ) {
    trueReplaceState.call(this, state, title, url);
    mainWebSocket.send("n" + location.pathname);
  };
}

window.addEventListener("error", event => {
  onRuntimeError(event.error, true, false);
});
window.addEventListener("unhandledrejection", event => {
  onRuntimeError(event.reason, true, true);
});

{
  let reloadError: any = sessionStorage.getItem("bun:hmr:message");
  if (reloadError) {
    sessionStorage.removeItem("bun:hmr:message");
    reloadError = JSON.parse(reloadError);
    if (reloadError.kind === "warn") {
      console.warn(reloadError.message);
    } else {
      console.error(reloadError.message);
    }
  }
}

try {
  const { refresh } = config;
  if (refresh) {
    const refreshRuntime = await loadModuleAsync(refresh, false, null);
    setRefreshRuntime(refreshRuntime);
  }

<<<<<<< HEAD
  for (const entry of config.entry) {
    await loadModuleAsync(entry, false, null);
  }

  wumbo.style.display = "block";
=======
  await loadModuleAsync(config.main, false, null);

  emitEvent("bun:ready", null);
>>>>>>> 74768449
} catch (e) {
  console.error(e);
  onRuntimeError(e, true, false);
}<|MERGE_RESOLUTION|>--- conflicted
+++ resolved
@@ -270,17 +270,13 @@
     setRefreshRuntime(refreshRuntime);
   }
 
-<<<<<<< HEAD
   for (const entry of config.entry) {
     await loadModuleAsync(entry, false, null);
   }
 
   wumbo.style.display = "block";
-=======
-  await loadModuleAsync(config.main, false, null);
 
   emitEvent("bun:ready", null);
->>>>>>> 74768449
 } catch (e) {
   console.error(e);
   onRuntimeError(e, true, false);
