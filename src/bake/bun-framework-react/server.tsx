--- conflicted
+++ resolved
@@ -143,10 +143,6 @@
     const opts = als?.getStore()?.responseOptions ?? { headers: {} };
     const { headers, ...response_options } = opts;
 
-<<<<<<< HEAD
-    console.log("Serving this route:", request.url);
-=======
->>>>>>> eac82e21
     const cookies = meta.pageModule.mode === "ssr" ? { "Set-Cookie": request.cookies.toSetCookieHeaders() } : {};
 
     return new Response(result, {
