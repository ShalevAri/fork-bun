--- conflicted
+++ resolved
@@ -1121,9 +1121,6 @@
                         allocator,
                         json_slice,
                         result,
-<<<<<<< HEAD
-                    ) catch return null,
-=======
                     ) catch |err| {
                         // Print warning even if this came from non-visible code like
                         // calling `error.stack`. This message is only printed if
@@ -1136,7 +1133,6 @@
                         bun.jsc.SavedSourceMap.MissingSourceMapNoteInfo.seen_invalid = true;
                         return null;
                     },
->>>>>>> eac82e21
                 };
             }
 
