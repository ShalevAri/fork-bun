--- conflicted
+++ resolved
@@ -1805,11 +1805,7 @@
                     buffer.list.items[16..24].* = @as([8]u8, @bitCast(b.approximate_input_line_count));
                 }
                 return Chunk{
-<<<<<<< HEAD
                     .buffer = b.source_map.takeBuffer(),
-=======
-                    .buffer = MutableString.initCopy(bun.default_allocator, buffer.list.items) catch bun.outOfMemory(),
->>>>>>> ba9a49e3
                     .mappings_count = b.source_map.getCount(),
                     .end_state = b.prev_state,
                     .final_generated_column = b.generated_column,
