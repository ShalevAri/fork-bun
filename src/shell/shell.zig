--- conflicted
+++ resolved
@@ -1,18 +1,3 @@
-<<<<<<< HEAD
-const bun = @import("bun");
-const std = @import("std");
-const builtin = @import("builtin");
-const Allocator = std.mem.Allocator;
-const ArrayList = std.ArrayList;
-const JSC = bun.JSC;
-const JSValue = bun.JSC.JSValue;
-const JSGlobalObject = bun.JSC.JSGlobalObject;
-const Syscall = @import("../sys.zig");
-const CodepointIterator = @import("../string_immutable.zig").UnsignedCodepointIterator;
-const isAllAscii = @import("../string_immutable.zig").isAllASCII;
-
-=======
->>>>>>> e577a965
 pub const interpret = @import("./interpreter.zig");
 pub const subproc = @import("./subproc.zig");
 
@@ -29,14 +14,10 @@
 // pub const IOWriter = interpret.IOWriter;
 // pub const SubprocessMini = subproc.ShellSubprocessMini;
 
-<<<<<<< HEAD
-const GlobWalker = bun.glob.GlobWalker(null, true);
-=======
 pub const Yield = @import("./Yield.zig").Yield;
 pub const unreachableState = interpret.unreachableState;
 
-const GlobWalker = Glob.GlobWalker_(null, true);
->>>>>>> e577a965
+const GlobWalker = bun.glob.GlobWalker_(null, true);
 // const GlobWalker = Glob.BunGlobWalker;
 
 pub const SUBSHELL_TODO_ERROR = "Subshells are not implemented, please open GitHub issue!";
