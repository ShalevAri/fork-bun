//! Abstraction to allow multiple writers that can write to a file descriptor.
//!
//! This exists because kqueue/epoll does not work when registering multiple
//! poll events on the same file descriptor.
//!
//! One way to get around this limitation is to just call `.dup()` on the file
//! descriptor, which we do for the top-level stdin/stdout/stderr. But calling
//! `.dup()` for every concurrent writer is expensive.
//!
//! So `IOWriter` is essentially a writer queue to a file descriptor.
//!
//! We also make `*IOWriter` reference counted, this simplifies management of
//! the file descriptor.

const IOWriter = @This();

pub const RefCount = bun.ptr.RefCount(@This(), "ref_count", asyncDeinit, .{});
pub const ref = RefCount.ref;
pub const deref = RefCount.deref;

ref_count: RefCount,
writer: WriterImpl = if (bun.Environment.isWindows) .{} else .{ .close_fd = false },
fd: bun.FileDescriptor,
writers: Writers = .{ .inlined = .{} },
buf: std.ArrayListUnmanaged(u8) = .{},
/// quick hack to get windows working
/// ideally this should be removed
winbuf: if (bun.Environment.isWindows) std.ArrayListUnmanaged(u8) else u0 = if (bun.Environment.isWindows) .empty else 0,
writer_idx: usize = 0,
total_bytes_written: usize = 0,
err: ?jsc.SystemError = null,
evtloop: jsc.EventLoopHandle,
concurrent_task: jsc.EventLoopTask,
concurrent_task2: jsc.EventLoopTask,
is_writing: bool = false,
async_deinit: AsyncDeinitWriter = .{},
started: bool = false,
flags: Flags = .{},

const debug = bun.Output.scoped(.IOWriter, true);

pub const ChildPtr = IOWriterChildPtr;

/// ~128kb
/// We shrunk the `buf` when we reach the last writer,
/// but if this never happens, we shrink `buf` when it exceeds this threshold
const SHRINK_THRESHOLD = 1024 * 128;

const CallstackChild = struct {
    child: ChildPtr,
    completed: bool = false,
};

pub const auto_poll = false;

pub const WriterImpl = bun.io.BufferedWriter(IOWriter, struct {
    pub const onWrite = IOWriter.onWritePollable;
    pub const onError = IOWriter.onError;
    pub const onClose = IOWriter.onClose;
    pub const getBuffer = IOWriter.getBuffer;
    pub const onWritable = null;
});
pub const Poll = WriterImpl;

// pub fn __onClose(_: *IOWriter) void {}
// pub fn __flush(_: *IOWriter) void {}

pub fn refSelf(this: *IOWriter) *IOWriter {
    this.ref();
    return this;
}

pub const Flags = packed struct(u8) {
    pollable: bool = false,
    nonblocking: bool = false,
    is_socket: bool = false,
    broken_pipe: bool = false,
    __unused: u4 = 0,
};

pub fn init(fd: bun.FileDescriptor, flags: Flags, evtloop: jsc.EventLoopHandle) *IOWriter {
    const this = bun.new(IOWriter, .{
        .ref_count = .init(),
        .fd = fd,
        .evtloop = evtloop,
        .concurrent_task = jsc.EventLoopTask.fromEventLoop(evtloop),
        .concurrent_task2 = jsc.EventLoopTask.fromEventLoop(evtloop),
    });

    this.writer.parent = this;
    this.flags = flags;

    debug("IOWriter(0x{x}, fd={}) init flags={any}", .{ @intFromPtr(this), fd, flags });

    return this;
}

pub fn __start(this: *IOWriter) Maybe(void) {
    debug("IOWriter(0x{x}, fd={}) __start()", .{ @intFromPtr(this), this.fd });
    if (this.writer.start(this.fd, this.flags.pollable).asErr()) |e_| {
        const e: bun.sys.Error = e_;
        if (bun.Environment.isPosix) {
            // We get this if we pass in a file descriptor that is not
            // pollable, for example a special character device like
            // /dev/null. If so, restart with polling disabled.
            //
            // It's also possible on Linux for EINVAL to be returned
            // when registering multiple writable/readable polls for the
            // same file descriptor. The shell code here makes sure to
            // _not_ run into that case, but it is possible.
            if (e.getErrno() == .INVAL) {
                debug("IOWriter(0x{x}, fd={}) got EINVAL", .{ @intFromPtr(this), this.fd });
                this.flags.pollable = false;
                this.flags.nonblocking = false;
                this.flags.is_socket = false;
                this.writer.handle = .{ .closed = {} };
                return __start(this);
            }

            if (bun.Environment.isLinux) {
                // On linux regular files are not pollable and return EPERM,
                // so restart if that's the case with polling disabled.
                if (e.getErrno() == .PERM) {
                    this.flags.pollable = false;
                    this.flags.nonblocking = false;
                    this.flags.is_socket = false;
                    this.writer.handle = .{ .closed = {} };
                    return __start(this);
                }
            }
        }

        if (bun.Environment.isWindows) {
            // This might happen if the file descriptor points to NUL.
            // On Windows GetFileType(NUL) returns FILE_TYPE_CHAR, so
            // `this.writer.start()` will try to open it as a tty with
            // uv_tty_init, but this returns EBADF. As a workaround,
            // we'll try opening the file descriptor as a file.
            if (e.getErrno() == .BADF) {
                this.flags.pollable = false;
                this.flags.nonblocking = false;
                this.flags.is_socket = false;
                return this.writer.startWithFile(this.fd);
            }
        }
        return .{ .err = e };
    }
    if (comptime bun.Environment.isPosix) {
        if (this.flags.nonblocking) {
            this.writer.getPoll().?.flags.insert(.nonblocking);
        }

        if (this.flags.is_socket) {
            this.writer.getPoll().?.flags.insert(.socket);
        } else if (this.flags.pollable) {
            this.writer.getPoll().?.flags.insert(.fifo);
        }
    }

    return Maybe(void).success;
}

pub fn eventLoop(this: *IOWriter) jsc.EventLoopHandle {
    return this.evtloop;
}

/// Idempotent write call
fn write(this: *IOWriter) enum {
    suspended,
    failed,
    is_actually_file,
} {
    if (bun.Environment.isPosix)
        bun.assert(this.flags.pollable);

    if (!this.started) {
        log("IOWriter(0x{x}, fd={}) starting", .{ @intFromPtr(this), this.fd });
        if (this.__start().asErr()) |e| {
            this.onError(e);
            return .failed;
        }
        this.started = true;
        if (comptime bun.Environment.isPosix) {
            // if `handle == .fd` it means it's a file which does not
            // support polling for writeability and we should just
            // write to it
            if (this.writer.handle == .fd) {
                bun.assert(!this.flags.pollable);
                return .is_actually_file;
            }
            return .suspended;
        }
        return .suspended;
    }

    if (bun.Environment.isWindows) {
        log("IOWriter(0x{x}, fd={}) write() is_writing={any}", .{ @intFromPtr(this), this.fd, this.is_writing });
        if (this.is_writing) return .suspended;
        this.is_writing = true;
        if (this.writer.startWithCurrentPipe().asErr()) |e| {
            this.onError(e);
            return .failed;
        }
        return .suspended;
    }

    bun.assert(this.writer.handle == .poll);
    if (this.writer.handle.poll.isWatching()) return .suspended;
    this.writer.start(this.fd, this.flags.pollable).assert();
    return .suspended;
}

/// Cancel the chunks enqueued by the given writer by
/// marking them as dead
pub fn cancelChunks(this: *IOWriter, ptr_: anytype) void {
    const ptr = switch (@TypeOf(ptr_)) {
        ChildPtr => ptr_,
        else => ChildPtr.init(ptr_),
    };
    const actual_ptr = ptr.ptr.repr._ptr;
    if (this.writers.len() == 0) return;
    const idx = this.writer_idx;
    const slice: []Writer = this.writers.sliceMutable();
    if (idx >= slice.len) return;
    for (slice[idx..]) |*w| {
        if (w.ptr.ptr.repr._ptr == actual_ptr) {
            w.setDead();
        }
    }
}

const Writer = struct {
    ptr: ChildPtr,
    len: usize,
    written: usize = 0,
    bytelist: ?*bun.ByteList = null,

    pub fn format(this: Writer, comptime _: []const u8, _: std.fmt.FormatOptions, writer: anytype) !void {
        try std.fmt.format(writer, "Writer(0x{x}, {s})", .{ this.ptr.ptr.repr._ptr, @tagName(this.ptr.ptr.tag()) });
    }

    pub fn wroteEverything(this: *const Writer) bool {
        return this.written >= this.len;
    }

    pub fn rawPtr(this: Writer) ?*anyopaque {
        return this.ptr.ptr.ptr();
    }

    pub fn isDead(this: Writer) bool {
        return this.ptr.ptr.isNull();
    }

    pub fn setDead(this: *Writer) void {
        log("Writer setDead {s}(0x{x})", .{ @tagName(this.ptr.ptr.tag()), this.ptr.ptr.repr._ptr });
        this.ptr.ptr = ChildPtrRaw.Null;
    }
};

pub const Writers = SmolList(Writer, 2);

/// Skips over dead children and increments `total_bytes_written` by the
/// amount they would have written so the buf is skipped as well
pub fn skipDead(this: *IOWriter) void {
    const slice = this.writers.slice();
    for (slice[this.writer_idx..]) |*w| {
        if (w.isDead()) {
            this.writer_idx += 1;
            this.total_bytes_written += w.len - w.written;
            continue;
        }
        return;
    }
    return;
}

pub fn doFileWrite(this: *IOWriter) Yield {
    assert(bun.Environment.isPosix);
    assert(!this.flags.pollable);
    assert(this.writer_idx < this.writers.len());

    defer this.setWriting(false);
    this.skipDead();

    const child = this.writers.get(this.writer_idx);
    assert(!child.isDead());

    const buf = this.getBuffer();
    assert(buf.len > 0);

    var done = false;
    const writeResult = drainBufferedData(this, buf, std.math.maxInt(u32), false);
    const amt = switch (writeResult) {
        .done => |amt| amt: {
            done = true;
            break :amt amt;
        },
        // .wrote can be returned if an error was encountered but there we wrote
        // some data before it happened. In that case, onError will also be
        // called so we should just return.
        .wrote => |amt| amt: {
            if (this.err != null) return .done;
            break :amt amt;
        },
        // This is returned when we hit EAGAIN which should not be the case
        // when writing to files unless we opened the file with non-blocking
        // mode
        .pending => bun.unreachablePanic("drainBufferedData returning .pending in IOWriter.doFileWrite should not happen", .{}),
        .err => |e| {
            this.onError(e);
            return .done;
        },
    };
    if (child.bytelist) |bl| {
        const written_slice = this.buf.items[this.total_bytes_written .. this.total_bytes_written + amt];
        bl.append(bun.default_allocator, written_slice) catch bun.outOfMemory();
    }
    child.written += amt;
    if (!child.wroteEverything()) {
        bun.assert(writeResult == .done);
        // This should never happen if we are here. The only case where we get
        // partial writes is when an error is encountered
        bun.unreachablePanic("IOWriter.doFileWrite: child.wroteEverything() is false. This is unexpected behavior and indicates a bug in Bun. Please file a GitHub issue.", .{});
    }
    return this.bump(child);
}

// TODO: properly propagate exception upwards
pub fn onWritePollable(this: *IOWriter, amount: usize, status: bun.io.WriteStatus) void {
    if (bun.Environment.isPosix) bun.assert(this.flags.pollable);

    this.setWriting(false);
    debug("IOWriter(0x{x}, fd={}) onWrite({d}, {})", .{ @intFromPtr(this), this.fd, amount, status });
    if (this.writer_idx >= this.writers.len()) return;
    const child = this.writers.get(this.writer_idx);
    if (child.isDead()) {
        this.bump(child).run() catch return;
    } else {
        if (child.bytelist) |bl| {
            const written_slice = this.buf.items[this.total_bytes_written .. this.total_bytes_written + amount];
            bl.append(bun.default_allocator, written_slice) catch bun.outOfMemory();
        }
        this.total_bytes_written += amount;
        child.written += amount;
        if (status == .end_of_file) {
            const not_fully_written = if (this.isLastIdx(this.writer_idx)) true else child.written < child.len;
            // We wrote everything
            if (!not_fully_written) return;

            // We did not write everything. This means the other end of the
            // socket/pipe closed and we got EPIPE.
            //
            // An example:
            //
            // Example: `ls . | echo hi`
            //
            // 1. We call `socketpair()` and give `ls .` a socket to _write_ to and `echo hi` a socket to _read_ from
            // 2. `ls .` executes first, but has to do some async work and so is suspended
            // 3. `echo hi` then executes and finishes first (since it does less work) and closes its socket
            // 4. `ls .` does its thing and then tries to write to its socket
            // 5. Because `echo hi` closed its socket, when `ls .` does `send(...)` it will return EPIPE
            // 6. Inside our PipeWriter abstraction this gets returned as bun.io.WriteStatus.end_of_file
            //
            // So what should we do? In a normal shell, `ls .` would receive the SIGPIPE signal and exit.
            // We don't support signals right now. In fact we don't even have a way to kill the shell.
            //
            // So for a quick hack we're just going to have all writes return an error.
            bun.Output.debugWarn("IOWriter(0x{x}, fd={}) received done without fully writing data", .{ @intFromPtr(this), this.fd });
            this.flags.broken_pipe = true;
            return this.brokenPipeForWriters() catch return;
        }

        if (child.written >= child.len) {
            this.bump(child).run() catch return;
        }
    }

    const wrote_everything: bool = this.wroteEverything();

    log("IOWriter(0x{x}, fd={}) wrote_everything={}, idx={d} writers={d} next_len={d}", .{ @intFromPtr(this), this.fd, wrote_everything, this.writer_idx, this.writers.len(), if (this.writers.len() >= 1) this.writers.get(0).len else 0 });
    if (!wrote_everything and this.writer_idx < this.writers.len()) {
        debug("IOWriter(0x{x}, fd={}) poll again", .{ @intFromPtr(this), this.fd });
        if (comptime bun.Environment.isWindows) {
            this.setWriting(true);
            this.writer.write();
        } else {
            bun.assert(this.writer.handle == .poll);
            this.writer.registerPoll();
        }
    }
}

pub fn brokenPipeForWriters(this: *IOWriter) bun.JSExecutionTerminated!void {
    bun.assert(this.flags.broken_pipe);
    var offset: usize = 0;
    const writers = this.writers.sliceMutable()[this.writer_idx..];
    for (writers) |*w| {
        if (w.isDead()) {
            offset += w.len;
            continue;
        }
        log("IOWriter(0x{x}, fd={}) brokenPipeForWriters Writer(0x{x}) {s}(0x{x})", .{ @intFromPtr(this), this.fd, @intFromPtr(w), @tagName(w.ptr.ptr.tag()), w.ptr.ptr.repr._ptr });
<<<<<<< HEAD
        const err: JSC.SystemError = bun.sys.Error.fromCode(.PIPE, .write).toSystemError();
        try w.ptr.onIOWriterChunk(0, err).run();
=======
        const err: jsc.SystemError = bun.sys.Error.fromCode(.PIPE, .write).toSystemError();
        w.ptr.onIOWriterChunk(0, err).run();
>>>>>>> 71e21615
        offset += w.len;
        this.cancelChunks(w.ptr);
    }

    this.total_bytes_written = 0;
    this.writers.clearRetainingCapacity();
    this.buf.clearRetainingCapacity();
    this.writer_idx = 0;
}

pub fn wroteEverything(this: *IOWriter) bool {
    return this.total_bytes_written >= this.buf.items.len;
}

pub fn onClose(this: *IOWriter) void {
    this.setWriting(false);
}

pub fn onError(this: *IOWriter, err__: bun.sys.Error) void {
    this.setWriting(false);
    const ee = err__.toShellSystemError();
    this.err = ee;
    log("IOWriter(0x{x}, fd={}) onError errno={s} errmsg={} errsyscall={}", .{ @intFromPtr(this), this.fd, @tagName(ee.getErrno()), ee.message, ee.syscall });
    var seen_alloc = std.heap.stackFallback(@sizeOf(usize) * 64, bun.default_allocator);
    var seen = std.ArrayList(usize).initCapacity(seen_alloc.get(), 64) catch bun.outOfMemory();
    defer seen.deinit();
    writer_loop: for (this.writers.slice()) |w| {
        if (w.isDead()) continue;
        const ptr = w.ptr.ptr.ptr();
        if (seen.items.len < 8) {
            for (seen.items[0..]) |item| {
                if (item == @intFromPtr(ptr)) {
                    continue :writer_loop;
                }
            }
        } else if (std.mem.indexOfScalar(usize, seen.items[0..], @intFromPtr(ptr)) != null) {
            continue :writer_loop;
        }

        seen.append(@intFromPtr(ptr)) catch bun.outOfMemory();
        // TODO: This probably shouldn't call .run()
        w.ptr.onIOWriterChunk(0, this.err).run() catch {};
    }

    this.total_bytes_written = 0;
    this.writer_idx = 0;
    this.buf.clearRetainingCapacity();
    this.writers.clearRetainingCapacity();
}

/// Returns the buffer of data that needs to be written
/// for the *current* writer.
pub fn getBuffer(this: *IOWriter) []const u8 {
    const result = this.getBufferImpl();
    if (comptime bun.Environment.isWindows) {
        this.winbuf.clearRetainingCapacity();
        this.winbuf.appendSlice(bun.default_allocator, result) catch bun.outOfMemory();
        return this.winbuf.items;
    }
    log("IOWriter(0x{x}, fd={}) getBuffer = {d} bytes", .{ @intFromPtr(this), this.fd, result.len });
    return result;
}

fn getBufferImpl(this: *IOWriter) []const u8 {
    const writer = brk: {
        if (this.writer_idx >= this.writers.len()) {
            log("IOWriter(0x{x}, fd={}) getBufferImpl all writes done", .{ @intFromPtr(this), this.fd });
            return "";
        }
        log("IOWriter(0x{x}, fd={}) getBufferImpl idx={d} writer_len={d}", .{ @intFromPtr(this), this.fd, this.writer_idx, this.writers.len() });
        var writer = this.writers.get(this.writer_idx);
        if (!writer.isDead()) break :brk writer;
        log("IOWriter(0x{x}, fd={}) skipping dead", .{ @intFromPtr(this), this.fd });
        this.skipDead();
        if (this.writer_idx >= this.writers.len()) {
            log("IOWriter(0x{x}, fd={}) getBufferImpl all writes done", .{ @intFromPtr(this), this.fd });
            return "";
        }
        writer = this.writers.get(this.writer_idx);
        break :brk writer;
    };
    log("IOWriter(0x{x}, fd={}) getBufferImpl writer_len={} writer_written={}", .{ @intFromPtr(this), this.fd, writer.len, writer.written });
    const remaining = writer.len - writer.written;
    if (bun.Environment.allow_assert) {
        assert(!(writer.len == writer.written));
    }
    return this.buf.items[this.total_bytes_written .. this.total_bytes_written + remaining];
}

pub fn bump(this: *IOWriter, current_writer: *Writer) Yield {
    log("IOWriter(0x{x}, fd={}) bump(0x{x} {s})", .{ @intFromPtr(this), this.fd, @intFromPtr(current_writer), @tagName(current_writer.ptr.ptr.tag()) });

    const is_dead = current_writer.isDead();
    const written = current_writer.written;
    const child_ptr = current_writer.ptr;

    if (is_dead) {
        this.skipDead();
    } else {
        if (bun.Environment.allow_assert) {
            if (!is_dead) assert(current_writer.written == current_writer.len);
        }
        this.writer_idx += 1;
    }

    if (this.writer_idx >= this.writers.len()) {
        log("IOWriter(0x{x}, fd={}) all writers complete: truncating", .{ @intFromPtr(this), this.fd });
        this.buf.clearRetainingCapacity();
        this.writer_idx = 0;
        this.writers.clearRetainingCapacity();
        this.total_bytes_written = 0;
    } else if (this.total_bytes_written >= SHRINK_THRESHOLD) {
        const slice = this.buf.items[this.total_bytes_written..];
        const remaining_len = slice.len;
        log("IOWriter(0x{x}, fd={}) exceeded shrink threshold: truncating (new_len={d}, writer_starting_idx={d})", .{ @intFromPtr(this), this.fd, remaining_len, this.writer_idx });
        if (slice.len == 0) {
            this.buf.clearRetainingCapacity();
            this.total_bytes_written = 0;
        } else {
            bun.copy(u8, this.buf.items[0..remaining_len], slice);
            this.buf.items.len = remaining_len;
            this.total_bytes_written = 0;
        }
        this.writers.truncate(this.writer_idx);
        this.writer_idx = 0;
        if (bun.Environment.allow_assert) {
            if (this.writers.len() > 0) {
                const first = this.writers.getConst(this.writer_idx);
                assert(this.buf.items.len >= first.len);
            }
        }
    }

    // If the writer was not dead then call its `onIOWriterChunk` callback
    if (!is_dead) {
        return child_ptr.onIOWriterChunk(written, null);
    }

    return .done;
}

fn enqueueFile(this: *IOWriter) Yield {
    if (this.is_writing) {
        return .suspended;
    }
    this.setWriting(true);

    return this.doFileWrite();
}

/// `writer` is the new writer to queue
///
/// You MUST have already added the data to `this.buf`!!
pub fn enqueueInternal(this: *IOWriter) Yield {
    bun.assert(!this.flags.broken_pipe);
    if (!this.flags.pollable and bun.Environment.isPosix) return this.enqueueFile();
    switch (this.write()) {
        .suspended => return .suspended,
        .is_actually_file => {
            bun.assert(bun.Environment.isPosix);
            return this.enqueueFile();
        },
        // FIXME
        .failed => return .failed,
    }
}

pub fn handleBrokenPipe(this: *IOWriter, ptr: ChildPtr) ?Yield {
    if (this.flags.broken_pipe) {
        const err: jsc.SystemError = bun.sys.Error.fromCode(.PIPE, .write).toSystemError();
        log("IOWriter(0x{x}, fd={}) broken pipe {s}(0x{x})", .{ @intFromPtr(this), this.fd, @tagName(ptr.ptr.tag()), @intFromPtr(ptr.ptr.ptr()) });
        return .{ .on_io_writer_chunk = .{ .child = ptr.asAnyOpaque(), .written = 0, .err = err } };
    }
    return null;
}

pub fn enqueue(this: *IOWriter, ptr: anytype, bytelist: ?*bun.ByteList, buf: []const u8) Yield {
    const childptr = if (@TypeOf(ptr) == ChildPtr) ptr else ChildPtr.init(ptr);
    if (this.handleBrokenPipe(childptr)) |yield| return yield;

    if (buf.len == 0) {
        log("IOWriter(0x{x}, fd={}) enqueue EMPTY", .{ @intFromPtr(this), this.fd });
        return .{ .on_io_writer_chunk = .{ .child = childptr.asAnyOpaque(), .written = 0, .err = null } };
    }
    const writer: Writer = .{
        .ptr = childptr,
        .len = buf.len,
        .bytelist = bytelist,
    };
    log("IOWriter(0x{x}, fd={}) enqueue(0x{x} {s}, buf_len={d}, buf={s}, writer_len={d})", .{ @intFromPtr(this), this.fd, @intFromPtr(writer.rawPtr()), @tagName(writer.ptr.ptr.tag()), buf.len, buf[0..@min(128, buf.len)], this.writers.len() + 1 });
    this.buf.appendSlice(bun.default_allocator, buf) catch bun.outOfMemory();
    this.writers.append(writer);
    return this.enqueueInternal();
}

pub fn enqueueFmtBltn(
    this: *IOWriter,
    ptr: anytype,
    bytelist: ?*bun.ByteList,
    comptime kind: ?Interpreter.Builtin.Kind,
    comptime fmt_: []const u8,
    args: anytype,
) Yield {
    const cmd_str = comptime if (kind) |k| @tagName(k) ++ ": " else "";
    const fmt__ = cmd_str ++ fmt_;
    return this.enqueueFmt(ptr, bytelist, fmt__, args);
}

pub fn enqueueFmt(
    this: *IOWriter,
    ptr: anytype,
    bytelist: ?*bun.ByteList,
    comptime fmt: []const u8,
    args: anytype,
) Yield {
    var buf_writer = this.buf.writer(bun.default_allocator);
    const start = this.buf.items.len;
    buf_writer.print(fmt, args) catch bun.outOfMemory();

    const childptr = if (@TypeOf(ptr) == ChildPtr) ptr else ChildPtr.init(ptr);
    if (this.handleBrokenPipe(childptr)) |yield| return yield;

    const end = this.buf.items.len;
    const writer: Writer = .{
        .ptr = childptr,
        .len = end - start,
        .bytelist = bytelist,
    };
    log("IOWriter(0x{x}, fd={}) enqueue(0x{x} {s}, {s})", .{ @intFromPtr(this), this.fd, @intFromPtr(writer.rawPtr()), @tagName(writer.ptr.ptr.tag()), this.buf.items[start..end] });
    this.writers.append(writer);
    return this.enqueueInternal();
}

fn asyncDeinit(this: *@This()) void {
    debug("IOWriter(0x{x}, fd={}) asyncDeinit", .{ @intFromPtr(this), this.fd });
    this.async_deinit.enqueue();
}

pub fn deinitOnMainThread(this: *IOWriter) void {
    debug("IOWriter(0x{x}, fd={}) deinit", .{ @intFromPtr(this), this.fd });
    if (bun.Environment.allow_assert) this.ref_count.assertNoRefs();
    this.buf.deinit(bun.default_allocator);
    if (comptime bun.Environment.isPosix) {
        if (this.writer.handle == .poll and this.writer.handle.poll.isRegistered()) {
            this.writer.handle.closeImpl(null, {}, false);
        }
    } else this.winbuf.deinit(bun.default_allocator);
    if (this.fd.isValid()) this.fd.close();
    this.writer.disableKeepingProcessAlive(this.evtloop);
    bun.destroy(this);
}

pub fn isLastIdx(this: *IOWriter, idx: usize) bool {
    return idx == this.writers.len() -| 1;
}

/// Only does things on windows
pub inline fn setWriting(this: *IOWriter, writing: bool) void {
    if (bun.Environment.isWindows) {
        log("IOWriter(0x{x}, fd={}) setWriting({any})", .{ @intFromPtr(this), this.fd, writing });
        this.is_writing = writing;
    }
}

// this is unused
pub fn runFromMainThread(_: *IOWriter) void {}

// this is unused
pub fn runFromMainThreadMini(_: *IOWriter, _: *void) void {}

/// Anything which uses `*IOWriter` to write to a file descriptor needs to
/// register itself here so we know how to call its callback on completion.
pub const IOWriterChildPtr = struct {
    ptr: ChildPtrRaw,

    pub fn init(p: anytype) IOWriterChildPtr {
        return .{
            .ptr = ChildPtrRaw.init(p),
        };
    }

    pub fn asAnyOpaque(this: IOWriterChildPtr) *anyopaque {
        return this.ptr.ptr();
    }

    pub fn fromAnyOpaque(p: *anyopaque) IOWriterChildPtr {
        return .{ .ptr = ChildPtrRaw.from(p) };
    }

    /// Called when the IOWriter writes a complete chunk of data the child enqueued
    pub fn onIOWriterChunk(this: IOWriterChildPtr, amount: usize, err: ?jsc.SystemError) Yield {
        return this.ptr.call("onIOWriterChunk", .{ amount, err }, Yield);
    }
};

pub const ChildPtrRaw = bun.TaggedPointerUnion(.{
    Interpreter.Cmd,
    Interpreter.Pipeline,
    Interpreter.CondExpr,
    Interpreter.Subshell,
    Interpreter.Builtin.Cd,
    Interpreter.Builtin.Echo,
    Interpreter.Builtin.Export,
    Interpreter.Builtin.Ls,
    Interpreter.Builtin.Ls.ShellLsOutputTask,
    Interpreter.Builtin.Mv,
    Interpreter.Builtin.Pwd,
    Interpreter.Builtin.Rm,
    Interpreter.Builtin.Which,
    Interpreter.Builtin.Mkdir,
    Interpreter.Builtin.Mkdir.ShellMkdirOutputTask,
    Interpreter.Builtin.Touch,
    Interpreter.Builtin.Touch.ShellTouchOutputTask,
    Interpreter.Builtin.Cat,
    Interpreter.Builtin.Exit,
    Interpreter.Builtin.True,
    Interpreter.Builtin.False,
    Interpreter.Builtin.Yes,
    Interpreter.Builtin.Seq,
    Interpreter.Builtin.Dirname,
    Interpreter.Builtin.Basename,
    Interpreter.Builtin.Cp,
    Interpreter.Builtin.Cp.ShellCpOutputTask,
    shell.subproc.PipeReader.CapturedWriter,
});

/// TODO: This function and `drainBufferedData` are copy pastes from
/// `PipeWriter.zig`, it would be nice to not have to do that
fn tryWriteWithWriteFn(fd: bun.FileDescriptor, buf: []const u8, comptime write_fn: *const fn (bun.FileDescriptor, []const u8) jsc.Maybe(usize)) bun.io.WriteResult {
    var offset: usize = 0;

    while (offset < buf.len) {
        switch (write_fn(fd, buf[offset..])) {
            .err => |err| {
                if (err.isRetry()) {
                    return .{ .pending = offset };
                }

                if (err.getErrno() == .PIPE) {
                    return .{ .done = offset };
                }

                return .{ .err = err };
            },

            .result => |wrote| {
                offset += wrote;
                if (wrote == 0) {
                    return .{ .done = offset };
                }
            },
        }
    }

    return .{ .wrote = offset };
}

pub fn drainBufferedData(parent: *IOWriter, buf: []const u8, max_write_size: usize, received_hup: bool) bun.io.WriteResult {
    _ = received_hup;

    const trimmed = if (max_write_size < buf.len and max_write_size > 0) buf[0..max_write_size] else buf;

    var drained: usize = 0;

    while (drained < trimmed.len) {
        const attempt = tryWriteWithWriteFn(parent.fd, buf, bun.sys.write);
        switch (attempt) {
            .pending => |pending| {
                drained += pending;
                return .{ .pending = drained };
            },
            .wrote => |amt| {
                drained += amt;
            },
            .err => |err| {
                if (drained > 0) {
                    onError(parent, err);
                    return .{ .wrote = drained };
                } else {
                    return .{ .err = err };
                }
            },
            .done => |amt| {
                drained += amt;
                return .{ .done = drained };
            },
        }
    }

    return .{ .wrote = drained };
}

/// TODO: Investigate what we need to do to remove this since we did most of the leg
///       work in removing recursion in the shell. That is what caused the need for
///       making deinitialization asynchronous in the first place.
///
///       There are two areas which need to change:
///
///       1. `IOWriter.onWritePollable` calls `this.bump(child).run()` which could
///          deinitialize the child which will deref and potentially deinitalize the
///          `IOWriter`. Simple solution is to ref and defer ref the `IOWriter`
///
///       2. `PipeWriter` seems to try to use this struct after IOWriter
///          deinitializes. We might not be able to get around this.
pub const AsyncDeinitWriter = struct {
    ran: bool = false,

    pub fn enqueue(this: *@This()) void {
        if (this.ran) return;
        this.ran = true;

        var iowriter = this.writer();

        if (iowriter.evtloop == .js) {
            iowriter.evtloop.js.enqueueTaskConcurrent(iowriter.concurrent_task.js.from(this, .manual_deinit));
        } else {
            iowriter.evtloop.mini.enqueueTaskConcurrent(iowriter.concurrent_task.mini.from(this, "runFromMainThreadMini"));
        }
    }

    pub fn writer(this: *@This()) *IOWriter {
        return @alignCast(@fieldParentPtr("async_deinit", this));
    }

    pub fn runFromMainThread(this: *@This()) void {
        this.writer().deinitOnMainThread();
    }

    pub fn runFromMainThreadMini(this: *@This(), _: *void) void {
        this.runFromMainThread();
    }
};

const log = bun.Output.scoped(.IOWriter, true);

const std = @import("std");

const bun = @import("bun");
const assert = bun.assert;

const jsc = bun.jsc;
const Maybe = jsc.Maybe;

const shell = bun.shell;
const Interpreter = shell.Interpreter;
const SmolList = shell.SmolList;
const Yield = bun.shell.Yield;<|MERGE_RESOLUTION|>--- conflicted
+++ resolved
@@ -400,13 +400,8 @@
             continue;
         }
         log("IOWriter(0x{x}, fd={}) brokenPipeForWriters Writer(0x{x}) {s}(0x{x})", .{ @intFromPtr(this), this.fd, @intFromPtr(w), @tagName(w.ptr.ptr.tag()), w.ptr.ptr.repr._ptr });
-<<<<<<< HEAD
-        const err: JSC.SystemError = bun.sys.Error.fromCode(.PIPE, .write).toSystemError();
+        const err: jsc.SystemError = bun.sys.Error.fromCode(.PIPE, .write).toSystemError();
         try w.ptr.onIOWriterChunk(0, err).run();
-=======
-        const err: jsc.SystemError = bun.sys.Error.fromCode(.PIPE, .write).toSystemError();
-        w.ptr.onIOWriterChunk(0, err).run();
->>>>>>> 71e21615
         offset += w.len;
         this.cancelChunks(w.ptr);
     }
