--- conflicted
+++ resolved
@@ -322,25 +322,6 @@
 
 pub const api = struct {
     pub const Loader = enum(u8) {
-<<<<<<< HEAD
-        _none,
-        jsx,
-        js,
-        ts,
-        tsx,
-        css,
-        file,
-        json,
-        toml,
-        wasm,
-        napi,
-        base64,
-        dataurl,
-        text,
-        sqlite,
-        html,
-        bytes,
-=======
         _none = 255,
         jsx = 1,
         js = 2,
@@ -361,7 +342,7 @@
         sqlite_embedded = 17,
         html = 18,
         yaml = 19,
->>>>>>> e5557026
+        bytes = 20,
         _,
 
         pub fn jsonStringify(self: @This(), writer: anytype) !void {
