--- conflicted
+++ resolved
@@ -1732,13 +1732,8 @@
         }
     }
 
-<<<<<<< HEAD
-    fn runEventLoopForWatch(vm: *JSC.VirtualMachine) void {
+    fn runEventLoopForWatch(vm: *jsc.VirtualMachine) void {
         vm.eventLoop().tickPossiblyForever() catch return;
-=======
-    fn runEventLoopForWatch(vm: *jsc.VirtualMachine) void {
-        vm.eventLoop().tickPossiblyForever();
->>>>>>> 71e21615
 
         while (true) {
             while (vm.isEventLoopAlive()) {
