const std = @import("std");
const Progress = bun.Progress;
const bun = @import("root").bun;
const logger = bun.logger;
const Environment = bun.Environment;
const Command = @import("../cli.zig").Command;
const Install = @import("../install/install.zig");
const LifecycleScriptSubprocess = Install.LifecycleScriptSubprocess;
const PackageID = Install.PackageID;
const String = @import("../install/semver.zig").String;
const PackageManager = Install.PackageManager;
const PackageManagerCommand = @import("./package_manager_command.zig").PackageManagerCommand;
const BinaryLockfile = Install.BinaryLockfile;
const Fs = @import("../fs.zig");
const Global = bun.Global;
const DependencyID = Install.DependencyID;
const ArrayIdentityContext = bun.ArrayIdentityContext;
const DepIdSet = std.ArrayHashMapUnmanaged(DependencyID, void, ArrayIdentityContext, false);
const strings = bun.strings;
const string = bun.string;
const Output = bun.Output;

pub const DefaultTrustedCommand = struct {
    pub fn exec() !void {
        Output.print("Default trusted dependencies ({d}):\n", .{BinaryLockfile.default_trusted_dependencies_list.len});
        for (BinaryLockfile.default_trusted_dependencies_list) |name| {
            Output.pretty(" <d>-<r> {s}\n", .{name});
        }

        return;
    }
};

pub const UntrustedCommand = struct {
    pub fn exec(ctx: Command.Context, pm: *PackageManager, args: [][:0]u8) !void {
        _ = args;
        Output.prettyError("<r><b>bun pm untrusted <r><d>v" ++ Global.package_json_version_with_sha ++ "<r>\n\n", .{});
        Output.flush();

        const load_lockfile = BinaryLockfile.loadFromCwd(ctx.allocator, ctx.log, true, &pm.options, &pm.workspace_package_json_cache);
        var lockfile = PackageManagerCommand.handleLoadLockfileErrors(load_lockfile, &pm.options);
        lockfile.updateLockfileIfNeeded(load_lockfile);

        const packages = lockfile.packages.slice();
        const metas: []BinaryLockfile.Package.Meta = packages.items(.meta);
        const scripts: []BinaryLockfile.Package.Scripts = packages.items(.scripts);
        const resolutions: []Install.Resolution = packages.items(.resolution);
        const buf = lockfile.buffers.string_bytes.items;

        var untrusted_dep_ids: std.AutoArrayHashMapUnmanaged(DependencyID, void) = .{};
        defer untrusted_dep_ids.deinit(ctx.allocator);

        // loop through dependencies and get trusted and untrusted deps with lifecycle scripts
        for (lockfile.buffers.dependencies.items, 0..) |dep, i| {
            const dep_id: DependencyID = @intCast(i);
            const package_id = lockfile.buffers.resolutions.items[dep_id];
            if (package_id == Install.invalid_package_id) continue;

            // called alias because a dependency name is not always the package name
            const alias = dep.name.slice(buf);

            if (metas[package_id].hasInstallScript()) {
                if (!lockfile.hasTrustedDependency(alias)) {
                    try untrusted_dep_ids.put(ctx.allocator, dep_id, {});
                }
            }
        }

        if (untrusted_dep_ids.count() == 0) {
            printZeroUntrustedDependenciesFound();
            return;
        }

        var untrusted_deps: std.AutoArrayHashMapUnmanaged(DependencyID, BinaryLockfile.Package.Scripts.List) = .{};
        defer untrusted_deps.deinit(ctx.allocator);

        var tree_iterator = BinaryLockfile.Tree.Iterator(.node_modules).init(lockfile);

        const top_level_without_trailing_slash = strings.withoutTrailingSlash(Fs.FileSystem.instance.top_level_dir);
        var abs_node_modules_path: std.ArrayListUnmanaged(u8) = .{};
        defer abs_node_modules_path.deinit(ctx.allocator);
        try abs_node_modules_path.appendSlice(ctx.allocator, top_level_without_trailing_slash);
        try abs_node_modules_path.append(ctx.allocator, std.fs.path.sep);

        while (tree_iterator.next(null)) |node_modules| {
            // + 1 because we want to keep the path separator
            abs_node_modules_path.items.len = top_level_without_trailing_slash.len + 1;
            try abs_node_modules_path.appendSlice(ctx.allocator, node_modules.relative_path);

            var node_modules_dir = bun.openDir(std.fs.cwd(), node_modules.relative_path) catch |err| {
                if (err == error.ENOENT) continue;
                return err;
            };
            defer node_modules_dir.close();

            for (node_modules.dependencies) |dep_id| {
                if (untrusted_dep_ids.contains(dep_id)) {
                    const dep = lockfile.buffers.dependencies.items[dep_id];
                    const alias = dep.name.slice(buf);
                    const package_id = lockfile.buffers.resolutions.items[dep_id];
                    const resolution = &resolutions[package_id];
                    var package_scripts = scripts[package_id];

                    const maybe_scripts_list = package_scripts.getList(
                        pm.log,
                        lockfile,
                        node_modules_dir,
                        abs_node_modules_path.items,
                        alias,
                        resolution,
                    ) catch |err| {
                        if (err == error.ENOENT) continue;
                        return err;
                    };

                    if (maybe_scripts_list) |scripts_list| {
                        if (scripts_list.total == 0 or scripts_list.items.len == 0) continue;
                        try untrusted_deps.put(ctx.allocator, dep_id, scripts_list);
                    }
                }
            }
        }

        if (untrusted_deps.count() == 0) {
            printZeroUntrustedDependenciesFound();
            return;
        }

        var iter = untrusted_deps.iterator();
        while (iter.next()) |entry| {
            const dep_id = entry.key_ptr.*;
            const scripts_list = entry.value_ptr.*;
            const package_id = lockfile.buffers.resolutions.items[dep_id];
            const resolution = lockfile.packages.items(.resolution)[package_id];

            scripts_list.printScripts(&resolution, buf, .untrusted);
            Output.pretty("\n", .{});
        }

        Output.pretty(
            \\These dependencies had their lifecycle scripts blocked during install.
            \\
            \\If you trust them and wish to run their scripts, use <d>`<r><blue>bun pm trust<r><d>`<r>.
            \\
        , .{});
    }

    fn printZeroUntrustedDependenciesFound() void {
        Output.pretty(
            \\Found <b>0<r> untrusted dependencies with scripts.
            \\
            \\This means all packages with scripts are in "trustedDependencies" or none of your dependencies have scripts.
            \\
            \\For more information, visit <magenta>https://bun.sh/docs/install/lifecycle#trusteddependencies<r>
            \\
        , .{});
    }
};

pub const TrustCommand = struct {
    pub const Sorter = struct {
        pub fn lessThan(_: void, rhs: string, lhs: string) bool {
            return std.mem.order(u8, rhs, lhs) == .lt;
        }
    };

    fn errorExpectedArgs() noreturn {
        Output.errGeneric("expected package names(s) or --all", .{});
        Global.crash();
    }

    fn printErrorZeroUntrustedDependenciesFound(trust_all: bool, packages_to_trust: []const string) void {
        Output.print("\n", .{});
        if (trust_all) {
            Output.errGeneric("0 scripts ran. This means all dependencies are already trusted or none have scripts.", .{});
        } else {
            Output.errGeneric("0 scripts ran. The following packages are already trusted, don't have scripts to run, or don't exist:\n\n", .{});
            for (packages_to_trust) |arg| {
                Output.prettyError(" <d>-<r> {s}\n", .{arg});
            }
        }
    }

    pub fn exec(ctx: Command.Context, pm: *PackageManager, args: [][:0]u8) !void {
        Output.prettyError("<r><b>bun pm trust <r><d>v" ++ Global.package_json_version_with_sha ++ "<r>\n", .{});
        Output.flush();

        if (args.len == 2) errorExpectedArgs();

        const load_lockfile = BinaryLockfile.loadFromCwd(ctx.allocator, ctx.log, true, &pm.options, &pm.workspace_package_json_cache);
        var lockfile = PackageManagerCommand.handleLoadLockfileErrors(load_lockfile, &pm.options);
        lockfile.updateLockfileIfNeeded(load_lockfile);

        var packages_to_trust: std.ArrayListUnmanaged(string) = .{};
        defer packages_to_trust.deinit(ctx.allocator);
        try packages_to_trust.ensureUnusedCapacity(ctx.allocator, args[2..].len);
        for (args[2..]) |arg| {
            if (arg.len > 0 and arg[0] != '-') packages_to_trust.appendAssumeCapacity(arg);
        }
        const trust_all = strings.leftHasAnyInRight(args, &.{ "-a", "--all" });

        if (!trust_all and packages_to_trust.items.len == 0) errorExpectedArgs();

        const buf = lockfile.buffers.string_bytes.items;
        const packages = lockfile.packages.slice();
        const metas: []BinaryLockfile.Package.Meta = packages.items(.meta);
        const resolutions: []Install.Resolution = packages.items(.resolution);
        const scripts: []BinaryLockfile.Package.Scripts = packages.items(.scripts);

        var untrusted_dep_ids: DepIdSet = .{};
        defer untrusted_dep_ids.deinit(ctx.allocator);

        for (lockfile.buffers.dependencies.items, lockfile.buffers.resolutions.items, 0..) |dep, package_id, i| {
            const dep_id: u32 = @intCast(i);
            if (package_id == Install.invalid_package_id) continue;

            const alias = dep.name.slice(buf);

            if (metas[package_id].hasInstallScript()) {
                if (!lockfile.hasTrustedDependency(alias)) {
                    try untrusted_dep_ids.put(ctx.allocator, dep_id, {});
                }
            }
        }

        if (untrusted_dep_ids.count() == 0) {
            printErrorZeroUntrustedDependenciesFound(trust_all, packages_to_trust.items);
            Global.crash();
        }

        // Instead of running them right away, we group scripts by depth in the node_modules
        // file structure, then run them starting at max depth. This ensures lifecycle scripts are run
        // in the correct order as they would during a normal install
        var tree_iter = BinaryLockfile.Tree.Iterator(.node_modules).init(lockfile);

        const top_level_without_trailing_slash = strings.withoutTrailingSlash(Fs.FileSystem.instance.top_level_dir);
        var abs_node_modules_path: std.ArrayListUnmanaged(u8) = .{};
        defer abs_node_modules_path.deinit(ctx.allocator);
        try abs_node_modules_path.appendSlice(ctx.allocator, top_level_without_trailing_slash);
        try abs_node_modules_path.append(ctx.allocator, std.fs.path.sep);

        var package_names_to_add: bun.StringArrayHashMapUnmanaged(void) = .{};
        var scripts_at_depth: std.AutoArrayHashMapUnmanaged(usize, std.ArrayListUnmanaged(struct {
            package_id: PackageID,
            scripts_list: BinaryLockfile.Package.Scripts.List,
            skip: bool,
        })) = .{};

        var scripts_count: usize = 0;

        while (tree_iter.next(null)) |node_modules| {
            abs_node_modules_path.items.len = top_level_without_trailing_slash.len + 1;
            try abs_node_modules_path.appendSlice(ctx.allocator, node_modules.relative_path);

            var node_modules_dir = bun.openDir(std.fs.cwd(), node_modules.relative_path) catch |err| {
                if (err == error.ENOENT) continue;
                return err;
            };
            defer node_modules_dir.close();

            for (node_modules.dependencies) |dep_id| {
                if (untrusted_dep_ids.contains(dep_id)) {
                    const dep = lockfile.buffers.dependencies.items[dep_id];
                    const alias = dep.name.slice(buf);
                    const package_id = lockfile.buffers.resolutions.items[dep_id];
                    if (comptime Environment.allow_assert) {
                        bun.assertWithLocation(package_id != Install.invalid_package_id, @src());
                    }
                    const resolution = &resolutions[package_id];
                    var package_scripts = scripts[package_id];

                    const maybe_scripts_list = package_scripts.getList(
                        pm.log,
                        lockfile,
                        node_modules_dir,
                        abs_node_modules_path.items,
                        alias,
                        resolution,
                    ) catch |err| {
                        if (err == error.ENOENT) continue;
                        return err;
                    };

                    if (maybe_scripts_list) |scripts_list| {
                        const skip = brk: {
                            if (trust_all) break :brk false;

                            for (packages_to_trust.items) |package_name_from_cli| {
                                if (strings.eqlLong(package_name_from_cli, alias, true) and !lockfile.hasTrustedDependency(alias)) {
                                    break :brk false;
                                }
                            }

                            break :brk true;
                        };

                        // even if it is skipped we still add to scripts_at_depth for logging later
                        const entry = try scripts_at_depth.getOrPut(ctx.allocator, node_modules.depth);
                        if (!entry.found_existing) entry.value_ptr.* = .{};
                        try entry.value_ptr.append(ctx.allocator, .{
                            .package_id = package_id,
                            .scripts_list = scripts_list,
                            .skip = skip,
                        });

                        if (!skip) {
                            try package_names_to_add.put(ctx.allocator, try ctx.allocator.dupe(u8, alias), {});
                            scripts_count += scripts_list.total;
                        }
                    }
                }
            }
        }

        if (scripts_at_depth.count() == 0 or package_names_to_add.count() == 0) {
            printErrorZeroUntrustedDependenciesFound(trust_all, packages_to_trust.items);
            Global.crash();
        }

        var root_node: *Progress.Node = undefined;
        var scripts_node: Progress.Node = undefined;
        var progress = &pm.progress;

        if (pm.options.log_level.showProgress()) {
            progress.supports_ansi_escape_codes = Output.enable_ansi_colors_stderr;
            root_node = progress.start("", 0);

            scripts_node = root_node.start(PackageManager.ProgressStrings.script(), scripts_count);
            pm.scripts_node = &scripts_node;
        }

        {
            var iter = std.mem.reverseIterator(scripts_at_depth.values());
            while (iter.next()) |entry| {
                for (entry.items) |info| {
                    if (info.skip) continue;

                    while (LifecycleScriptSubprocess.alive_count.load(.monotonic) >= pm.options.max_concurrent_lifecycle_scripts) {
                        if (pm.options.log_level.isVerbose()) {
                            if (PackageManager.hasEnoughTimePassedBetweenWaitingMessages()) Output.prettyErrorln("<d>[PackageManager]<r> waiting for {d} scripts\n", .{LifecycleScriptSubprocess.alive_count.load(.monotonic)});
                        }

                        pm.sleep();
                    }

                    const output_in_foreground = false;
                    const optional = false;
                    switch (pm.options.log_level) {
                        inline else => |log_level| try pm.spawnPackageLifecycleScripts(
                            ctx,
                            info.scripts_list,
                            optional,
                            log_level,
                            output_in_foreground,
                        ),
                    }

                    if (pm.options.log_level.showProgress()) {
                        scripts_node.activate();
                        progress.refresh();
                    }
                }

                while (pm.pending_lifecycle_script_tasks.load(.monotonic) > 0) {
                    pm.sleep();
                }
            }
        }

        if (pm.options.log_level.showProgress()) {
            progress.root.end();
            progress.* = .{};
        }

        const package_json_contents = try pm.root_package_json_file.readToEndAlloc(ctx.allocator, try pm.root_package_json_file.getEndPos());
        defer ctx.allocator.free(package_json_contents);

        const package_json_source = logger.Source.initPathString(PackageManager.package_json_cwd, package_json_contents);

        var package_json = bun.JSON.parseUTF8(&package_json_source, ctx.log, ctx.allocator) catch |err| {
            ctx.log.print(Output.errorWriter()) catch {};

            Output.errGeneric("failed to parse package.json: {s}", .{@errorName(err)});
            Global.crash();
        };

        // now add the package names to lockfile.trustedDependencies and package.json `trustedDependencies`
        const names = package_names_to_add.keys();
        if (comptime Environment.allow_assert) {
            bun.assertWithLocation(names.len > 0, @src());
        }

        // could be null if these are the first packages to be trusted
        if (lockfile.trusted_dependencies == null) lockfile.trusted_dependencies = .{};

        var total_scripts_ran: usize = 0;
        var total_packages_with_scripts: usize = 0;
        var total_skipped_packages: usize = 0;

        Output.print("\n", .{});

        {
            var iter = std.mem.reverseIterator(scripts_at_depth.values());
            while (iter.next()) |entry| {
                for (entry.items) |info| {
                    const resolution = lockfile.packages.items(.resolution)[info.package_id];
                    if (info.skip) {
                        info.scripts_list.printScripts(&resolution, buf, .untrusted);
                        total_skipped_packages += 1;
                    } else {
                        total_packages_with_scripts += 1;
                        total_scripts_ran += info.scripts_list.total;
                        info.scripts_list.printScripts(&resolution, buf, .completed);
                    }
                    Output.print("\n", .{});
                }
            }
        }

        try Install.PackageManager.PackageJSONEditor.editTrustedDependencies(ctx.allocator, &package_json, names);

        for (names) |name| {
            try lockfile.trusted_dependencies.?.put(ctx.allocator, @truncate(String.Builder.stringHash(name)), {});
        }

<<<<<<< HEAD
        const save_format: BinaryLockfile.Format = if (pm.options.save_text_lockfile) .text else .binary;
        lockfile.saveToDisk(save_format);
=======
        pm.lockfile.saveToDisk(pm.options.lockfile_path, pm.options.log_level.isVerbose());
>>>>>>> dc01a5d6

        var buffer_writer = try bun.js_printer.BufferWriter.init(ctx.allocator);
        try buffer_writer.buffer.list.ensureTotalCapacity(ctx.allocator, package_json_contents.len + 1);
        buffer_writer.append_newline = package_json_contents.len > 0 and package_json_contents[package_json_contents.len - 1] == '\n';
        var package_json_writer = bun.js_printer.BufferPrinter.init(buffer_writer);

        _ = bun.js_printer.printJSON(@TypeOf(&package_json_writer), &package_json_writer, package_json, &package_json_source, .{}) catch |err| {
            Output.errGeneric("failed to print package.json: {s}", .{@errorName(err)});
            Global.crash();
        };

        const new_package_json_contents = package_json_writer.ctx.writtenWithoutTrailingZero();

        try pm.root_package_json_file.pwriteAll(new_package_json_contents, 0);
        std.posix.ftruncate(pm.root_package_json_file.handle, new_package_json_contents.len) catch {};
        pm.root_package_json_file.close();

        if (comptime Environment.allow_assert) {
            bun.assertWithLocation(total_scripts_ran > 0, @src());
        }

        Output.pretty(" <green>{d}<r> script{s} ran across {d} package{s} ", .{
            total_scripts_ran,
            if (total_scripts_ran > 1) "s" else "",
            total_packages_with_scripts,
            if (total_packages_with_scripts > 1) "s" else "",
        });

        Output.printStartEndStdout(bun.start_time, std.time.nanoTimestamp());
        Output.print("\n", .{});

        if (total_skipped_packages > 0) {
            Output.print("\n", .{});
            Output.prettyln(" <yellow>{d}<r> package{s} with blocked scripts", .{
                total_skipped_packages,
                if (total_skipped_packages > 1) "s" else "",
            });
        }
    }
};<|MERGE_RESOLUTION|>--- conflicted
+++ resolved
@@ -37,7 +37,7 @@
         Output.prettyError("<r><b>bun pm untrusted <r><d>v" ++ Global.package_json_version_with_sha ++ "<r>\n\n", .{});
         Output.flush();
 
-        const load_lockfile = BinaryLockfile.loadFromCwd(ctx.allocator, ctx.log, true, &pm.options, &pm.workspace_package_json_cache);
+        const load_lockfile = BinaryLockfile.loadFromCwd(pm, ctx.allocator, ctx.log, true, &pm.options, &pm.workspace_package_json_cache);
         var lockfile = PackageManagerCommand.handleLoadLockfileErrors(load_lockfile, &pm.options);
         lockfile.updateLockfileIfNeeded(load_lockfile);
 
@@ -187,7 +187,7 @@
 
         if (args.len == 2) errorExpectedArgs();
 
-        const load_lockfile = BinaryLockfile.loadFromCwd(ctx.allocator, ctx.log, true, &pm.options, &pm.workspace_package_json_cache);
+        const load_lockfile = BinaryLockfile.loadFromCwd(pm, ctx.allocator, ctx.log, true, &pm.options, &pm.workspace_package_json_cache);
         var lockfile = PackageManagerCommand.handleLoadLockfileErrors(load_lockfile, &pm.options);
         lockfile.updateLockfileIfNeeded(load_lockfile);
 
@@ -423,12 +423,8 @@
             try lockfile.trusted_dependencies.?.put(ctx.allocator, @truncate(String.Builder.stringHash(name)), {});
         }
 
-<<<<<<< HEAD
         const save_format: BinaryLockfile.Format = if (pm.options.save_text_lockfile) .text else .binary;
-        lockfile.saveToDisk(save_format);
-=======
-        pm.lockfile.saveToDisk(pm.options.lockfile_path, pm.options.log_level.isVerbose());
->>>>>>> dc01a5d6
+        lockfile.saveToDisk(save_format, pm.options.log_level.isVerbose());
 
         var buffer_writer = try bun.js_printer.BufferWriter.init(ctx.allocator);
         try buffer_writer.buffer.list.ensureTotalCapacity(ctx.allocator, package_json_contents.len + 1);
