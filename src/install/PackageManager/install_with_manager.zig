--- conflicted
+++ resolved
@@ -843,12 +843,7 @@
             // thread.
             while (manager.pending_lifecycle_script_tasks.load(.monotonic) > 0) {
                 manager.reportSlowLifecycleScripts();
-<<<<<<< HEAD
-
                 try manager.sleep();
-=======
-                manager.sleep();
->>>>>>> 220807f3
             }
         }
     }
