const log = Output.scoped(.IsolatedInstall, false);

pub fn installIsolatedPackages(
    manager: *PackageManager,
    command_ctx: Command.Context,
    install_root_dependencies: bool,
    workspace_filters: []const WorkspaceFilter,
) OOM!PackageInstall.Summary {
    bun.analytics.Features.isolated_bun_install += 1;

    const lockfile = manager.lockfile;

    const store: Store = store: {
        var timer = std.time.Timer.start() catch unreachable;
        const pkgs = lockfile.packages.slice();
        const pkg_dependency_slices = pkgs.items(.dependencies);
        const pkg_resolutions = pkgs.items(.resolution);
        const pkg_names = pkgs.items(.name);

        const resolutions = lockfile.buffers.resolutions.items;
        const dependencies = lockfile.buffers.dependencies.items;
        const string_buf = lockfile.buffers.string_bytes.items;

        var nodes: Store.Node.List = .empty;

        const QueuedNode = struct {
            parent_id: Store.Node.Id,
            dep_id: DependencyID,
            pkg_id: PackageID,
        };

        var node_queue: std.fifo.LinearFifo(QueuedNode, .Dynamic) = .init(lockfile.allocator);
        defer node_queue.deinit();

        try node_queue.writeItem(.{
            .parent_id = .invalid,
            .dep_id = invalid_dependency_id,
            .pkg_id = 0,
        });

        var dep_ids_sort_buf: std.ArrayListUnmanaged(DependencyID) = .empty;
        defer dep_ids_sort_buf.deinit(lockfile.allocator);

        // Used by leaves and linked dependencies. They can be deduplicated early
        // because peers won't change them.
        //
        // In the pnpm repo without this map: 772,471 nodes
        //                 and with this map: 314,022 nodes
        var early_dedupe: std.AutoHashMapUnmanaged(PackageID, Store.Node.Id) = .empty;
        defer early_dedupe.deinit(lockfile.allocator);

        var peer_dep_ids: std.ArrayListUnmanaged(DependencyID) = .empty;
        defer peer_dep_ids.deinit(lockfile.allocator);

        var visited_parent_node_ids: std.ArrayListUnmanaged(Store.Node.Id) = .empty;
        defer visited_parent_node_ids.deinit(lockfile.allocator);

        // First pass: create full dependency tree with resolved peers
        next_node: while (node_queue.readItem()) |entry| {
            {
                // check for cycles
                const nodes_slice = nodes.slice();
                const node_pkg_ids = nodes_slice.items(.pkg_id);
                const node_dep_ids = nodes_slice.items(.dep_id);
                const node_parent_ids = nodes_slice.items(.parent_id);
                const node_nodes = nodes_slice.items(.nodes);

                var curr_id = entry.parent_id;
                while (curr_id != .invalid) {
                    if (node_pkg_ids[curr_id.get()] == entry.pkg_id) {
                        // skip the new node, and add the previously added node to parent so it appears in
                        // 'node_modules/.bun/parent@version/node_modules'.

                        const dep_id = node_dep_ids[curr_id.get()];
                        if (dep_id == invalid_dependency_id or entry.dep_id == invalid_dependency_id) {
                            node_nodes[entry.parent_id.get()].appendAssumeCapacity(curr_id);
                            continue :next_node;
                        }

                        // ensure the dependency name is the same before skipping the cycle. if they aren't
                        // we lose dependency name information for the symlinks
                        if (dependencies[dep_id].name_hash == dependencies[entry.dep_id].name_hash) {
                            node_nodes[entry.parent_id.get()].appendAssumeCapacity(curr_id);
                            continue :next_node;
                        }
                    }
                    curr_id = node_parent_ids[curr_id.get()];
                }
            }

            const node_id: Store.Node.Id = .from(@intCast(nodes.len));
            const pkg_deps = pkg_dependency_slices[entry.pkg_id];

            var skip_dependencies_of_workspace_node = false;
            if (entry.dep_id != invalid_dependency_id) {
                const entry_dep = dependencies[entry.dep_id];
                if (pkg_deps.len == 0 or entry_dep.version.tag == .workspace) dont_dedupe: {
                    const dedupe_entry = try early_dedupe.getOrPut(lockfile.allocator, entry.pkg_id);
                    if (dedupe_entry.found_existing) {
                        const dedupe_node_id = dedupe_entry.value_ptr.*;

                        const nodes_slice = nodes.slice();
                        const node_nodes = nodes_slice.items(.nodes);
                        const node_dep_ids = nodes_slice.items(.dep_id);

                        const dedupe_dep_id = node_dep_ids[dedupe_node_id.get()];
                        const dedupe_dep = dependencies[dedupe_dep_id];

                        if (dedupe_dep.name_hash != entry_dep.name_hash) {
                            break :dont_dedupe;
                        }

                        if (dedupe_dep.version.tag == .workspace and entry_dep.version.tag == .workspace) {
                            if (dedupe_dep.behavior.isWorkspace() != entry_dep.behavior.isWorkspace()) {
                                // only attach the dependencies to one of the workspaces
                                skip_dependencies_of_workspace_node = true;
                                break :dont_dedupe;
                            }
                        }

                        node_nodes[entry.parent_id.get()].appendAssumeCapacity(dedupe_node_id);
                        continue;
                    }

                    dedupe_entry.value_ptr.* = node_id;
                }
            }

            try nodes.append(lockfile.allocator, .{
                .pkg_id = entry.pkg_id,
                .dep_id = entry.dep_id,
                .parent_id = entry.parent_id,
                .nodes = if (skip_dependencies_of_workspace_node) .empty else try .initCapacity(lockfile.allocator, pkg_deps.len),
                .dependencies = if (skip_dependencies_of_workspace_node) .empty else try .initCapacity(lockfile.allocator, pkg_deps.len),
            });

            const nodes_slice = nodes.slice();
            const node_parent_ids = nodes_slice.items(.parent_id);
            const node_dependencies = nodes_slice.items(.dependencies);
            const node_peers = nodes_slice.items(.peers);
            const node_nodes = nodes_slice.items(.nodes);

            if (entry.parent_id.tryGet()) |parent_id| {
                node_nodes[parent_id].appendAssumeCapacity(node_id);
            }

            if (skip_dependencies_of_workspace_node) {
                continue;
            }

            dep_ids_sort_buf.clearRetainingCapacity();
            try dep_ids_sort_buf.ensureUnusedCapacity(lockfile.allocator, pkg_deps.len);
            for (pkg_deps.begin()..pkg_deps.end()) |_dep_id| {
                const dep_id: DependencyID = @intCast(_dep_id);
                dep_ids_sort_buf.appendAssumeCapacity(dep_id);
            }

            // TODO: make this sort in an order that allows peers to be resolved last
            // and devDependency handling to match `hoistDependency`
            std.sort.pdq(
                DependencyID,
                dep_ids_sort_buf.items,
                Lockfile.DepSorter{
                    .lockfile = lockfile,
                },
                Lockfile.DepSorter.isLessThan,
            );

            peer_dep_ids.clearRetainingCapacity();
            for (dep_ids_sort_buf.items) |dep_id| {
                if (Tree.isFilteredDependencyOrWorkspace(
                    dep_id,
                    entry.pkg_id,
                    workspace_filters,
                    install_root_dependencies,
                    manager,
                    lockfile,
                )) {
                    continue;
                }

                const pkg_id = resolutions[dep_id];
                const dep = dependencies[dep_id];

                // TODO: handle duplicate dependencies. should be similar logic
                // like we have for dev dependencies in `hoistDependency`

                if (!dep.behavior.isPeer()) {
                    // simple case:
                    // - add it as a dependency
                    // - queue it
                    node_dependencies[node_id.get()].appendAssumeCapacity(.{ .dep_id = dep_id, .pkg_id = pkg_id });
                    try node_queue.writeItem(.{
                        .parent_id = node_id,
                        .dep_id = dep_id,
                        .pkg_id = pkg_id,
                    });
                    continue;
                }

                try peer_dep_ids.append(lockfile.allocator, dep_id);
            }

            next_peer: for (peer_dep_ids.items) |peer_dep_id| {
                const resolved_pkg_id, const auto_installed = resolved_pkg_id: {

                    // Go through the peers parents looking for a package with the same name.
                    // If none is found, use current best version. Parents visited must have
                    // the package id for the chosen peer marked as a transitive peer. Nodes
                    // are deduplicated only if their package id and their transitive peer package
                    // ids are equal.
                    const peer_dep = dependencies[peer_dep_id];

                    // TODO: double check this
                    // Start with the current package. A package
                    // can satisfy it's own peers.
                    var curr_id = node_id;

                    visited_parent_node_ids.clearRetainingCapacity();
                    while (curr_id != .invalid) {
                        for (node_dependencies[curr_id.get()].items) |ids| {
                            const dep = dependencies[ids.dep_id];

                            if (dep.name_hash != peer_dep.name_hash) {
                                continue;
                            }

                            const res = pkg_resolutions[ids.pkg_id];

                            if (peer_dep.version.tag != .npm or res.tag != .npm) {
                                // TODO: print warning for this? we don't have a version
                                // to compare to say if this satisfies or not.
                                break :resolved_pkg_id .{ ids.pkg_id, false };
                            }

                            const peer_dep_version = peer_dep.version.value.npm.version;
                            const res_version = res.value.npm.version;

                            if (!peer_dep_version.satisfies(res_version, string_buf, string_buf)) {
                                // TODO: add warning!
                            }

                            break :resolved_pkg_id .{ ids.pkg_id, false };
                        }

                        const curr_peers = node_peers[curr_id.get()];
                        for (curr_peers.list.items) |ids| {
                            const transitive_peer_dep = dependencies[ids.dep_id];

                            if (transitive_peer_dep.name_hash != peer_dep.name_hash) {
                                continue;
                            }

                            // A transitive peer with the same name has already passed
                            // through this node

                            if (!ids.auto_installed) {
                                // The resolution was found here or above. Choose the same
                                // peer resolution. No need to mark this node or above.

                                // TODO: add warning if not satisfies()!
                                break :resolved_pkg_id .{ ids.pkg_id, false };
                            }

                            // It didn't find a matching name and auto installed
                            // from somewhere this peer can't reach. Choose best
                            // version. Only mark all parents if resolution is
                            // different from this transitive peer.

                            if (peer_dep.behavior.isOptionalPeer()) {
                                // exclude it
                                continue :next_peer;
                            }

                            const best_version = resolutions[peer_dep_id];

                            if (best_version == ids.pkg_id) {
                                break :resolved_pkg_id .{ ids.pkg_id, true };
                            }

                            // add the remaining parent ids
                            while (curr_id != .invalid) {
                                try visited_parent_node_ids.append(lockfile.allocator, curr_id);
                                curr_id = node_parent_ids[curr_id.get()];
                            }

                            break :resolved_pkg_id .{ best_version, true };
                        }

                        // TODO: prevent marking workspace and symlink deps with transitive peers

                        // add to visited parents after searching for a peer resolution.
                        // if a node resolves a transitive peer, it can still be deduplicated
                        try visited_parent_node_ids.append(lockfile.allocator, curr_id);
                        curr_id = node_parent_ids[curr_id.get()];
                    }

                    if (peer_dep.behavior.isOptionalPeer()) {
                        // exclude it
                        continue;
                    }

                    // choose the current best version
                    break :resolved_pkg_id .{ resolutions[peer_dep_id], true };
                };

                bun.debugAssert(resolved_pkg_id != invalid_package_id);

                for (visited_parent_node_ids.items) |visited_parent_id| {
                    const ctx: Store.Node.TransitivePeer.OrderedArraySetCtx = .{
                        .string_buf = string_buf,
                        .pkg_names = pkg_names,
                    };
                    const peer: Store.Node.TransitivePeer = .{
                        .dep_id = peer_dep_id,
                        .pkg_id = resolved_pkg_id,
                        .auto_installed = auto_installed,
                    };
                    try node_peers[visited_parent_id.get()].insert(lockfile.allocator, peer, &ctx);
                }

                if (visited_parent_node_ids.items.len != 0) {
                    // visited parents length == 0 means the node satisfied it's own
                    // peer. don't queue.
                    node_dependencies[node_id.get()].appendAssumeCapacity(.{ .dep_id = peer_dep_id, .pkg_id = resolved_pkg_id });
                    try node_queue.writeItem(.{
                        .parent_id = node_id,
                        .dep_id = peer_dep_id,
                        .pkg_id = resolved_pkg_id,
                    });
                }
            }
        }

        if (manager.options.log_level.isVerbose()) {
            const full_tree_end = timer.read();
            timer.reset();
            Output.prettyErrorln("Resolved peers [{}]", .{bun.fmt.fmtDurationOneDecimal(full_tree_end)});
        }

        const DedupeInfo = struct {
            entry_id: Store.Entry.Id,
            dep_id: DependencyID,
            peers: Store.OrderedArraySet(Store.Node.TransitivePeer, Store.Node.TransitivePeer.OrderedArraySetCtx),
        };

        var dedupe: std.AutoHashMapUnmanaged(PackageID, std.ArrayListUnmanaged(DedupeInfo)) = .empty;
        defer dedupe.deinit(lockfile.allocator);

        var res_fmt_buf: std.ArrayList(u8) = .init(lockfile.allocator);
        defer res_fmt_buf.deinit();

        const nodes_slice = nodes.slice();
        const node_pkg_ids = nodes_slice.items(.pkg_id);
        const node_dep_ids = nodes_slice.items(.dep_id);
        const node_peers: []const Store.Node.Peers = nodes_slice.items(.peers);
        const node_nodes = nodes_slice.items(.nodes);

        var store: Store.Entry.List = .empty;

        const QueuedEntry = struct {
            node_id: Store.Node.Id,
            entry_parent_id: Store.Entry.Id,
        };
        var entry_queue: std.fifo.LinearFifo(QueuedEntry, .Dynamic) = .init(lockfile.allocator);
        defer entry_queue.deinit();

        try entry_queue.writeItem(.{
            .node_id = .from(0),
            .entry_parent_id = .invalid,
        });

        // Second pass: Deduplicate nodes when the pkg_id and peer set match an existing entry.
        next_entry: while (entry_queue.readItem()) |entry| {
            const pkg_id = node_pkg_ids[entry.node_id.get()];

            const dedupe_entry = try dedupe.getOrPut(lockfile.allocator, pkg_id);
            if (!dedupe_entry.found_existing) {
                dedupe_entry.value_ptr.* = .{};
            } else {
                const curr_peers = node_peers[entry.node_id.get()];
                const curr_dep_id = node_dep_ids[entry.node_id.get()];

                for (dedupe_entry.value_ptr.items) |info| {
                    if (info.dep_id != invalid_dependency_id and curr_dep_id != invalid_dependency_id) {
                        const curr_dep = dependencies[curr_dep_id];
                        const existing_dep = dependencies[info.dep_id];

                        if (existing_dep.version.tag == .workspace and curr_dep.version.tag == .workspace) {
                            if (existing_dep.behavior.isWorkspace() != curr_dep.behavior.isWorkspace()) {
                                continue;
                            }
                        }
                    }

                    const eql_ctx: Store.Node.TransitivePeer.OrderedArraySetCtx = .{
                        .string_buf = string_buf,
                        .pkg_names = pkg_names,
                    };

                    if (info.peers.eql(&curr_peers, &eql_ctx)) {
                        // dedupe! depend on the already created entry

                        const entries = store.slice();
                        const entry_dependencies = entries.items(.dependencies);
                        const entry_parents = entries.items(.parents);

                        var parents = &entry_parents[info.entry_id.get()];

                        if (curr_dep_id != invalid_dependency_id and dependencies[curr_dep_id].behavior.isWorkspace()) {
                            try parents.append(lockfile.allocator, entry.entry_parent_id);
                            continue :next_entry;
                        }
                        const ctx: Store.Entry.DependenciesOrderedArraySetCtx = .{
                            .string_buf = string_buf,
                            .dependencies = dependencies,
                        };
                        try entry_dependencies[entry.entry_parent_id.get()].insert(
                            lockfile.allocator,
                            .{ .entry_id = info.entry_id, .dep_id = curr_dep_id },
                            &ctx,
                        );
                        try parents.append(lockfile.allocator, entry.entry_parent_id);
                        continue :next_entry;
                    }
                }

                // nothing matched - create a new entry
            }

            const new_entry_peer_hash: Store.Entry.PeerHash = peer_hash: {
                const peers = node_peers[entry.node_id.get()];
                if (peers.len() == 0) {
                    break :peer_hash .none;
                }
                var hasher = bun.Wyhash11.init(0);
                for (peers.slice()) |peer_ids| {
                    const pkg_name = pkg_names[peer_ids.pkg_id];
                    hasher.update(pkg_name.slice(string_buf));
                    const pkg_res = pkg_resolutions[peer_ids.pkg_id];
                    res_fmt_buf.clearRetainingCapacity();
                    try res_fmt_buf.writer().print("{}", .{pkg_res.fmt(string_buf, .posix)});
                    hasher.update(res_fmt_buf.items);
                }
                break :peer_hash .from(hasher.final());
            };

            const new_entry_dep_id = node_dep_ids[entry.node_id.get()];

            const new_entry_is_root = new_entry_dep_id == invalid_dependency_id;
            const new_entry_is_workspace = !new_entry_is_root and dependencies[new_entry_dep_id].version.tag == .workspace;

            const new_entry_dependencies: Store.Entry.Dependencies = if (dedupe_entry.found_existing and new_entry_is_workspace)
                .empty
            else
                try .initCapacity(lockfile.allocator, node_nodes[entry.node_id.get()].items.len);

            var new_entry_parents: std.ArrayListUnmanaged(Store.Entry.Id) = try .initCapacity(lockfile.allocator, 1);
            new_entry_parents.appendAssumeCapacity(entry.entry_parent_id);

            const new_entry: Store.Entry = .{
                .node_id = entry.node_id,
                .dependencies = new_entry_dependencies,
                .parents = new_entry_parents,
                .peer_hash = new_entry_peer_hash,
            };

            const new_entry_id: Store.Entry.Id = .from(@intCast(store.len));
            try store.append(lockfile.allocator, new_entry);

            if (entry.entry_parent_id.tryGet()) |entry_parent_id| skip_adding_dependency: {
                if (new_entry_dep_id != invalid_dependency_id and dependencies[new_entry_dep_id].behavior.isWorkspace()) {
                    // skip implicit workspace dependencies on the root.
                    break :skip_adding_dependency;
                }

                const entries = store.slice();
                const entry_dependencies = entries.items(.dependencies);
                const ctx: Store.Entry.DependenciesOrderedArraySetCtx = .{
                    .string_buf = string_buf,
                    .dependencies = dependencies,
                };
                try entry_dependencies[entry_parent_id].insert(
                    lockfile.allocator,
                    .{ .entry_id = new_entry_id, .dep_id = new_entry_dep_id },
                    &ctx,
                );
            }

            try dedupe_entry.value_ptr.append(lockfile.allocator, .{
                .entry_id = new_entry_id,
                .dep_id = new_entry_dep_id,
                .peers = node_peers[entry.node_id.get()],
            });

            for (node_nodes[entry.node_id.get()].items) |node_id| {
                try entry_queue.writeItem(.{
                    .node_id = node_id,
                    .entry_parent_id = new_entry_id,
                });
            }
        }

        if (manager.options.log_level.isVerbose()) {
            const dedupe_end = timer.read();
            Output.prettyErrorln("Created store [{}]", .{bun.fmt.fmtDurationOneDecimal(dedupe_end)});
        }

        break :store .{
            .entries = store,
            .nodes = nodes,
        };
    };

    const cwd = FD.cwd();

    const root_node_modules_dir, const is_new_root_node_modules, const bun_modules_dir, const is_new_bun_modules = root_dirs: {
        const node_modules_path = bun.OSPathLiteral("node_modules");
        const bun_modules_path = bun.OSPathLiteral("node_modules/" ++ Store.modules_dir_name);
        const existing_root_node_modules_dir = sys.openatOSPath(cwd, node_modules_path, bun.O.DIRECTORY | bun.O.RDONLY, 0o755).unwrap() catch {
            sys.mkdirat(cwd, node_modules_path, 0o755).unwrap() catch |err| {
                Output.err(err, "failed to create the './node_modules' directory", .{});
                Global.exit(1);
            };

            sys.mkdirat(cwd, bun_modules_path, 0o755).unwrap() catch |err| {
                Output.err(err, "failed to create the './node_modules/.bun' directory", .{});
                Global.exit(1);
            };

            const new_root_node_modules_dir = sys.openatOSPath(cwd, node_modules_path, bun.O.DIRECTORY | bun.O.RDONLY, 0o755).unwrap() catch |err| {
                Output.err(err, "failed to open the './node_modules' directory", .{});
                Global.exit(1);
            };

            const new_bun_modules_dir = sys.openatOSPath(cwd, bun_modules_path, bun.O.DIRECTORY | bun.O.RDONLY, 0o755).unwrap() catch |err| {
                Output.err(err, "failed to open the './node_modules/.bun' directory", .{});
                Global.exit(1);
            };

            break :root_dirs .{
                new_root_node_modules_dir,
                true,
                new_bun_modules_dir,
                true,
            };
        };

        const existing_bun_modules_dir = sys.openatOSPath(cwd, bun_modules_path, bun.O.DIRECTORY | bun.O.RDONLY, 0o755).unwrap() catch {
            sys.mkdirat(cwd, bun_modules_path, 0o755).unwrap() catch |err| {
                Output.err(err, "failed to create the './node_modules/.bun' directory", .{});
                Global.exit(1);
            };

            const new_bun_modules_dir = sys.openatOSPath(cwd, bun_modules_path, bun.O.DIRECTORY | bun.O.RDONLY, 0o755).unwrap() catch |err| {
                Output.err(err, "failed to open the './node_modules/.bun' directory", .{});
                Global.exit(1);
            };

            break :root_dirs .{
                existing_root_node_modules_dir,
                false,
                new_bun_modules_dir,
                true,
            };
        };

        break :root_dirs .{
            existing_root_node_modules_dir,
            false,
            existing_bun_modules_dir,
            false,
        };
    };
    _ = root_node_modules_dir;
    _ = is_new_root_node_modules;
    _ = bun_modules_dir;
    // _ = is_new_bun_modules;

    {
        var root_node: *Progress.Node = undefined;
        var download_node: Progress.Node = undefined;
        var install_node: Progress.Node = undefined;
        var scripts_node: Progress.Node = undefined;
        var progress = &manager.progress;

        if (manager.options.log_level.showProgress()) {
            progress.supports_ansi_escape_codes = Output.enable_ansi_colors_stderr;
            root_node = progress.start("", 0);
            download_node = root_node.start(ProgressStrings.download(), 0);
            install_node = root_node.start(ProgressStrings.install(), store.entries.len);
            scripts_node = root_node.start(ProgressStrings.script(), 0);

            manager.downloads_node = null;
            manager.scripts_node = &scripts_node;
            manager.downloads_node = &download_node;
        }

        const nodes_slice = store.nodes.slice();
        const node_pkg_ids = nodes_slice.items(.pkg_id);
        const node_dep_ids = nodes_slice.items(.dep_id);

        const entries = store.entries.slice();
        const entry_node_ids = entries.items(.node_id);
        const entry_steps = entries.items(.step);
        const entry_dependencies = entries.items(.dependencies);

        const string_buf = lockfile.buffers.string_bytes.items;

        const pkgs = lockfile.packages.slice();
        const pkg_names = pkgs.items(.name);
        const pkg_name_hashes = pkgs.items(.name_hash);
        const pkg_resolutions = pkgs.items(.resolution);

        var seen_entry_ids: std.AutoHashMapUnmanaged(Store.Entry.Id, void) = .empty;
        defer seen_entry_ids.deinit(lockfile.allocator);
        try seen_entry_ids.ensureTotalCapacity(lockfile.allocator, @intCast(store.entries.len));

        // TODO: delete
        var seen_workspace_ids: std.AutoHashMapUnmanaged(PackageID, void) = .empty;
        defer seen_workspace_ids.deinit(lockfile.allocator);

<<<<<<< HEAD
        manager.useCopyfileBackendIfFaster();
=======
        const tasks = try manager.allocator.alloc(Store.Installer.Task, store.entries.len);
        defer manager.allocator.free(tasks);
>>>>>>> e4dd780c

        var installer: Store.Installer = .{
            .lockfile = lockfile,
            .manager = manager,
            .command_ctx = command_ctx,
            .installed = try .initEmpty(manager.allocator, lockfile.packages.len),
            .install_node = if (manager.options.log_level.showProgress()) &install_node else null,
            .scripts_node = if (manager.options.log_level.showProgress()) &scripts_node else null,
            .store = &store,
            .tasks = tasks,
            .trusted_dependencies_mutex = .{},
            .trusted_dependencies_from_update_requests = manager.findTrustedDependenciesFromUpdateRequests(),
            .supported_backend = .init(PackageInstall.supported_method),
        };

        for (tasks, 0..) |*task, _entry_id| {
            const entry_id: Store.Entry.Id = .from(@intCast(_entry_id));
            task.* = .{
                .entry_id = entry_id,
                .installer = &installer,
                .result = .none,

                .task = .{ .callback = &Store.Installer.Task.callback },
                .next = null,
            };
        }

        // add the pending task count upfront
        _ = manager.incrementPendingTasks(@intCast(store.entries.len));

        for (0..store.entries.len) |_entry_id| {
            const entry_id: Store.Entry.Id = .from(@intCast(_entry_id));

            const node_id = entry_node_ids[entry_id.get()];
            const pkg_id = node_pkg_ids[node_id.get()];

            const pkg_name = pkg_names[pkg_id];
            const pkg_name_hash = pkg_name_hashes[pkg_id];
            const pkg_res: Resolution = pkg_resolutions[pkg_id];

            switch (pkg_res.tag) {
                else => {
                    // this is `uninitialized` or `single_file_module`.
                    bun.debugAssert(false);
                    entry_steps[entry_id.get()].store(.done, .monotonic);
                    installer.onTaskComplete(entry_id, .skipped);
                    continue;
                },
                .root => {
                    if (entry_id == .root) {
                        entry_steps[entry_id.get()].store(.symlink_dependencies, .monotonic);
                        installer.startTask(entry_id);
                        continue;
                    }
                    entry_steps[entry_id.get()].store(.done, .monotonic);
                    installer.onTaskComplete(entry_id, .skipped);
                    continue;
                },
                .workspace => {
                    // if injected=true this might be false
                    if (!(try seen_workspace_ids.getOrPut(lockfile.allocator, pkg_id)).found_existing) {
                        entry_steps[entry_id.get()].store(.symlink_dependencies, .monotonic);
                        installer.startTask(entry_id);
                        continue;
                    }
                    entry_steps[entry_id.get()].store(.done, .monotonic);
                    installer.onTaskComplete(entry_id, .skipped);
                    continue;
                },
                .symlink => {
                    // no installation required, will only need to be linked to packages that depend on it.
                    bun.debugAssert(entry_dependencies[entry_id.get()].list.items.len == 0);
                    entry_steps[entry_id.get()].store(.done, .monotonic);
                    installer.onTaskComplete(entry_id, .skipped);
                    continue;
                },
                .folder => {
                    // folders are always hardlinked to keep them up-to-date
                    installer.startTask(entry_id);
                    continue;
                },

                inline .npm,
                .git,
                .github,
                .local_tarball,
                .remote_tarball,
                => |pkg_res_tag| {
                    const patch_info = try installer.packagePatchInfo(pkg_name, pkg_name_hash, &pkg_res);

                    const needs_install =
                        manager.options.enable.force_install or
                        is_new_bun_modules or
                        patch_info == .remove or
                        needs_install: {
                            var store_path: bun.AbsPath(.{}) = .initTopLevelDir();
                            defer store_path.deinit();
                            installer.appendStorePath(&store_path, entry_id);
                            const scope_for_patch_tag_path = store_path.save();
                            if (pkg_res_tag == .npm)
                                // if it's from npm, it should always have a package.json.
                                // in other cases, probably yes but i'm less confident.
                                store_path.append("package.json");
                            const exists = sys.existsZ(store_path.sliceZ());

                            break :needs_install switch (patch_info) {
                                .none => !exists,
                                // checked above
                                .remove => unreachable,
                                .patch => |patch| {
                                    var hash_buf: install.BuntagHashBuf = undefined;
                                    const hash = install.buntaghashbuf_make(&hash_buf, patch.contents_hash);
                                    scope_for_patch_tag_path.restore();
                                    store_path.append(hash);
                                    break :needs_install !sys.existsZ(store_path.sliceZ());
                                },
                            };
                        };

                    if (!needs_install) {
                        entry_steps[entry_id.get()].store(.done, .monotonic);
                        installer.onTaskComplete(entry_id, .skipped);
                        continue;
                    }

                    var pkg_cache_dir_subpath: bun.RelPath(.{ .sep = .auto }) = .from(switch (pkg_res_tag) {
                        .npm => manager.cachedNPMPackageFolderName(pkg_name.slice(string_buf), pkg_res.value.npm.version, patch_info.contentsHash()),
                        .git => manager.cachedGitFolderName(&pkg_res.value.git, patch_info.contentsHash()),
                        .github => manager.cachedGitHubFolderName(&pkg_res.value.github, patch_info.contentsHash()),
                        .local_tarball => manager.cachedTarballFolderName(pkg_res.value.local_tarball, patch_info.contentsHash()),
                        .remote_tarball => manager.cachedTarballFolderName(pkg_res.value.remote_tarball, patch_info.contentsHash()),

                        else => comptime unreachable,
                    });
                    defer pkg_cache_dir_subpath.deinit();

                    const cache_dir, const cache_dir_path = manager.getCacheDirectoryAndAbsPath();
                    defer cache_dir_path.deinit();

                    const missing_from_cache = switch (manager.getPreinstallState(pkg_id)) {
                        .done => false,
                        else => missing_from_cache: {
                            if (patch_info == .none) {
                                const exists = switch (pkg_res_tag) {
                                    .npm => exists: {
                                        var cache_dir_path_save = pkg_cache_dir_subpath.save();
                                        defer cache_dir_path_save.restore();
                                        pkg_cache_dir_subpath.append("package.json");
                                        break :exists sys.existsAt(cache_dir, pkg_cache_dir_subpath.sliceZ());
                                    },
                                    else => sys.directoryExistsAt(cache_dir, pkg_cache_dir_subpath.sliceZ()).unwrapOr(false),
                                };
                                if (exists) {
                                    manager.setPreinstallState(pkg_id, installer.lockfile, .done);
                                }
                                break :missing_from_cache !exists;
                            }

                            // TODO: why does this look like it will never work?
                            break :missing_from_cache true;
                        },
                    };

                    if (!missing_from_cache) {
                        installer.startTask(entry_id);
                        continue;
                    }

                    const ctx: install.TaskCallbackContext = .{
                        .isolated_package_install_context = entry_id,
                    };

                    const dep_id = node_dep_ids[node_id.get()];
                    const dep = lockfile.buffers.dependencies.items[dep_id];
                    switch (pkg_res_tag) {
                        .npm => {
                            manager.enqueuePackageForDownload(
                                pkg_name.slice(string_buf),
                                dep_id,
                                pkg_id,
                                pkg_res.value.npm.version,
                                pkg_res.value.npm.url.slice(string_buf),
                                ctx,
                                patch_info.nameAndVersionHash(),
                            ) catch |err| switch (err) {
                                error.OutOfMemory => |oom| return oom,
                                error.InvalidURL => {
                                    Output.err(err, "failed to enqueue package for download: {s}@{}", .{
                                        pkg_name.slice(string_buf),
                                        pkg_res.fmt(string_buf, .auto),
                                    });
                                    Output.flush();
                                    if (manager.options.enable.fail_early) {
                                        Global.exit(1);
                                    }
                                    entry_steps[entry_id.get()].store(.done, .monotonic);
                                    installer.onTaskComplete(entry_id, .fail);
                                    continue;
                                },
                            };
                        },
                        .git => {
                            manager.enqueueGitForCheckout(
                                dep_id,
                                dep.name.slice(string_buf),
                                &pkg_res,
                                ctx,
                                patch_info.nameAndVersionHash(),
                            );
                        },
                        .github => {
                            const url = manager.allocGitHubURL(&pkg_res.value.git);
                            defer manager.allocator.free(url);
                            manager.enqueueTarballForDownload(
                                dep_id,
                                pkg_id,
                                url,
                                ctx,
                                patch_info.nameAndVersionHash(),
                            ) catch |err| switch (err) {
                                error.OutOfMemory => bun.outOfMemory(),
                                error.InvalidURL => {
                                    Output.err(err, "failed to enqueue github package for download: {s}@{}", .{
                                        pkg_name.slice(string_buf),
                                        pkg_res.fmt(string_buf, .auto),
                                    });
                                    Output.flush();
                                    if (manager.options.enable.fail_early) {
                                        Global.exit(1);
                                    }
                                    entry_steps[entry_id.get()].store(.done, .monotonic);
                                    installer.onTaskComplete(entry_id, .fail);
                                    continue;
                                },
                            };
                        },
                        .local_tarball => {
                            manager.enqueueTarballForReading(
                                dep_id,
                                dep.name.slice(string_buf),
                                &pkg_res,
                                ctx,
                            );
                        },
                        .remote_tarball => {
                            manager.enqueueTarballForDownload(
                                dep_id,
                                pkg_id,
                                pkg_res.value.remote_tarball.slice(string_buf),
                                ctx,
                                patch_info.nameAndVersionHash(),
                            ) catch |err| switch (err) {
                                error.OutOfMemory => bun.outOfMemory(),
                                error.InvalidURL => {
                                    Output.err(err, "failed to enqueue tarball for download: {s}@{}", .{
                                        pkg_name.slice(string_buf),
                                        pkg_res.fmt(string_buf, .auto),
                                    });
                                    Output.flush();
                                    if (manager.options.enable.fail_early) {
                                        Global.exit(1);
                                    }
                                    entry_steps[entry_id.get()].store(.done, .monotonic);
                                    installer.onTaskComplete(entry_id, .fail);
                                    continue;
                                },
                            };
                        },
                        else => comptime unreachable,
                    }
                },
            }
        }

        if (manager.pendingTaskCount() > 0) {
            const Wait = struct {
                installer: *Store.Installer,
                manager: *PackageManager,
                err: ?anyerror = null,

                pub fn isDone(wait: *@This()) bool {
                    wait.manager.runTasks(
                        *Store.Installer,
                        wait.installer,
                        .{
                            .onExtract = Store.Installer.onPackageExtracted,
                            .onResolve = {},
                            .onPackageManifestError = {},
                            .onPackageDownloadError = {},
                        },
                        true,
                        wait.manager.options.log_level,
                    ) catch |err| {
                        wait.err = err;
                        return true;
                    };

                    if (wait.manager.scripts_node) |node| {
                        // if we're just waiting for scripts, make it known. -1 because the root task needs to wait for everything
                        const pending_lifecycle_scripts = wait.manager.pending_lifecycle_script_tasks.load(.monotonic);
                        if (pending_lifecycle_scripts > 0 and pending_lifecycle_scripts == wait.manager.pendingTaskCount() -| 1) {
                            node.activate();
                            wait.manager.progress.refresh();
                        }
                    }

                    return wait.manager.pendingTaskCount() == 0;
                }
            };

            var wait: Wait = .{
                .manager = manager,
                .installer = &installer,
            };

            manager.sleepUntil(&wait, &Wait.isDone);

            if (wait.err) |err| {
                Output.err(err, "failed to install packages", .{});
                Global.exit(1);
            }
        }

        if (manager.options.log_level.showProgress()) {
            progress.root.end();
            progress.* = .{};
        }

        if (comptime Environment.ci_assert) {
            var done = true;
            next_entry: for (store.entries.items(.step), 0..) |entry_step, _entry_id| {
                const entry_id: Store.Entry.Id = .from(@intCast(_entry_id));
                const step = entry_step.load(.monotonic);

                if (step == .done) {
                    continue;
                }

                done = false;

                log("entry not done: {d}, {s}\n", .{ entry_id, @tagName(step) });

                const deps = store.entries.items(.dependencies)[entry_id.get()];
                for (deps.slice()) |dep| {
                    const dep_step = entry_steps[dep.entry_id.get()].load(.monotonic);
                    if (dep_step != .done) {
                        log(", parents:\n - ", .{});
                        const parent_ids = Store.Entry.debugGatherAllParents(entry_id, installer.store);
                        for (parent_ids) |parent_id| {
                            if (parent_id == .root) {
                                log("root ", .{});
                            } else {
                                log("{d} ", .{parent_id.get()});
                            }
                        }

                        log("\n", .{});
                        continue :next_entry;
                    }
                }

                log(" and is able to run\n", .{});
            }

            bun.debugAssert(done);
        }

        installer.summary.successfully_installed = installer.installed;

        return installer.summary;
    }
}

const std = @import("std");

const bun = @import("bun");
const Environment = bun.Environment;
const FD = bun.FD;
const Global = bun.Global;
const OOM = bun.OOM;
const Output = bun.Output;
const Progress = bun.Progress;
const sys = bun.sys;
const Command = bun.cli.Command;

const install = bun.install;
const DependencyID = install.DependencyID;
const PackageID = install.PackageID;
const PackageInstall = install.PackageInstall;
const Resolution = install.Resolution;
const Store = install.Store;
const invalid_dependency_id = install.invalid_dependency_id;
const invalid_package_id = install.invalid_package_id;

const Lockfile = install.Lockfile;
const Tree = Lockfile.Tree;

const PackageManager = install.PackageManager;
const ProgressStrings = PackageManager.ProgressStrings;
const WorkspaceFilter = PackageManager.WorkspaceFilter;<|MERGE_RESOLUTION|>--- conflicted
+++ resolved
@@ -620,12 +620,11 @@
         var seen_workspace_ids: std.AutoHashMapUnmanaged(PackageID, void) = .empty;
         defer seen_workspace_ids.deinit(lockfile.allocator);
 
-<<<<<<< HEAD
         manager.useCopyfileBackendIfFaster();
-=======
+
         const tasks = try manager.allocator.alloc(Store.Installer.Task, store.entries.len);
         defer manager.allocator.free(tasks);
->>>>>>> e4dd780c
+
 
         var installer: Store.Installer = .{
             .lockfile = lockfile,
