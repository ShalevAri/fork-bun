//! Schedule long-running callbacks for a task
//! Slow stuff is broken into tasks, each can run independently without locks

tag: Tag,
request: Request,
data: Data,
status: Status = Status.waiting,
threadpool_task: ThreadPool.Task = ThreadPool.Task{ .callback = &callback },
log: logger.Log,
id: Id,
err: ?anyerror = null,
package_manager: *PackageManager,
apply_patch_task: ?*PatchTask = null,
next: ?*Task = null,

/// An ID that lets us register a callback without keeping the same pointer around
pub const Id = enum(u64) {
    _,

    pub fn get(this: @This()) u64 {
        return @intFromEnum(this);
    }

    pub fn forNPMPackage(package_name: string, package_version: Semver.Version) Id {
        var hasher = bun.Wyhash11.init(0);
        hasher.update("npm-package:");
        hasher.update(package_name);
        hasher.update("@");
        hasher.update(std.mem.asBytes(&package_version));
        return @enumFromInt(hasher.final());
    }

    pub fn forBinLink(package_id: PackageID) Id {
        var hasher = bun.Wyhash11.init(0);
        hasher.update("bin-link:");
        hasher.update(std.mem.asBytes(&package_id));
        return @enumFromInt(hasher.final());
    }

    pub fn forManifest(name: string) Id {
        var hasher = bun.Wyhash11.init(0);
        hasher.update("manifest:");
        hasher.update(name);
        return @enumFromInt(hasher.final());
    }

    pub fn forTarball(url: string) Id {
        var hasher = bun.Wyhash11.init(0);
        hasher.update("tarball:");
        hasher.update(url);
        return @enumFromInt(hasher.final());
    }

    // These cannot change:
    // We persist them to the filesystem.
    pub fn forGitClone(url: string) Id {
        var hasher = bun.Wyhash11.init(0);
        hasher.update(url);
        return @enumFromInt(@as(u64, 4 << 61) | @as(u64, @as(u61, @truncate(hasher.final()))));
    }

    pub fn forGitCheckout(url: string, resolved: string) Id {
        var hasher = bun.Wyhash11.init(0);
        hasher.update(url);
        hasher.update("@");
        hasher.update(resolved);
        return @enumFromInt(@as(u64, 5 << 61) | @as(u64, @as(u61, @truncate(hasher.final()))));
    }
};

pub fn callback(task: *ThreadPool.Task) void {
    Output.Source.configureThread();
    defer Output.flush();

    var this: *Task = @fieldParentPtr("threadpool_task", task);
    const manager = this.package_manager;
    defer {
        if (this.status == .success) {
            if (this.apply_patch_task) |pt| {
                defer pt.deinit();
                bun.handleOom(pt.apply());
                if (pt.callback.apply.logger.errors > 0) {
                    defer pt.callback.apply.logger.deinit();
                    // this.log.addErrorFmt(null, logger.Loc.Empty, bun.default_allocator, "failed to apply patch: {}", .{e}) catch unreachable;
                    pt.callback.apply.logger.print(Output.errorWriter()) catch {};
                }
            }
        }
        manager.resolve_tasks.push(this);
        manager.wake();
    }

    switch (this.tag) {
        .package_manifest => {
            const allocator = bun.default_allocator;
            var manifest = &this.request.package_manifest;

            const body = &manifest.network.response_buffer;
            defer body.deinit();

            const package_manifest = Npm.Registry.getPackageMetadata(
                allocator,
                manager.scopeForPackageName(manifest.name.slice()),
                (manifest.network.response.metadata orelse @panic("Assertion failure: Expected metadata to be set")).response,
                body.slice(),
                &this.log,
                manifest.name.slice(),
                manifest.network.callback.package_manifest.loaded_manifest,
                manager,
            ) catch |err| {
                bun.handleErrorReturnTrace(err, @errorReturnTrace());

                this.err = err;
                this.status = Status.fail;
                this.data = .{ .package_manifest = .{} };
                return;
            };

            switch (package_manifest) {
                .fresh, .cached => |result| {
                    this.status = Status.success;
                    this.data = .{ .package_manifest = result };
                    return;
                },
                .not_found => {
                    this.log.addErrorFmt(null, logger.Loc.Empty, allocator, "404 - GET {s}", .{
                        this.request.package_manifest.name.slice(),
                    }) catch unreachable;
                    this.status = Status.fail;
                    this.data = .{ .package_manifest = .{} };
                    return;
                },
            }
        },
        .extract => {
<<<<<<< HEAD
            const bytes = this.request.extract.network.response_buffer.move();
            defer this.request.extract.network.response_buffer.allocator.free(bytes);
=======
            const buffer = &this.request.extract.network.response_buffer;
            defer buffer.deinit();
>>>>>>> 1a23797e

            const result = this.request.extract.tarball.run(
                &this.log,
                buffer.slice(),
            ) catch |err| {
                bun.handleErrorReturnTrace(err, @errorReturnTrace());

                this.err = err;
                this.status = Status.fail;
                this.data = .{ .extract = .{} };
                return;
            };

            this.data = .{ .extract = result };
            this.status = Status.success;
        },
        .git_clone => {
            const name = this.request.git_clone.name.slice();
            const url = this.request.git_clone.url.slice();
            var attempt: u8 = 1;
            const dir = brk: {
                if (Repository.tryHTTPS(url)) |https| break :brk Repository.download(
                    manager.allocator,
                    this.request.git_clone.env,
                    &this.log,
                    manager.getCacheDirectory(),
                    this.id,
                    name,
                    https,
                    attempt,
                ) catch |err| {
                    // Exit early if git checked and could
                    // not find the repository, skip ssh
                    if (err == error.RepositoryNotFound) {
                        this.err = err;
                        this.status = Status.fail;
                        this.data = .{ .git_clone = bun.invalid_fd };

                        return;
                    }

                    this.err = err;
                    this.status = Status.fail;
                    this.data = .{ .git_clone = bun.invalid_fd };
                    attempt += 1;
                    break :brk null;
                };
                break :brk null;
            } orelse if (Repository.trySSH(url)) |ssh| Repository.download(
                manager.allocator,
                this.request.git_clone.env,
                &this.log,
                manager.getCacheDirectory(),
                this.id,
                name,
                ssh,
                attempt,
            ) catch |err| {
                this.err = err;
                this.status = Status.fail;
                this.data = .{ .git_clone = bun.invalid_fd };
                return;
            } else {
                return;
            };

            this.err = null;
            this.data = .{ .git_clone = .fromStdDir(dir) };
            this.status = Status.success;
        },
        .git_checkout => {
            const git_checkout = &this.request.git_checkout;
            const data = Repository.checkout(
                manager.allocator,
                this.request.git_checkout.env,
                &this.log,
                manager.getCacheDirectory(),
                git_checkout.repo_dir.stdDir(),
                git_checkout.name.slice(),
                git_checkout.url.slice(),
                git_checkout.resolved.slice(),
            ) catch |err| {
                this.err = err;
                this.status = Status.fail;
                this.data = .{ .git_checkout = .{} };

                return;
            };

            this.data = .{
                .git_checkout = data,
            };
            this.status = Status.success;
        },
        .local_tarball => {
            const workspace_pkg_id = manager.lockfile.getWorkspacePkgIfWorkspaceDep(this.request.local_tarball.tarball.dependency_id);

            var abs_buf: bun.PathBuffer = undefined;
            const tarball_path, const normalize = if (workspace_pkg_id != invalid_package_id) tarball_path: {
                const workspace_res = manager.lockfile.packages.items(.resolution)[workspace_pkg_id];

                if (workspace_res.tag != .workspace) break :tarball_path .{ this.request.local_tarball.tarball.url.slice(), true };

                // Construct an absolute path to the tarball.
                // Normally tarball paths are always relative to the root directory, but if a
                // workspace depends on a tarball path, it should be relative to the workspace.
                const workspace_path = workspace_res.value.workspace.slice(manager.lockfile.buffers.string_bytes.items);
                break :tarball_path .{
                    Path.joinAbsStringBuf(
                        FileSystem.instance.top_level_dir,
                        &abs_buf,
                        &[_][]const u8{
                            workspace_path,
                            this.request.local_tarball.tarball.url.slice(),
                        },
                        .auto,
                    ),
                    false,
                };
            } else .{ this.request.local_tarball.tarball.url.slice(), true };

            const result = readAndExtract(
                manager.allocator,
                &this.request.local_tarball.tarball,
                tarball_path,
                normalize,
                &this.log,
            ) catch |err| {
                bun.handleErrorReturnTrace(err, @errorReturnTrace());

                this.err = err;
                this.status = Status.fail;
                this.data = .{ .extract = .{} };

                return;
            };

            this.data = .{ .extract = result };
            this.status = Status.success;
        },
    }
}

fn readAndExtract(
    allocator: std.mem.Allocator,
    tarball: *const ExtractTarball,
    tarball_path: string,
    normalize: bool,
    log: *logger.Log,
) !ExtractData {
    const bytes = if (normalize)
        try File.readFromUserInput(std.fs.cwd(), tarball_path, allocator).unwrap()
    else
        try File.readFrom(bun.FD.cwd(), tarball_path, allocator).unwrap();
    defer allocator.free(bytes);
    return tarball.run(log, bytes);
}

pub const Tag = enum(u3) {
    package_manifest = 0,
    extract = 1,
    git_clone = 2,
    git_checkout = 3,
    local_tarball = 4,
};

pub const Status = enum {
    waiting,
    success,
    fail,
};

pub const Data = union {
    package_manifest: Npm.PackageManifest,
    extract: ExtractData,
    git_clone: bun.FileDescriptor,
    git_checkout: ExtractData,
};

pub const Request = union {
    /// package name
    // todo: Registry URL
    package_manifest: struct {
        name: strings.StringOrTinyString,
        network: *NetworkTask,
    },
    extract: struct {
        network: *NetworkTask,
        tarball: ExtractTarball,
    },
    git_clone: struct {
        name: strings.StringOrTinyString,
        url: strings.StringOrTinyString,
        env: DotEnv.Map,
        dep_id: DependencyID,
        res: Resolution,
    },
    git_checkout: struct {
        repo_dir: bun.FileDescriptor,
        dependency_id: DependencyID,
        name: strings.StringOrTinyString,
        url: strings.StringOrTinyString,
        resolved: strings.StringOrTinyString,
        resolution: Resolution,
        env: DotEnv.Map,
    },
    local_tarball: struct {
        tarball: ExtractTarball,
    },
};

const string = []const u8;

const std = @import("std");

const install = @import("./install.zig");
const DependencyID = install.DependencyID;
const ExtractData = install.ExtractData;
const ExtractTarball = install.ExtractTarball;
const NetworkTask = install.NetworkTask;
const Npm = install.Npm;
const PackageID = install.PackageID;
const PackageManager = install.PackageManager;
const PatchTask = install.PatchTask;
const Repository = install.Repository;
const Resolution = install.Resolution;
const Task = install.Task;
const invalid_package_id = install.invalid_package_id;

const bun = @import("bun");
const DotEnv = bun.DotEnv;
const Output = bun.Output;
const Path = bun.path;
const Semver = bun.Semver;
const ThreadPool = bun.ThreadPool;
const logger = bun.logger;
const strings = bun.strings;
const File = bun.sys.File;

const Fs = bun.fs;
const FileSystem = Fs.FileSystem;<|MERGE_RESOLUTION|>--- conflicted
+++ resolved
@@ -133,13 +133,8 @@
             }
         },
         .extract => {
-<<<<<<< HEAD
-            const bytes = this.request.extract.network.response_buffer.move();
-            defer this.request.extract.network.response_buffer.allocator.free(bytes);
-=======
             const buffer = &this.request.extract.network.response_buffer;
             defer buffer.deinit();
->>>>>>> 1a23797e
 
             const result = this.request.extract.tarball.run(
                 &this.log,
