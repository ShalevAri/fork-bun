--- conflicted
+++ resolved
@@ -397,12 +397,4 @@
 const PackageManager = bun.install.PackageManager;
 
 const Lockfile = install.Lockfile;
-<<<<<<< HEAD
-const StringBuilder = Lockfile.StringBuilder;
-const glob = bun.glob;
-const stringZ = [:0]const u8;
-const Path = bun.path;
-const strings = bun.strings;
-=======
-const StringBuilder = Lockfile.StringBuilder;
->>>>>>> e577a965
+const StringBuilder = Lockfile.StringBuilder;