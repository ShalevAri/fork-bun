--- conflicted
+++ resolved
@@ -1711,13 +1711,8 @@
         return;
     };
 
-<<<<<<< HEAD
-    if (result != .Exited or result.Exited != 0) {    
-    stderr.print("Failed to invoke command: {s}\n", .{bun.fmt.fmtSlice(argv.items, " ")}) catch return;
-=======
     if (result != .Exited or result.Exited != 0) {
         stderr.print("Failed to invoke command: {s}\n", .{bun.fmt.fmtSlice(argv.items, " ")}) catch return;
->>>>>>> ccbd3f35
         return;
     }
 }
