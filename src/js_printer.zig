const hex_chars = "0123456789ABCDEF";
const first_ascii = 0x20;
const last_ascii = 0x7E;
const first_high_surrogate = 0xD800;
const first_low_surrogate = 0xDC00;
const last_low_surrogate = 0xDFFF;

/// For support JavaScriptCore
const ascii_only_always_on_unless_minifying = true;

fn formatUnsignedIntegerBetween(comptime len: u16, buf: *[len]u8, val: u64) void {
    comptime var i: u16 = len;
    var remainder = val;

    // Write out the number from the end to the front
    inline while (i > 0) {
        comptime i -= 1;
        buf[comptime i] = @as(u8, @intCast((remainder % 10))) + '0';
        remainder /= 10;
    }
}

pub fn canPrintWithoutEscape(comptime CodePointType: type, c: CodePointType, comptime ascii_only: bool) bool {
    if (c <= last_ascii) {
        return c >= first_ascii and c != '\\' and c != '"' and c != '\'' and c != '`' and c != '$';
    } else {
        return !ascii_only and c != 0xFEFF and c != 0x2028 and c != 0x2029 and (c < first_high_surrogate or c > last_low_surrogate);
    }
}

const indentation_space_buf = [_]u8{' '} ** 128;
const indentation_tab_buf = [_]u8{'\t'} ** 128;

pub fn bestQuoteCharForString(comptime Type: type, str: []const Type, allow_backtick: bool) u8 {
    var single_cost: usize = 0;
    var double_cost: usize = 0;
    var backtick_cost: usize = 0;
    var i: usize = 0;
    while (i < @min(str.len, 1024)) {
        switch (str[i]) {
            '\'' => {
                single_cost += 1;
            },
            '"' => {
                double_cost += 1;
            },
            '`' => {
                backtick_cost += 1;
            },
            '\n' => {
                single_cost += 1;
                double_cost += 1;
            },
            '\\' => {
                i += 1;
            },
            '$' => {
                if (i + 1 < str.len and str[i + 1] == '{') {
                    backtick_cost += 1;
                }
            },
            else => {},
        }
        i += 1;
    }

    if (allow_backtick and backtick_cost < @min(single_cost, double_cost)) {
        return '`';
    }
    if (single_cost < double_cost) {
        return '\'';
    }
    return '"';
}

const Whitespacer = struct {
    normal: []const u8,
    minify: []const u8,

    pub fn append(this: Whitespacer, comptime str: []const u8) Whitespacer {
        return .{ .normal = this.normal ++ str, .minify = this.minify ++ str };
    }
};

fn ws(comptime str: []const u8) Whitespacer {
    const Static = struct {
        pub const with = str;

        pub const without = brk: {
            var buf = std.mem.zeroes([str.len]u8);
            var buf_i: usize = 0;
            for (str) |c| {
                if (c != ' ') {
                    buf[buf_i] = c;
                    buf_i += 1;
                }
            }
            const final = buf[0..buf_i].*;
            break :brk &final;
        };
    };

    return .{ .normal = Static.with, .minify = Static.without };
}

pub fn estimateLengthForUTF8(input: []const u8, comptime ascii_only: bool, comptime quote_char: u8) usize {
    var remaining = input;
    var len: usize = 2; // for quotes

    while (strings.indexOfNeedsEscapeForJavaScriptString(remaining, quote_char)) |i| {
        len += i;
        remaining = remaining[i..];
        const char_len = strings.wtf8ByteSequenceLengthWithInvalid(remaining[0]);
        const c = strings.decodeWTF8RuneT(
            &switch (char_len) {
                // 0 is not returned by `wtf8ByteSequenceLengthWithInvalid`
                1 => .{ remaining[0], 0, 0, 0 },
                2 => remaining[0..2].* ++ .{ 0, 0 },
                3 => remaining[0..3].* ++ .{0},
                4 => remaining[0..4].*,
                else => unreachable,
            },
            char_len,
            i32,
            0,
        );
        if (canPrintWithoutEscape(i32, c, ascii_only)) {
            len += @as(usize, char_len);
        } else if (c <= 0xFFFF) {
            len += 6;
        } else {
            len += 12;
        }
        remaining = remaining[char_len..];
    } else {
        return remaining.len + 2;
    }

    return len;
}

pub fn writePreQuotedString(text_in: []const u8, comptime Writer: type, writer: Writer, comptime quote_char: u8, comptime ascii_only: bool, comptime json: bool, comptime encoding: strings.Encoding) Writer.Error!void {
    const text = if (comptime encoding == .utf16) @as([]const u16, @alignCast(std.mem.bytesAsSlice(u16, text_in))) else text_in;
    if (comptime json and quote_char != '"') @compileError("for json, quote_char must be '\"'");
    var i: usize = 0;
    const n: usize = text.len;
    while (i < n) {
        const width = switch (comptime encoding) {
            .latin1, .ascii => 1,
            .utf8 => strings.wtf8ByteSequenceLengthWithInvalid(text[i]),
            .utf16 => 1,
        };
        const clamped_width = @min(@as(usize, width), n -| i);
        const c = switch (encoding) {
            .utf8 => strings.decodeWTF8RuneT(
                &switch (clamped_width) {
                    // 0 is not returned by `wtf8ByteSequenceLengthWithInvalid`
                    1 => .{ text[i], 0, 0, 0 },
                    2 => text[i..][0..2].* ++ .{ 0, 0 },
                    3 => text[i..][0..3].* ++ .{0},
                    4 => text[i..][0..4].*,
                    else => unreachable,
                },
                width,
                i32,
                0,
            ),
            .ascii => brk: {
                std.debug.assert(text[i] <= 0x7F);
                break :brk text[i];
            },
            .latin1 => text[i],
            .utf16 => brk: {
                // TODO: if this is a part of a surrogate pair, we could parse the whole codepoint in order
                // to emit it as a single \u{result} rather than two paired \uLOW\uHIGH.
                // eg: "\u{10334}" will convert to "\uD800\uDF34" without this.
                break :brk @as(i32, text[i]);
            },
        };
        if (canPrintWithoutEscape(i32, c, ascii_only)) {
            const remain = text[i + clamped_width ..];

            switch (encoding) {
                .ascii, .utf8 => {
                    if (strings.indexOfNeedsEscapeForJavaScriptString(remain, quote_char)) |j| {
                        const text_chunk = text[i .. i + clamped_width];
                        try writer.writeAll(text_chunk);
                        i += clamped_width;
                        try writer.writeAll(remain[0..j]);
                        i += j;
                    } else {
                        try writer.writeAll(text[i..]);
                        i = n;
                        break;
                    }
                },
                .latin1, .utf16 => {
                    var codepoint_bytes: [4]u8 = undefined;
                    const codepoint_len = strings.encodeWTF8Rune(codepoint_bytes[0..4], c);
                    try writer.writeAll(codepoint_bytes[0..codepoint_len]);
                    i += clamped_width;
                },
            }
            continue;
        }
        switch (c) {
            0x07 => {
                try writer.writeAll("\\x07");
                i += 1;
            },
            0x08 => {
                try writer.writeAll("\\b");
                i += 1;
            },
            0x0C => {
                try writer.writeAll("\\f");
                i += 1;
            },
            '\n' => {
                if (quote_char == '`') {
                    try writer.writeAll("\n");
                } else {
                    try writer.writeAll("\\n");
                }
                i += 1;
            },
            std.ascii.control_code.cr => {
                try writer.writeAll("\\r");
                i += 1;
            },
            // \v
            std.ascii.control_code.vt => {
                try writer.writeAll("\\v");
                i += 1;
            },
            // "\\"
            '\\' => {
                try writer.writeAll("\\\\");
                i += 1;
            },
            '"' => {
                if (quote_char == '"') {
                    try writer.writeAll("\\\"");
                } else {
                    try writer.writeAll("\"");
                }
                i += 1;
            },
            '\'' => {
                if (quote_char == '\'') {
                    try writer.writeAll("\\'");
                } else {
                    try writer.writeAll("'");
                }
                i += 1;
            },
            '`' => {
                if (quote_char == '`') {
                    try writer.writeAll("\\`");
                } else {
                    try writer.writeAll("`");
                }
                i += 1;
            },
            '$' => {
                if (quote_char == '`') {
                    const remain = text[i + clamped_width ..];
                    if (remain.len > 0 and remain[0] == '{') {
                        try writer.writeAll("\\$");
                    } else {
                        try writer.writeAll("$");
                    }
                } else {
                    try writer.writeAll("$");
                }
                i += 1;
            },

            '\t' => {
                if (quote_char == '`') {
                    try writer.writeAll("\t");
                } else {
                    try writer.writeAll("\\t");
                }
                i += 1;
            },

            else => {
                i += @as(usize, width);

                if (c <= 0xFF and !json) {
                    const k = @as(usize, @intCast(c));

                    try writer.writeAll(&[_]u8{
                        '\\',
                        'x',
                        hex_chars[(k >> 4) & 0xF],
                        hex_chars[k & 0xF],
                    });
                } else if (c <= 0xFFFF) {
                    const k = @as(usize, @intCast(c));

                    try writer.writeAll(&[_]u8{
                        '\\',
                        'u',
                        hex_chars[(k >> 12) & 0xF],
                        hex_chars[(k >> 8) & 0xF],
                        hex_chars[(k >> 4) & 0xF],
                        hex_chars[k & 0xF],
                    });
                } else {
                    const k = c - 0x10000;
                    const lo = @as(usize, @intCast(first_high_surrogate + ((k >> 10) & 0x3FF)));
                    const hi = @as(usize, @intCast(first_low_surrogate + (k & 0x3FF)));

                    try writer.writeAll(&[_]u8{
                        '\\',
                        'u',
                        hex_chars[lo >> 12],
                        hex_chars[(lo >> 8) & 15],
                        hex_chars[(lo >> 4) & 15],
                        hex_chars[lo & 15],
                        '\\',
                        'u',
                        hex_chars[hi >> 12],
                        hex_chars[(hi >> 8) & 15],
                        hex_chars[(hi >> 4) & 15],
                        hex_chars[hi & 15],
                    });
                }
            },
        }
    }
}
pub fn quoteForJSON(text: []const u8, bytes: *MutableString, comptime ascii_only: bool) OOM!void {
    const writer = bytes.writer();

    try bytes.growIfNeeded(estimateLengthForUTF8(text, ascii_only, '"'));
    try bytes.appendChar('"');
    try writePreQuotedString(text, @TypeOf(writer), writer, '"', ascii_only, true, .utf8);
    try bytes.appendChar('"');
}

pub fn writeJSONString(input: []const u8, comptime Writer: type, writer: Writer, comptime encoding: strings.Encoding) !void {
    try writer.writeAll("\"");
    try writePreQuotedString(input, Writer, writer, '"', false, true, encoding);
    try writer.writeAll("\"");
}

pub const SourceMapHandler = struct {
    ctx: *anyopaque,
    callback: Callback,

    const Callback = *const fn (*anyopaque, chunk: SourceMap.Chunk, source: *const logger.Source) OOM!void;
    pub fn onSourceMapChunk(self: *const @This(), chunk: SourceMap.Chunk, source: *const logger.Source) OOM!void {
        try self.callback(self.ctx, chunk, source);
    }

    pub fn For(comptime Type: type, comptime handler: (fn (t: *Type, chunk: SourceMap.Chunk, source: *const logger.Source) OOM!void)) type {
        return struct {
            pub fn onChunk(self: *anyopaque, chunk: SourceMap.Chunk, source: *const logger.Source) OOM!void {
                try handler(@as(*Type, @ptrCast(@alignCast(self))), chunk, source);
            }

            pub fn init(self: *Type) SourceMapHandler {
                return SourceMapHandler{ .ctx = self, .callback = onChunk };
            }
        };
    }
};

pub const Options = struct {
    bundling: bool = false,
    transform_imports: bool = true,
    to_commonjs_ref: Ref = Ref.None,
    to_esm_ref: Ref = Ref.None,
    require_ref: ?Ref = null,
    import_meta_ref: Ref = Ref.None,
    hmr_ref: Ref = Ref.None,
    indent: Indentation = .{},
    runtime_imports: runtime.Runtime.Imports = runtime.Runtime.Imports{},
    module_hash: u32 = 0,
    source_path: ?fs.Path = null,
    allocator: std.mem.Allocator = bun.default_allocator,
    source_map_allocator: ?std.mem.Allocator = null,
    source_map_handler: ?SourceMapHandler = null,
    source_map_builder: ?*bun.sourcemap.Chunk.Builder = null,
    css_import_behavior: api.CssInJsBehavior = api.CssInJsBehavior.facade,
    target: options.Target = .browser,

    runtime_transpiler_cache: ?*bun.jsc.RuntimeTranspilerCache = null,
    input_files_for_dev_server: ?[]logger.Source = null,

    commonjs_named_exports: js_ast.Ast.CommonJSNamedExports = .{},
    commonjs_named_exports_deoptimized: bool = false,
    commonjs_module_exports_assigned_deoptimized: bool = false,
    commonjs_named_exports_ref: Ref = Ref.None,
    commonjs_module_ref: Ref = Ref.None,

    minify_whitespace: bool = false,
    minify_identifiers: bool = false,
    minify_syntax: bool = false,
    print_dce_annotations: bool = true,

    transform_only: bool = false,
    inline_require_and_import_errors: bool = true,
    has_run_symbol_renamer: bool = false,

    require_or_import_meta_for_source_callback: RequireOrImportMeta.Callback = .{},

    module_type: options.Format = .esm,

    // /// Used for cross-module inlining of import items when bundling
    // const_values: Ast.ConstValuesMap = .{},
    ts_enums: Ast.TsEnumsMap = .{},

    // If we're writing out a source map, this table of line start indices lets
    // us do binary search on to figure out what line a given AST node came from
    line_offset_tables: ?SourceMap.LineOffsetTable.List = null,

    mangled_props: ?*const bun.bundle_v2.MangledProps,

    // Default indentation is 2 spaces
    pub const Indentation = struct {
        scalar: usize = 2,
        count: usize = 0,
        character: Character = .space,

        pub const Character = enum { tab, space };
    };

    pub fn requireOrImportMetaForSource(
        self: *const Options,
        id: u32,
        was_unwrapped_require: bool,
    ) RequireOrImportMeta {
        if (self.require_or_import_meta_for_source_callback.ctx == null)
            return .{};

        return self.require_or_import_meta_for_source_callback.call(id, was_unwrapped_require);
    }
};

pub const RequireOrImportMeta = struct {
    // CommonJS files will return the "require_*" wrapper function and an invalid
    // exports object reference. Lazily-initialized ESM files will return the
    // "init_*" wrapper function and the exports object for that file.
    wrapper_ref: Ref = Ref.None,
    exports_ref: Ref = Ref.None,
    is_wrapper_async: bool = false,
    was_unwrapped_require: bool = false,

    pub const Callback = struct {
        const Fn = fn (*anyopaque, u32, bool) RequireOrImportMeta;

        ctx: ?*anyopaque = null,
        callback: *const Fn = undefined,

        pub fn call(self: Callback, id: u32, was_unwrapped_require: bool) RequireOrImportMeta {
            return self.callback(self.ctx.?, id, was_unwrapped_require);
        }

        pub fn init(
            comptime Type: type,
            comptime callback: (fn (t: *Type, id: u32, was_unwrapped_require: bool) RequireOrImportMeta),
            ctx: *Type,
        ) Callback {
            return Callback{
                .ctx = bun.cast(*anyopaque, ctx),
                .callback = @as(*const Fn, @ptrCast(&callback)),
            };
        }
    };
};

fn isIdentifierOrNumericConstantOrPropertyAccess(expr: *const Expr) bool {
    return switch (expr.data) {
        .e_identifier, .e_dot, .e_index => true,
        .e_number => |e| std.math.isInf(e.value) or std.math.isNan(e.value),
        else => false,
    };
}

pub const PrintResult = union(enum) {
    result: Result,
    err: Error,

    const Result = struct {
        code: []u8,
        source_map: ?SourceMap.Chunk = null,
    };

    pub const Error = OOM || StackOverflow;

    pub fn fail(e: Error) PrintResult {
        return .{ .err = e };
    }
};

// do not make this a packed struct
// stage1 compiler bug:
// > /optional-chain-with-function.js: Evaluation failed: TypeError: (intermediate value) is not a function
// this test failure was caused by the packed struct implementation
const ExprFlag = enum {
    forbid_call,
    forbid_in,
    has_non_optional_chain_parent,
    expr_result_is_unused,
    pub const Set = std.enums.EnumSet(ExprFlag);

    pub fn None() ExprFlag.Set {
        return Set{};
    }

    pub fn ForbidCall() ExprFlag.Set {
        return Set.init(.{ .forbid_call = true });
    }

    pub fn ForbidAnd() ExprFlag.Set {
        return Set.init(.{ .forbid_and = true });
    }

    pub fn HasNonOptionalChainParent() ExprFlag.Set {
        return Set.init(.{ .has_non_optional_chain_parent = true });
    }

    pub fn ExprResultIsUnused() ExprFlag.Set {
        return Set.init(.{ .expr_result_is_unused = true });
    }
};

const ImportVariant = enum {
    path_only,
    import_star,
    import_default,
    import_star_and_import_default,
    import_items,
    import_items_and_default,
    import_items_and_star,
    import_items_and_default_and_star,

    pub inline fn hasItems(import_variant: @This()) @This() {
        return switch (import_variant) {
            .import_default => .import_items_and_default,
            .import_star => .import_items_and_star,
            .import_star_and_import_default => .import_items_and_default_and_star,
            else => .import_items,
        };
    }

    // We always check star first so don't need to be exhaustive here
    pub inline fn hasStar(import_variant: @This()) @This() {
        return switch (import_variant) {
            .path_only => .import_star,
            else => import_variant,
        };
    }

    // We check default after star
    pub inline fn hasDefault(import_variant: @This()) @This() {
        return switch (import_variant) {
            .path_only => .import_default,
            .import_star => .import_star_and_import_default,
            else => import_variant,
        };
    }

    pub fn determine(record: *const ImportRecord, s_import: *const S.Import) ImportVariant {
        var variant = ImportVariant.path_only;

        if (record.contains_import_star) {
            variant = variant.hasStar();
        }

        if (!record.was_originally_bare_import) {
            if (!record.contains_default_alias) {
                if (s_import.default_name) |default_name| {
                    if (default_name.ref != null) {
                        variant = variant.hasDefault();
                    }
                }
            } else {
                variant = variant.hasDefault();
            }
        }

        if (s_import.items.len > 0) {
            variant = variant.hasItems();
        }

        return variant;
    }
};

fn NewPrinter(
    comptime ascii_only: bool,
    comptime Writer: type,
    comptime rewrite_esm_to_cjs: bool,
    comptime is_bun_platform: bool,
    comptime is_json: bool,
    comptime generate_source_map: bool,
) type {
    return struct {
        import_records: []const ImportRecord,

        needs_semicolon: bool = false,
        options: Options,
        stmt_start: i64 = -1,
        export_default_start: i64 = -1,
        arrow_expr_start: i64 = -1,
        for_of_init_start: i64 = -1,
        prev_op: Op.Code = Op.Code.bin_add,
        prev_op_end: i64 = -1,
        prev_num_end: i64 = -1,
        prev_reg_exp_end: i64 = -1,
        call_target: ?Expr.Data = null,
        writer: Writer,
        stack_check: bun.StackCheck,

        has_printed_bundled_import_statement: bool = false,

        renamer: rename.Renamer,
        prev_stmt_tag: Stmt.Tag = .s_empty,
        source_map_builder: SourceMap.Chunk.Builder = undefined,

        symbol_counter: u32 = 0,

        temporary_bindings: std.ArrayListUnmanaged(B.Property) = .{},

        binary_expression_stack: std.ArrayList(BinaryExpressionVisitor) = undefined,

        was_lazy_export: bool = false,

        const Printer = @This();

        /// When Printer is used as a io.Writer, this represents it's error type, aka nothing.
        pub const Error = error{};

        /// The handling of binary expressions is convoluted because we're using
        /// iteration on the heap instead of recursion on the call stack to avoid
        /// stack overflow for deeply-nested ASTs. See the comments for the similar
        /// code in the JavaScript parser for details.
        pub const BinaryExpressionVisitor = struct {
            // Inputs
            e: *E.Binary,
            level: Level = .lowest,
            flags: ExprFlag.Set = ExprFlag.None(),

            // Input for visiting the left child
            left_level: Level = .lowest,
            left_flags: ExprFlag.Set = ExprFlag.None(),

            // "Local variables" passed from "checkAndPrepare" to "visitRightAndFinish"
            entry: *const Op = undefined,
            wrap: bool = false,
            right_level: Level = .lowest,

            pub fn checkAndPrepare(v: *BinaryExpressionVisitor, p: *Printer) PrintResult.Error!bool {
                var e = v.e;

                const entry: *const Op = Op.Table.getPtrConst(e.op);
                const e_level = entry.level;
                v.entry = entry;
                v.wrap = v.level.gte(e_level) or (e.op == Op.Code.bin_in and v.flags.contains(.forbid_in));

                // Destructuring assignments must be parenthesized
                const n = p.writer.written;
                if (n == p.stmt_start or n == p.arrow_expr_start) {
                    switch (e.left.data) {
                        .e_object => {
                            v.wrap = true;
                        },
                        else => {},
                    }
                }

                if (v.wrap) {
                    try p.print("(");
                    v.flags.insert(.forbid_in);
                }

                v.left_level = e_level.sub(1);
                v.right_level = e_level.sub(1);
                const left_level = &v.left_level;
                const right_level = &v.right_level;

                if (e.op.isRightAssociative()) {
                    left_level.* = e_level;
                }

                if (e.op.isLeftAssociative()) {
                    right_level.* = e_level;
                }

                switch (e.op) {
                    // "??" can't directly contain "||" or "&&" without being wrapped in parentheses
                    .bin_nullish_coalescing => {
                        switch (e.left.data) {
                            .e_binary => {
                                const left = e.left.data.e_binary;
                                switch (left.op) {
                                    .bin_logical_and, .bin_logical_or => {
                                        left_level.* = .prefix;
                                    },
                                    else => {},
                                }
                            },
                            else => {},
                        }

                        switch (e.right.data) {
                            .e_binary => {
                                const right = e.right.data.e_binary;
                                switch (right.op) {
                                    .bin_logical_and, .bin_logical_or => {
                                        right_level.* = .prefix;
                                    },
                                    else => {},
                                }
                            },
                            else => {},
                        }
                    },
                    // "**" can't contain certain unary expressions
                    .bin_pow => {
                        switch (e.left.data) {
                            .e_unary => {
                                const left = e.left.data.e_unary;
                                if (left.op.unaryAssignTarget() == .none) {
                                    left_level.* = .call;
                                }
                            },
                            .e_await, .e_undefined, .e_number => {
                                left_level.* = .call;
                            },
                            .e_boolean => {
                                // When minifying, booleans are printed as "!0 and "!1"
                                if (p.options.minify_syntax) {
                                    left_level.* = .call;
                                }
                            },
                            else => {},
                        }
                    },
                    else => {},
                }

                // Special-case "#foo in bar"
                if (e.left.data == .e_private_identifier and e.op == .bin_in) {
                    const private = e.left.data.e_private_identifier;
                    const name = p.renamer.nameForSymbol(private.ref);
                    try p.addSourceMappingForName(e.left.loc, name, private.ref);
                    try p.printIdentifier(name);
                    try v.visitRightAndFinish(p);
                    return false;
                }

                v.left_flags = ExprFlag.Set{};

                if (v.flags.contains(.forbid_in)) {
                    v.left_flags.insert(.forbid_in);
                }

                if (e.op == .bin_comma)
                    v.left_flags.insert(.expr_result_is_unused);

                return true;
            }
            pub fn visitRightAndFinish(v: *BinaryExpressionVisitor, p: *Printer) PrintResult.Error!void {
                const e = v.e;
                const entry = v.entry;
                var flags = ExprFlag.Set{};

                if (e.op != .bin_comma) {
                    try p.printSpace();
                }

                if (entry.is_keyword) {
                    try p.printSpaceBeforeIdentifier();
                    try p.print(entry.text);
                } else {
                    try p.printSpaceBeforeOperator(e.op);
                    try p.print(entry.text);
                    p.prev_op = e.op;
                    p.prev_op_end = p.writer.written;
                }

                try p.printSpace();

                // The result of the right operand of the comma operator is unused if the caller doesn't use it
                if (e.op == .bin_comma and v.flags.contains(.expr_result_is_unused)) {
                    flags.insert(.expr_result_is_unused);
                }

                if (v.flags.contains(.forbid_in)) {
                    flags.insert(.forbid_in);
                }

                try p.printExpr(e.right, v.right_level, flags);

                if (v.wrap) {
                    try p.print(")");
                }
            }
        };

        pub fn writeAll(p: *Printer, bytes: anytype) OOM!void {
            try p.print(bytes);
        }

        pub fn writeByteNTimes(self: *Printer, byte: u8, n: usize) !void {
            var bytes: [256]u8 = undefined;
            @memset(bytes[0..], byte);

            var remaining: usize = n;
            while (remaining > 0) {
                const to_write = @min(remaining, bytes.len);
                try self.writeAll(bytes[0..to_write]);
                remaining -= to_write;
            }
        }

        pub fn writeBytesNTimes(self: *Printer, bytes: []const u8, n: usize) OOM!void {
            var i: usize = 0;
            while (i < n) : (i += 1) {
                try self.writeAll(bytes);
            }
        }

        fn fmt(p: *Printer, comptime str: string, args: anytype) OOM!void {
            const len = @call(
                .always_inline,
                std.fmt.count,
                .{ str, args },
            );
            var ptr = try p.writer.reserve(len);

            const written = @call(
                .always_inline,
                std.fmt.bufPrint,
                .{ ptr[0..len], str, args },
            ) catch unreachable;

            p.writer.advance(written.len);
        }

        pub fn printBuffer(p: *Printer, str: []const u8) OOM!void {
            try p.writer.print([]const u8, str);
        }

        pub fn print(p: *Printer, str: anytype) OOM!void {
            const StringType = @TypeOf(str);
            switch (comptime StringType) {
                comptime_int, u16, u8 => {
                    try p.writer.print(StringType, str);
                },
                [6]u8 => {
                    const span = str[0..6];
                    try p.writer.print(@TypeOf(span), span);
                },
                else => {
                    try p.writer.print(StringType, str);
                },
            }
        }

        pub inline fn unindent(p: *Printer) void {
            p.options.indent.count -|= 1;
        }

        pub inline fn indent(p: *Printer) void {
            p.options.indent.count += 1;
        }

        pub fn printIndent(p: *Printer) OOM!void {
            if (p.options.indent.count == 0 or p.options.minify_whitespace) {
                return;
            }

            const indentation_buf = switch (p.options.indent.character) {
                .space => indentation_space_buf,
                .tab => indentation_tab_buf,
            };

            var i: usize = p.options.indent.count * p.options.indent.scalar;

            while (i > 0) {
                const amt = @min(i, indentation_buf.len);
                try p.print(indentation_buf[0..amt]);
                i -= amt;
            }
        }

        pub fn mangledPropName(p: *Printer, _ref: Ref) string {
            const ref = p.symbols().follow(_ref);
            // TODO: we don't support that
            if (p.options.mangled_props != null) {
                if (p.options.mangled_props.?.get(ref)) |name| return name;
            }
            return p.renamer.nameForSymbol(ref);
        }

        pub inline fn printSpace(p: *Printer) OOM!void {
            if (!p.options.minify_whitespace)
                try p.print(" ");
        }
        pub inline fn printNewline(p: *Printer) OOM!void {
            if (!p.options.minify_whitespace)
                try p.print("\n");
        }
        pub inline fn printSemicolonAfterStatement(p: *Printer) OOM!void {
            if (!p.options.minify_whitespace) {
                try p.print(";\n");
            } else {
                p.needs_semicolon = true;
            }
        }
        pub fn printSemicolonIfNeeded(p: *Printer) OOM!void {
            if (p.needs_semicolon) {
                try p.print(";");
                p.needs_semicolon = false;
            }
        }

        fn @"print = "(p: *Printer) OOM!void {
            if (p.options.minify_whitespace) {
                try p.print("=");
            } else {
                try p.print(" = ");
            }
        }

        fn printBunJestImportStatement(p: *Printer, import: S.Import) PrintResult.Error!void {
            comptime bun.assert(is_bun_platform);

            switch (p.options.module_type) {
                .cjs => {
                    try printInternalBunImport(p, import, @TypeOf("globalThis.Bun.jest(__filename)"), "globalThis.Bun.jest(__filename)");
                },
                else => {
                    try printInternalBunImport(p, import, @TypeOf("globalThis.Bun.jest(import.meta.path)"), "globalThis.Bun.jest(import.meta.path)");
                },
            }
        }

        fn printGlobalBunImportStatement(p: *Printer, import: S.Import) PrintResult.Error!void {
            if (comptime !is_bun_platform) unreachable;
            try printInternalBunImport(p, import, @TypeOf("globalThis.Bun"), "globalThis.Bun");
        }

        fn printInternalBunImport(p: *Printer, import: S.Import, comptime Statement: type, statement: Statement) PrintResult.Error!void {
            if (comptime !is_bun_platform) unreachable;

            if (import.star_name_loc != null) {
                try p.print("var ");
                try p.printSymbol(import.namespace_ref);
                try p.printSpace();
                try p.print("=");
                try p.printSpaceBeforeIdentifier();
                if (comptime Statement == void) {
                    try p.printRequireOrImportExpr(
                        import.import_record_index,
                        false,
                        &.{},
                        Expr.empty,
                        Level.lowest,
                        ExprFlag.None(),
                    );
                } else {
                    try p.print(statement);
                }

                try p.printSemicolonAfterStatement();
                try p.printIndent();
            }

            if (import.default_name) |default| {
                try p.print("var ");
                try p.printSymbol(default.ref.?);
                if (comptime Statement == void) {
                    try p.@"print = "();
                    try p.printRequireOrImportExpr(
                        import.import_record_index,
                        false,
                        &.{},
                        Expr.empty,
                        Level.lowest,
                        ExprFlag.None(),
                    );
                } else {
                    try p.@"print = "();
                    try p.print(statement);
                }
                try p.printSemicolonAfterStatement();
            }

            if (import.items.len > 0) {
                try p.printWhitespacer(ws("var {"));

                if (!import.is_single_line) {
                    try p.printNewline();
                    p.indent();
                    try p.printIndent();
                }

                for (import.items, 0..) |item, i| {
                    if (i > 0) {
                        try p.print(",");
                        try p.printSpace();

                        if (!import.is_single_line) {
                            try p.printNewline();
                            try p.printIndent();
                        }
                    }

                    try p.printClauseItemAs(item, .@"var");
                }

                if (!import.is_single_line) {
                    try p.printNewline();
                    p.unindent();
                } else {
                    try p.printSpace();
                }

                try p.printWhitespacer(ws("} = "));

                if (import.star_name_loc == null and import.default_name == null) {
                    if (comptime Statement == void) {
                        try p.printRequireOrImportExpr(import.import_record_index, false, &.{}, Expr.empty, Level.lowest, ExprFlag.None());
                    } else {
                        try p.print(statement);
                    }
                } else if (import.default_name) |name| {
                    try p.printSymbol(name.ref.?);
                } else {
                    try p.printSymbol(import.namespace_ref);
                }

                try p.printSemicolonAfterStatement();
            }
        }

        pub inline fn printSpaceBeforeIdentifier(p: *Printer) OOM!void {
            if (p.writer.written > 0 and (js_lexer.isIdentifierContinue(@as(i32, p.writer.prevChar())) or p.writer.written == p.prev_reg_exp_end)) {
                try p.print(" ");
            }
        }

        pub inline fn maybePrintSpace(p: *Printer) OOM!void {
            switch (p.writer.prevChar()) {
                0, ' ', '\n' => {},
                else => {
                    try p.print(" ");
                },
            }
        }
        pub fn printDotThenPrefix(p: *Printer) OOM!Level {
            try p.print(".then(() => ");
            return .comma;
        }

        pub inline fn printUndefined(p: *Printer, loc: logger.Loc, level: Level) OOM!void {
            if (p.options.minify_syntax) {
                if (level.gte(Level.prefix)) {
                    try p.addSourceMapping(loc);
                    try p.print("(void 0)");
                } else {
                    try p.printSpaceBeforeIdentifier();
                    try p.addSourceMapping(loc);
                    try p.print("void 0");
                }
            } else {
                try p.printSpaceBeforeIdentifier();
                try p.addSourceMapping(loc);
                try p.print("undefined");
            }
        }

        pub fn printBody(p: *Printer, stmt: Stmt) PrintResult.Error!void {
            switch (stmt.data) {
                .s_block => |block| {
                    try p.printSpace();
                    try p.printBlock(stmt.loc, block.stmts, block.close_brace_loc);
                    try p.printNewline();
                },
                else => {
                    try p.printNewline();
                    p.indent();
                    try p.printStmt(stmt);
                    p.unindent();
                },
            }
        }

        pub fn printBlockBody(p: *Printer, stmts: []const Stmt) PrintResult.Error!void {
            for (stmts) |stmt| {
                try p.printSemicolonIfNeeded();
                try p.printStmt(stmt);
            }
        }

        pub fn printBlock(p: *Printer, loc: logger.Loc, stmts: []const Stmt, close_brace_loc: ?logger.Loc) PrintResult.Error!void {
            try p.addSourceMapping(loc);
            try p.print("{");
            if (stmts.len > 0) {
                @branchHint(.likely);
                try p.printNewline();

                p.indent();
                try p.printBlockBody(stmts);
                p.unindent();

                try p.printIndent();
            }
            if (close_brace_loc != null and close_brace_loc.?.start > loc.start) {
                try p.addSourceMapping(close_brace_loc.?);
            }
            try p.print("}");

            p.needs_semicolon = false;
        }

        pub fn printTwoBlocksInOne(p: *Printer, loc: logger.Loc, stmts: []const Stmt, prepend: []const Stmt) OOM!void {
            try p.addSourceMapping(loc);
            try p.print("{");
            try p.printNewline();

            p.indent();
            try p.printBlockBody(prepend);
            try p.printBlockBody(stmts);
            p.unindent();
            p.needs_semicolon = false;

            try p.printIndent();
            try p.print("}");
        }

        pub fn printDecls(p: *Printer, comptime keyword: string, decls_: []G.Decl, flags: ExprFlag.Set) PrintResult.Error!void {
            try p.print(keyword);
            try p.printSpace();
            var decls = decls_;

            if (decls.len == 0) {
                // "var ;" is invalid syntax
                // assert we never reach it
                unreachable;
            }

            if (comptime FeatureFlags.same_target_becomes_destructuring) {
                // Minify
                //
                //    var a = obj.foo, b = obj.bar, c = obj.baz;
                //
                // to
                //
                //    var {a, b, c} = obj;
                //
                // Caveats:
                //   - Same consecutive target
                //   - No optional chaining
                //   - No computed property access
                //   - Identifier bindings only
                if (decls.len > 1) brk: {
                    const first_decl = &decls[0];
                    const second_decl = &decls[1];

                    if (first_decl.binding.data != .b_identifier) break :brk;
                    if (second_decl.value == null or
                        second_decl.value.?.data != .e_dot or
                        second_decl.binding.data != .b_identifier)
                    {
                        break :brk;
                    }

                    const target_value = first_decl.value orelse break :brk;
                    const target_e_dot: *E.Dot = if (target_value.data == .e_dot)
                        target_value.data.e_dot
                    else
                        break :brk;
                    const target_ref = if (target_e_dot.target.data == .e_identifier and target_e_dot.optional_chain == null)
                        target_e_dot.target.data.e_identifier.ref
                    else
                        break :brk;

                    const second_e_dot = second_decl.value.?.data.e_dot;
                    if (second_e_dot.target.data != .e_identifier or second_e_dot.optional_chain != null) {
                        break :brk;
                    }

                    const second_ref = second_e_dot.target.data.e_identifier.ref;
                    if (!second_ref.eql(target_ref)) {
                        break :brk;
                    }

                    {
                        // Reset the temporary bindings array early on
                        var temp_bindings = p.temporary_bindings;
                        p.temporary_bindings = .{};
                        defer {
                            if (p.temporary_bindings.capacity > 0) {
                                temp_bindings.deinit(bun.default_allocator);
                            } else {
                                temp_bindings.clearRetainingCapacity();
                                p.temporary_bindings = temp_bindings;
                            }
                        }
                        try temp_bindings.ensureUnusedCapacity(bun.default_allocator, 2);
                        temp_bindings.appendAssumeCapacity(.{
                            .key = Expr.init(E.String, E.String.init(target_e_dot.name), target_e_dot.name_loc),
                            .value = decls[0].binding,
                        });
                        temp_bindings.appendAssumeCapacity(.{
                            .key = Expr.init(E.String, E.String.init(second_e_dot.name), second_e_dot.name_loc),
                            .value = decls[1].binding,
                        });

                        decls = decls[2..];
                        while (decls.len > 0) {
                            const decl = &decls[0];

                            if (decl.value == null or decl.value.?.data != .e_dot or decl.binding.data != .b_identifier) {
                                break;
                            }

                            const e_dot = decl.value.?.data.e_dot;
                            if (e_dot.target.data != .e_identifier or e_dot.optional_chain != null) {
                                break;
                            }

                            const ref = e_dot.target.data.e_identifier.ref;
                            if (!ref.eql(target_ref)) {
                                break;
                            }

                            try temp_bindings.append(bun.default_allocator, .{
                                .key = Expr.init(E.String, E.String.init(e_dot.name), e_dot.name_loc),
                                .value = decl.binding,
                            });
                            decls = decls[1..];
                        }
                        var b_object = B.Object{
                            .properties = temp_bindings.items,
                            .is_single_line = true,
                        };
                        const binding = Binding.init(&b_object, target_e_dot.target.loc);
                        try p.printBinding(binding);
                    }

                    try p.printWhitespacer(ws(" = "));
                    try p.printExpr(second_e_dot.target, .comma, flags);

                    if (decls.len == 0) {
                        return;
                    }

                    try p.print(",");
                    try p.printSpace();
                }
            }

            {
                try p.printBinding(decls[0].binding);

                if (decls[0].value) |value| {
                    try p.printWhitespacer(ws(" = "));
                    try p.printExpr(value, .comma, flags);
                }
            }

            for (decls[1..]) |*decl| {
                try p.print(",");
                try p.printSpace();

                try p.printBinding(decl.binding);

                if (decl.value) |value| {
                    try p.printWhitespacer(ws(" = "));
                    try p.printExpr(value, .comma, flags);
                }
            }
        }

        pub inline fn addSourceMapping(printer: *Printer, location: logger.Loc) OOM!void {
            if (comptime !generate_source_map) {
                return;
            }
            try printer.source_map_builder.addSourceMapping(location, printer.writer.slice());
        }

        pub inline fn addSourceMappingForName(printer: *Printer, location: logger.Loc, _: string, _: Ref) OOM!void {
            if (comptime !generate_source_map) {
                return;
            }
            // TODO: esbuild does this to make the source map more accurate with E.NameOfSymbol
            // if (printer.symbols().get(printer.symbols().follow(ref))) |original_symbol| {
            //     if (!bun.strings.eql( original_symbol.original_name, name)) {
            //         printer.source_map_builder.addSourceMapping(location, originalName);
            //         return;
            //     }
            // }
            try printer.addSourceMapping(location);
        }

        pub fn printSymbol(p: *Printer, ref: Ref) OOM!void {
            bun.assert(!ref.isNull()); // Invalid Symbol
            const name = p.renamer.nameForSymbol(ref);

            try p.printIdentifier(name);
        }
        pub fn printClauseAlias(p: *Printer, alias: string) OOM!void {
            bun.assert(alias.len > 0);

            if (!strings.containsNonBmpCodePointOrIsInvalidIdentifier(alias)) {
                try p.printSpaceBeforeIdentifier();
                try p.printIdentifier(alias);
            } else {
                try p.printStringLiteralUTF8(alias, false);
            }
        }

        pub fn printFnArgs(
            p: *Printer,
            open_paren_loc: ?logger.Loc,
            args: []G.Arg,
            has_rest_arg: bool,
            // is_arrow can be used for minifying later
            _: bool,
        ) PrintResult.Error!void {
            const wrap = true;

            if (wrap) {
                if (open_paren_loc) |loc| {
                    try p.addSourceMapping(loc);
                }
                try p.print("(");
            }

            for (args, 0..) |arg, i| {
                if (i != 0) {
                    try p.print(",");
                    try p.printSpace();
                }

                if (has_rest_arg and i + 1 == args.len) {
                    try p.print("...");
                }

                try p.printBinding(arg.binding);

                if (arg.default) |default| {
                    try p.printWhitespacer(ws(" = "));
                    try p.printExpr(default, .comma, ExprFlag.None());
                }
            }

            if (wrap) {
                try p.print(")");
            }
        }

        pub fn printFunc(p: *Printer, func: G.Fn) PrintResult.Error!void {
            try p.printFnArgs(func.open_parens_loc, func.args, func.flags.contains(.has_rest_arg), false);
            try p.printSpace();
            try p.printBlock(func.body.loc, func.body.stmts, null);
        }

        pub fn printClass(p: *Printer, class: G.Class) PrintResult.Error!void {
            if (class.extends) |extends| {
                try p.print(" extends");
                try p.printSpace();
                try p.printExpr(extends, Level.new.sub(1), ExprFlag.None());
            }

            try p.printSpace();

            try p.addSourceMapping(class.body_loc);
            try p.print("{");
            try p.printNewline();
            p.indent();

            for (class.properties) |item| {
                try p.printSemicolonIfNeeded();
                try p.printIndent();

                if (item.kind == .class_static_block) {
                    try p.print("static");
                    try p.printSpace();
                    try p.printBlock(item.class_static_block.?.loc, item.class_static_block.?.stmts.slice(), null);
                    try p.printNewline();
                    continue;
                }

                try p.printProperty(item);

                if (item.value == null) {
                    try p.printSemicolonAfterStatement();
                } else {
                    try p.printNewline();
                }
            }

            p.needs_semicolon = false;
            p.unindent();
            try p.printIndent();
            if (class.close_brace_loc.start > class.body_loc.start)
                try p.addSourceMapping(class.close_brace_loc);
            try p.print("}");
        }

        pub fn bestQuoteCharForEString(str: *const E.String, allow_backtick: bool) u8 {
            if (comptime is_json)
                return '"';

            if (str.isUTF8()) {
                return bestQuoteCharForString(u8, str.data, allow_backtick);
            } else {
                return bestQuoteCharForString(u16, str.slice16(), allow_backtick);
            }
        }

        pub fn printWhitespacer(this: *Printer, spacer: Whitespacer) OOM!void {
            if (this.options.minify_whitespace) {
                try this.print(spacer.minify);
            } else {
                try this.print(spacer.normal);
            }
        }

        pub fn printNonNegativeFloat(p: *Printer, float: f64) OOM!void {
            // Is this actually an integer?
            @setRuntimeSafety(false);
            const floored: f64 = @floor(float);
            const remainder: f64 = (float - floored);
            const is_integer = remainder == 0;
            if (float < std.math.maxInt(u52) and is_integer) {
                @setFloatMode(.optimized);
                // In JavaScript, numbers are represented as 64 bit floats
                // However, they could also be signed or unsigned int 32 (when doing bit shifts)
                // In this case, it's always going to unsigned since that conversion has already happened.
                const val = @as(u64, @intFromFloat(float));
                switch (val) {
                    0 => {
                        try p.print("0");
                    },
                    1...9 => {
                        var bytes = [1]u8{'0' + @as(u8, @intCast(val))};
                        try p.print(&bytes);
                    },
                    10 => {
                        try p.print("10");
                    },
                    11...99 => {
                        const buf: *[2]u8 = (try p.writer.reserve(2))[0..2];
                        formatUnsignedIntegerBetween(2, buf, val);
                        p.writer.advance(2);
                    },
                    100 => {
                        try p.print("100");
                    },
                    101...999 => {
                        const buf: *[3]u8 = (try p.writer.reserve(3))[0..3];
                        formatUnsignedIntegerBetween(3, buf, val);
                        p.writer.advance(3);
                    },

                    1000 => {
                        try p.print("1000");
                    },
                    1001...9999 => {
                        const buf: *[4]u8 = (try p.writer.reserve(4))[0..4];
                        formatUnsignedIntegerBetween(4, buf, val);
                        p.writer.advance(4);
                    },
                    10000 => {
                        try p.print("1e4");
                    },
                    100000 => {
                        try p.print("1e5");
                    },
                    1000000 => {
                        try p.print("1e6");
                    },
                    10000000 => {
                        try p.print("1e7");
                    },
                    100000000 => {
                        try p.print("1e8");
                    },
                    1000000000 => {
                        try p.print("1e9");
                    },

                    10001...99999 => {
                        const buf: *[5]u8 = (try p.writer.reserve(5))[0..5];
                        formatUnsignedIntegerBetween(5, buf, val);
                        p.writer.advance(5);
                    },
                    100001...999999 => {
                        const buf: *[6]u8 = (try p.writer.reserve(6))[0..6];
                        formatUnsignedIntegerBetween(6, buf, val);
                        p.writer.advance(6);
                    },
                    1_000_001...9_999_999 => {
                        const buf: *[7]u8 = (try p.writer.reserve(7))[0..7];
                        formatUnsignedIntegerBetween(7, buf, val);
                        p.writer.advance(7);
                    },
                    10_000_001...99_999_999 => {
                        const buf: *[8]u8 = (try p.writer.reserve(8))[0..8];
                        formatUnsignedIntegerBetween(8, buf, val);
                        p.writer.advance(8);
                    },
                    100_000_001...999_999_999 => {
                        const buf: *[9]u8 = (try p.writer.reserve(9))[0..9];
                        formatUnsignedIntegerBetween(9, buf, val);
                        p.writer.advance(9);
                    },
                    1_000_000_001...9_999_999_999 => {
                        const buf: *[10]u8 = (try p.writer.reserve(10))[0..10];
                        formatUnsignedIntegerBetween(10, buf, val);
                        p.writer.advance(10);
                    },
                    else => try std.fmt.formatInt(val, 10, .lower, .{}, p),
                }

                return;
            }

            try p.fmt("{d}", .{float});
        }

        pub fn printStringCharactersUTF8(e: *Printer, text: []const u8, quote: u8) OOM!void {
            const writer = e.writer.stdWriter();
            switch (quote) {
                '\'' => try writePreQuotedString(text, @TypeOf(writer), writer, '\'', ascii_only, false, .utf8),
                '"' => try writePreQuotedString(text, @TypeOf(writer), writer, '"', ascii_only, false, .utf8),
                '`' => try writePreQuotedString(text, @TypeOf(writer), writer, '`', ascii_only, false, .utf8),
                else => unreachable,
            }
        }
        pub fn printStringCharactersUTF16(e: *Printer, text: []const u16, quote: u8) OOM!void {
            const slice = std.mem.sliceAsBytes(text);

            const writer = e.writer.stdWriter();
            switch (quote) {
                '\'' => try writePreQuotedString(slice, @TypeOf(writer), writer, '\'', ascii_only, false, .utf16),
                '"' => try writePreQuotedString(slice, @TypeOf(writer), writer, '"', ascii_only, false, .utf16),
                '`' => try writePreQuotedString(slice, @TypeOf(writer), writer, '`', ascii_only, false, .utf16),
                else => unreachable,
            }
        }

        pub fn isUnboundEvalIdentifier(p: *Printer, value: Expr) bool {
            switch (value.data) {
                .e_identifier => |ident| {
                    if (ident.ref.isSourceContentsSlice()) return false;

                    const symbol = p.symbols().get(p.symbols().follow(ident.ref)) orelse return false;
                    return symbol.kind == .unbound and strings.eqlComptime(symbol.original_name, "eval");
                },
                else => {
                    return false;
                },
            }
        }

        inline fn symbols(p: *Printer) js_ast.Symbol.Map {
            return p.renamer.symbols();
        }

        pub fn printRequireError(p: *Printer, text: string) OOM!void {
            try p.print("(()=>{throw new Error(\"Cannot require module \"+");
            try p.printStringLiteralUTF8(text, false);
            try p.print(");})()");
        }

        pub inline fn importRecord(
            p: *const Printer,
            import_record_index: usize,
        ) *const ImportRecord {
            return &p.import_records[import_record_index];
        }

        pub fn isUnboundIdentifier(p: *Printer, expr: *const Expr) bool {
            if (expr.data != .e_identifier) return false;
            const ref = expr.data.e_identifier.ref;
            const symbol = p.symbols().get(p.symbols().follow(ref)) orelse return false;
            return symbol.kind == .unbound;
        }

        pub fn printRequireOrImportExpr(
            p: *Printer,
            import_record_index: u32,
            was_unwrapped_require: bool,
            leading_interior_comments: []G.Comment,
            import_options: Expr,
            level_: Level,
            flags: ExprFlag.Set,
        ) PrintResult.Error!void {
            _ = leading_interior_comments; // TODO:

            var level = level_;
            const wrap = level.gte(.new) or flags.contains(.forbid_call);
            try if (wrap) p.print("(");
            defer if (wrap) p.print(")") catch unreachable;

            assert(p.import_records.len > import_record_index);
            const record = p.importRecord(import_record_index);
            const module_type = p.options.module_type;

            if (comptime is_bun_platform) {
                // "bun" is not a real module. It's just globalThis.Bun.
                //
                //  transform from:
                //      const foo = await import("bun")
                //      const bar = require("bun")
                //
                //  transform to:
                //      const foo = await Promise.resolve(globalThis.Bun)
                //      const bar = globalThis.Bun
                //
                switch (record.tag) {
                    .bun => {
                        if (record.kind == .dynamic) {
                            try p.print("Promise.resolve(globalThis.Bun)");
                            return;
                        } else if (record.kind == .require or record.kind == .stmt) {
                            try p.print("globalThis.Bun");
                            return;
                        }
                    },
                    .bun_test => {
                        if (record.kind == .dynamic) {
                            if (module_type == .cjs) {
                                try p.print("Promise.resolve(globalThis.Bun.jest(__filename))");
                            } else {
                                try p.print("Promise.resolve(globalThis.Bun.jest(import.meta.path))");
                            }
                        } else if (record.kind == .require) {
                            if (module_type == .cjs) {
                                try p.print("globalThis.Bun.jest(__filename)");
                            } else {
                                try p.print("globalThis.Bun.jest(import.meta.path)");
                            }
                        }
                        return;
                    },
                    else => {},
                }
            }

            if (record.source_index.isValid()) {
                var meta = p.options.requireOrImportMetaForSource(record.source_index.get(), was_unwrapped_require);

                // Don't need the namespace object if the result is unused anyway
                if (flags.contains(.expr_result_is_unused)) {
                    meta.exports_ref = Ref.None;
                }

                // Internal "import()" of async ESM
                if (record.kind == .dynamic and meta.is_wrapper_async) {
                    try p.printSpaceBeforeIdentifier();
                    try p.printSymbol(meta.wrapper_ref);
                    try p.print("()");
                    if (meta.exports_ref.isValid()) {
                        _ = try p.printDotThenPrefix();
                        try p.printSpaceBeforeIdentifier();
                        try p.printSymbol(meta.exports_ref);
                        try p.printDotThenSuffix();
                    }
                    return;
                }

                // Internal "require()" or "import()"
                if (record.kind == .dynamic) {
                    try p.printSpaceBeforeIdentifier();
                    try p.print("Promise.resolve()");

                    level = try p.printDotThenPrefix();
                }
                defer if (record.kind == .dynamic) p.printDotThenSuffix() catch unreachable;

                // Make sure the comma operator is properly wrapped
                const wrap_comma_operator = meta.exports_ref.isValid() and
                    meta.wrapper_ref.isValid() and
                    level.gte(.comma);
                try if (wrap_comma_operator) p.print("(");
                defer if (wrap_comma_operator) p.print(")") catch unreachable;

                // Wrap this with a call to "__toESM()" if this is a CommonJS file
                const wrap_with_to_esm = record.wrap_with_to_esm;
                if (wrap_with_to_esm) {
                    try p.printSpaceBeforeIdentifier();
                    try p.printSymbol(p.options.to_esm_ref);
                    try p.print("(");
                }

                if (p.options.input_files_for_dev_server) |input_files| {
                    bun.assert(module_type == .internal_bake_dev);
                    try p.printSpaceBeforeIdentifier();
                    try p.printSymbol(p.options.hmr_ref);
                    try p.print(".require(");
                    const path = input_files[record.source_index.get()].path;
                    try p.printStringLiteralUTF8(path.pretty, false);
                    try p.print(")");
                } else if (!meta.was_unwrapped_require) {
                    // Call the wrapper
                    if (meta.wrapper_ref.isValid()) {
                        try p.printSpaceBeforeIdentifier();
                        try p.printSymbol(meta.wrapper_ref);
                        try p.print("()");

                        if (meta.exports_ref.isValid()) {
                            try p.print(",");
                            try p.printSpace();
                        }
                    }

                    // Return the namespace object if this is an ESM file
                    if (meta.exports_ref.isValid()) {
                        // Wrap this with a call to "__toCommonJS()" if this is an ESM file
                        const wrap_with_to_cjs = record.wrap_with_to_commonjs;
                        if (wrap_with_to_cjs) {
                            try p.printSymbol(p.options.to_commonjs_ref);
                            try p.print("(");
                        }
                        try p.printSymbol(meta.exports_ref);
                        if (wrap_with_to_cjs) {
                            try p.print(")");
                        }
                    }
                } else {
                    if (!meta.exports_ref.isNull())
                        try p.printSymbol(meta.exports_ref);
                }

                if (wrap_with_to_esm) {
                    if (module_type.isESM()) {
                        try p.print(",");
                        try p.printSpace();
                        try p.print("1");
                    }
                    try p.print(")");
                }

                return;
            }

            // External "require()"
            if (record.kind != .dynamic) {
                try p.printSpaceBeforeIdentifier();

                if (p.options.inline_require_and_import_errors) {
                    if (record.path.is_disabled and record.handles_import_errors) {
                        try p.printRequireError(record.path.text);
                        return;
                    }

                    if (record.path.is_disabled) {
                        try p.printDisabledImport();
                        return;
                    }
                }

                const wrap_with_to_esm = record.wrap_with_to_esm;

                if (module_type == .internal_bake_dev) {
                    try p.printSpaceBeforeIdentifier();
                    try p.printSymbol(p.options.hmr_ref);
                    if (record.tag == .builtin)
                        try p.print(".builtin(")
                    else
                        try p.print(".require(");
                    const path = record.path;
                    try p.printStringLiteralUTF8(path.pretty, false);
                    try p.print(")");
                    return;
                } else if (wrap_with_to_esm) {
                    try p.printSpaceBeforeIdentifier();
                    try p.printSymbol(p.options.to_esm_ref);
                    try p.print("(");
                }

                if (p.options.require_ref) |ref| {
                    try p.printSymbol(ref);
                } else {
                    try p.print("require");
                }

                try p.print("(");
                try p.printImportRecordPath(record);
                try p.print(")");

                if (wrap_with_to_esm) {
                    try p.print(")");
                }
                return;
            }

            // External import()
            // if (leading_interior_comments.len > 0) {
            //     p.printNewline();
            //     p.indent();
            //     for (leading_interior_comments) |comment| {
            //         p.printIndentedComment(comment.text);
            //     }
            //     p.printIndent();
            // }
            try p.addSourceMapping(record.range.loc);

            try p.printSpaceBeforeIdentifier();

            // Allow it to fail at runtime, if it should
            if (module_type != .internal_bake_dev) {
                try p.print("import(");
                try p.printImportRecordPath(record);
            } else {
                try p.printSymbol(p.options.hmr_ref);
                try p.print(".dynamicImport(");
                const path = record.path;
                try p.printStringLiteralUTF8(path.pretty, false);
            }

            if (!import_options.isMissing()) {
                try p.printWhitespacer(ws(", "));
                try p.printExpr(import_options, .comma, .{});
            }

            try p.print(")");

            // if (leading_interior_comments.len > 0) {
            //     p.printNewline();
            //     p.unindent();
            //     p.printIndent();
            // }

            return;
        }

        pub inline fn printPure(p: *Printer) OOM!void {
            if (p.options.print_dce_annotations) {
                try p.printWhitespacer(ws("/* @__PURE__ */ "));
            }
        }

        pub fn printStringLiteralEString(p: *Printer, str: *E.String, allow_backtick: bool) OOM!void {
            const quote = bestQuoteCharForEString(str, allow_backtick);
            try p.print(quote);
            try p.printStringCharactersEString(str, quote);
            try p.print(quote);
        }
        pub fn printStringLiteralUTF8(p: *Printer, str: string, allow_backtick: bool) OOM!void {
            if (Environment.allow_assert) std.debug.assert(std.unicode.wtf8ValidateSlice(str));

            const quote = if (comptime !is_json)
                bestQuoteCharForString(u8, str, allow_backtick)
            else
                '"';

            try p.print(quote);
            try p.printStringCharactersUTF8(str, quote);
            try p.print(quote);
        }

        fn printClauseItem(p: *Printer, item: js_ast.ClauseItem) OOM!void {
            return printClauseItemAs(p, item, .import);
        }

        fn printExportClauseItem(p: *Printer, item: js_ast.ClauseItem) OOM!void {
            return printClauseItemAs(p, item, .@"export");
        }

        fn printClauseItemAs(p: *Printer, item: js_ast.ClauseItem, comptime as: @Type(.enum_literal)) OOM!void {
            const name = p.renamer.nameForSymbol(item.name.ref.?);

            if (comptime as == .import) {
                if (strings.eql(name, item.alias)) {
                    try p.printIdentifier(name);
                } else {
                    try p.printClauseAlias(item.alias);
                    try p.print(" as ");
                    try p.addSourceMapping(item.alias_loc);
                    try p.printIdentifier(name);
                }
            } else if (comptime as == .@"var") {
                try p.printClauseAlias(item.alias);

                if (!strings.eql(name, item.alias)) {
                    try p.print(":");
                    try p.printSpace();

                    try p.printIdentifier(name);
                }
            } else if (comptime as == .@"export") {
                try p.printIdentifier(name);

                if (!strings.eql(name, item.alias)) {
                    try p.print(" as ");
                    try p.addSourceMapping(item.alias_loc);
                    try p.printClauseAlias(item.alias);
                }
            } else {
                @compileError("Unknown as");
            }
        }

        pub inline fn canPrintIdentifierUTF16(_: *Printer, name: []const u16) bool {
            if (comptime ascii_only or ascii_only_always_on_unless_minifying) {
                return js_lexer.isLatin1Identifier([]const u16, name);
            } else {
                return js_lexer.isIdentifierUTF16(name);
            }
        }

        fn printRawTemplateLiteral(p: *Printer, bytes: []const u8) OOM!void {
            if (comptime is_json or !ascii_only) {
                try p.print(bytes);
                return;
            }

            // Translate any non-ASCII to unicode escape sequences
            // Note that this does not correctly handle malformed template literal strings
            // template literal strings can contain invalid unicode code points
            // and pretty much anything else
            //
            // we use WTF-8 here, but that's still not good enough.
            //
            var ascii_start: usize = 0;
            var is_ascii = false;
            var iter = CodepointIterator.init(bytes);
            var cursor = CodepointIterator.Cursor{};

            while (iter.next(&cursor)) {
                switch (cursor.c) {
                    // unlike other versions, we only want to mutate > 0x7F
                    0...last_ascii => {
                        if (!is_ascii) {
                            ascii_start = cursor.i;
                            is_ascii = true;
                        }
                    },
                    else => {
                        if (is_ascii) {
                            try p.print(bytes[ascii_start..cursor.i]);
                            is_ascii = false;
                        }

                        switch (cursor.c) {
                            0...0xFFFF => {
                                try p.print([_]u8{
                                    '\\',
                                    'u',
                                    hex_chars[cursor.c >> 12],
                                    hex_chars[(cursor.c >> 8) & 15],
                                    hex_chars[(cursor.c >> 4) & 15],
                                    hex_chars[cursor.c & 15],
                                });
                            },
                            else => {
                                try p.print("\\u{");
                                try std.fmt.formatInt(cursor.c, 16, .lower, .{}, p);
                                try p.print("}");
                            },
                        }
                    },
                }
            }

            if (is_ascii) {
                try p.print(bytes[ascii_start..]);
            }
        }

        pub fn printExpr(p: *Printer, expr: Expr, level: Level, in_flags: ExprFlag.Set) PrintResult.Error!void {
            var flags = in_flags;

            if (!p.stack_check.isSafeToRecurse()) {
                return error.StackOverflow;
            }

            switch (expr.data) {
                .e_missing => {},
                .e_undefined => {
                    try p.addSourceMapping(expr.loc);
                    try p.printUndefined(expr.loc, level);
                },
                .e_super => {
                    try p.printSpaceBeforeIdentifier();
                    try p.addSourceMapping(expr.loc);
                    try p.print("super");
                },
                .e_null => {
                    try p.printSpaceBeforeIdentifier();
                    try p.addSourceMapping(expr.loc);
                    try p.print("null");
                },
                .e_this => {
                    try p.printSpaceBeforeIdentifier();
                    try p.addSourceMapping(expr.loc);
                    try p.print("this");
                },
                .e_spread => |e| {
                    try p.addSourceMapping(expr.loc);
                    try p.print("...");
                    try p.printExpr(e.value, .comma, ExprFlag.None());
                },
                .e_new_target => {
                    try p.printSpaceBeforeIdentifier();
                    try p.addSourceMapping(expr.loc);
                    try p.print("new.target");
                },
                .e_import_meta => {
                    try p.printSpaceBeforeIdentifier();
                    try p.addSourceMapping(expr.loc);
                    if (p.options.module_type == .internal_bake_dev) {
                        bun.assert(p.options.hmr_ref.isValid());
                        try p.printSymbol(p.options.hmr_ref);
                        try p.print(".importMeta");
                    } else if (!p.options.import_meta_ref.isValid()) {
                        // Most of the time, leave it in there
                        try p.print("import.meta");
                    } else {
                        // Note: The bundler will not hit this code path. The bundler will replace
                        // the ImportMeta AST node with a regular Identifier AST node.
                        //
                        // This is currently only used in Bun's runtime for CommonJS modules
                        // referencing import.meta
                        //
                        // TODO: This assertion trips when using `import.meta` with `--format=cjs`
                        bun.debugAssert(p.options.module_type == .cjs);

                        try p.printSymbol(p.options.import_meta_ref);
                    }
                },
                .e_import_meta_main => |data| {
                    if (p.options.module_type == .esm and p.options.target != .node) {
                        // Node.js doesn't support import.meta.main
                        // Most of the time, leave it in there
                        if (data.inverted) {
                            try p.addSourceMapping(expr.loc);
                            try p.print("!");
                        } else {
                            try p.printSpaceBeforeIdentifier();
                            try p.addSourceMapping(expr.loc);
                        }
                        try p.print("import.meta.main");
                    } else {
                        bun.debugAssert(p.options.module_type != .internal_bake_dev);

                        try p.printSpaceBeforeIdentifier();
                        try p.addSourceMapping(expr.loc);

                        if (p.options.require_ref) |require|
                            try p.printSymbol(require)
                        else
                            try p.print("require");

                        if (data.inverted)
                            try p.printWhitespacer(ws(".main != "))
                        else
                            try p.printWhitespacer(ws(".main == "));

                        if (p.options.target == .node) {
                            // "__require.module"
                            if (p.options.require_ref) |require| {
                                try p.printSymbol(require);
                                try p.print(".module");
                            } else {
                                try p.print("module");
                            }
                        } else if (p.options.commonjs_module_ref.isValid()) {
                            try p.printSymbol(p.options.commonjs_module_ref);
                        } else {
                            try p.print("module");
                        }
                    }
                },
                .e_special => |special| switch (special) {
                    .module_exports => {
                        try p.printSpaceBeforeIdentifier();
                        try p.addSourceMapping(expr.loc);

                        if (p.options.commonjs_module_exports_assigned_deoptimized) {
                            if (p.options.commonjs_module_ref.isValid()) {
                                try p.printSymbol(p.options.commonjs_module_ref);
                            } else {
                                try p.print("module");
                            }
                            try p.print(".exports");
                        } else {
                            try p.printSymbol(p.options.commonjs_named_exports_ref);
                        }
                    },
                    .hot_enabled => {
                        bun.debugAssert(p.options.module_type == .internal_bake_dev);
                        try p.printSymbol(p.options.hmr_ref);
                        try p.print(".indirectHot");
                    },
                    .hot_data => {
                        bun.debugAssert(p.options.module_type == .internal_bake_dev);
                        try p.printSymbol(p.options.hmr_ref);
                        try p.print(".data");
                    },
                    .hot_accept => {
                        bun.debugAssert(p.options.module_type == .internal_bake_dev);
                        try p.printSymbol(p.options.hmr_ref);
                        try p.print(".accept");
                    },
                    .hot_accept_visited => {
                        bun.debugAssert(p.options.module_type == .internal_bake_dev);
                        try p.printSymbol(p.options.hmr_ref);
                        try p.print(".acceptSpecifiers");
                    },
                    .hot_disabled => {
                        bun.debugAssert(p.options.module_type != .internal_bake_dev);
                        try p.printExpr(.{ .data = .e_undefined, .loc = expr.loc }, level, in_flags);
                    },
                    .resolved_specifier_string => |index| {
                        bun.debugAssert(p.options.module_type == .internal_bake_dev);
                        try p.printStringLiteralUTF8(p.importRecord(index.get()).path.pretty, true);
                    },
                },

                .e_commonjs_export_identifier => |id| {
                    try p.printSpaceBeforeIdentifier();
                    try p.addSourceMapping(expr.loc);

                    for (p.options.commonjs_named_exports.keys(), p.options.commonjs_named_exports.values()) |key, value| {
                        if (value.loc_ref.ref.?.eql(id.ref)) {
                            if (p.options.commonjs_named_exports_deoptimized or value.needs_decl) {
                                if (p.options.commonjs_module_exports_assigned_deoptimized and
                                    id.base == .module_dot_exports and
                                    p.options.commonjs_module_ref.isValid())
                                {
                                    try p.printSymbol(p.options.commonjs_module_ref);
                                    try p.print(".exports");
                                } else {
                                    try p.printSymbol(p.options.commonjs_named_exports_ref);
                                }

                                if (js_lexer.isIdentifier(key)) {
                                    try p.print(".");
                                    try p.print(key);
                                } else {
                                    try p.print("[");
                                    try p.printStringLiteralUTF8(key, false);
                                    try p.print("]");
                                }
                            } else {
                                try p.printSymbol(value.loc_ref.ref.?);
                            }
                            break;
                        }
                    }
                },
                .e_new => |e| {
                    const has_pure_comment = e.can_be_unwrapped_if_unused == .if_unused and p.options.print_dce_annotations;
                    const wrap = level.gte(.call) or (has_pure_comment and level.gte(.postfix));

                    if (wrap) {
                        try p.print("(");
                    }

                    if (has_pure_comment) {
                        try p.printPure();
                    }

                    try p.printSpaceBeforeIdentifier();
                    try p.addSourceMapping(expr.loc);
                    try p.print("new");
                    try p.printSpace();
                    try p.printExpr(e.target, .new, ExprFlag.ForbidCall());
                    const args = e.args.slice();
                    if (args.len > 0 or level.gte(.postfix)) {
                        try p.print("(");

                        if (args.len > 0) {
                            try p.printExpr(args[0], .comma, ExprFlag.None());

                            for (args[1..]) |arg| {
                                try p.print(",");
                                try p.printSpace();
                                try p.printExpr(arg, .comma, ExprFlag.None());
                            }
                        }

                        if (e.close_parens_loc.start > expr.loc.start) {
                            try p.addSourceMapping(e.close_parens_loc);
                        }

                        try p.print(")");
                    }

                    if (wrap) {
                        try p.print(")");
                    }
                },
                .e_call => |e| {
                    var wrap = level.gte(.new) or flags.contains(.forbid_call);
                    var target_flags = ExprFlag.None();
                    if (e.optional_chain == null) {
                        target_flags = ExprFlag.HasNonOptionalChainParent();
                    } else if (flags.contains(.has_non_optional_chain_parent)) {
                        wrap = true;
                    }

                    const has_pure_comment = e.can_be_unwrapped_if_unused == .if_unused and p.options.print_dce_annotations;
                    if (has_pure_comment and level.gte(.postfix)) {
                        wrap = true;
                    }

                    if (wrap) {
                        try p.print("(");
                    }

                    if (has_pure_comment) {
                        const was_stmt_start = p.stmt_start == p.writer.written;
                        try p.printPure();
                        if (was_stmt_start) {
                            p.stmt_start = p.writer.written;
                        }
                    }
                    // We only want to generate an unbound eval() in CommonJS
                    p.call_target = e.target.data;

                    const is_unbound_eval = (!e.is_direct_eval and
                        p.isUnboundEvalIdentifier(e.target) and
                        e.optional_chain == null);

                    if (is_unbound_eval) {
                        try p.print("(0,");
                        try p.printSpace();
                        try p.printExpr(e.target, .postfix, ExprFlag.None());
                        try p.print(")");
                    } else {
                        try p.printExpr(e.target, .postfix, target_flags);
                    }

                    if (e.optional_chain != null and (e.optional_chain orelse unreachable) == .start) {
                        try p.print("?.");
                    }
                    try p.print("(");
                    const args = e.args.slice();

                    if (args.len > 0) {
                        try p.printExpr(args[0], .comma, ExprFlag.None());
                        for (args[1..]) |arg| {
                            try p.print(",");
                            try p.printSpace();
                            try p.printExpr(arg, .comma, ExprFlag.None());
                        }
                    }
                    if (e.close_paren_loc.start > expr.loc.start) {
                        try p.addSourceMapping(e.close_paren_loc);
                    }
                    try p.print(")");
                    if (wrap) {
                        try p.print(")");
                    }
                },
                .e_require_main => {
                    try p.printSpaceBeforeIdentifier();
                    try p.addSourceMapping(expr.loc);

                    if (p.options.require_ref) |require_ref| {
                        try p.printSymbol(require_ref);
                        try p.print(".main");
                    } else if (p.options.module_type == .internal_bake_dev) {
                        try p.print("false"); // there is no true main entry point
                    } else {
                        try p.print("require.main");
                    }
                },
                .e_require_call_target => {
                    try p.printSpaceBeforeIdentifier();
                    try p.addSourceMapping(expr.loc);

                    if (p.options.require_ref) |require_ref| {
                        try p.printSymbol(require_ref);
                    } else if (p.options.module_type == .internal_bake_dev) {
                        try p.printSymbol(p.options.hmr_ref);
                        try p.print(".require");
                    } else {
                        try p.print("require");
                    }
                },
                .e_require_resolve_call_target => {
                    try p.printSpaceBeforeIdentifier();
                    try p.addSourceMapping(expr.loc);

                    if (p.options.require_ref) |require_ref| {
                        try p.printSymbol(require_ref);
                        try p.print(".resolve");
                    } else if (p.options.module_type == .internal_bake_dev) {
                        try p.printSymbol(p.options.hmr_ref);
                        try p.print(".requireResolve");
                    } else {
                        try p.print("require.resolve");
                    }
                },
                .e_require_string => |e| {
                    if (!rewrite_esm_to_cjs) {
                        try p.printRequireOrImportExpr(
                            e.import_record_index,
                            e.unwrapped_id != std.math.maxInt(u32),
                            &([_]G.Comment{}),
                            Expr.empty,
                            level,
                            flags,
                        );
                    }
                },
                .e_require_resolve_string => |e| {
                    const wrap = level.gte(.new) or flags.contains(.forbid_call);
                    if (wrap) {
                        try p.print("(");
                    }

                    try p.printSpaceBeforeIdentifier();

                    if (p.options.require_ref) |require_ref| {
                        try p.printSymbol(require_ref);
                        try p.print(".resolve");
                    } else {
                        try p.print("require.resolve");
                    }

                    try p.print("(");
                    try p.printStringLiteralUTF8(p.importRecord(e.import_record_index).path.text, true);
                    try p.print(")");

                    if (wrap) {
                        try p.print(")");
                    }
                },
                .e_import => |e| {
                    // Handle non-string expressions
                    if (e.isImportRecordNull()) {
                        const wrap = level.gte(.new) or flags.contains(.forbid_call);
                        if (wrap) {
                            try p.print("(");
                        }

                        try p.printSpaceBeforeIdentifier();
                        try p.addSourceMapping(expr.loc);
                        if (p.options.module_type == .internal_bake_dev) {
                            try p.printSymbol(p.options.hmr_ref);
                            try p.print(".dynamicImport(");
                        } else {
                            try p.print("import(");
                        }
                        // TODO:
                        // if (e.leading_interior_comments.len > 0) {
                        //     p.printNewline();
                        //     p.indent();
                        //     for (e.leading_interior_comments) |comment| {
                        //         p.printIndentedComment(comment.text);
                        //     }
                        //     p.printIndent();
                        // }
                        try p.printExpr(e.expr, .comma, ExprFlag.None());

                        if (!e.options.isMissing()) {
                            try p.printWhitespacer(ws(", "));
                            try p.printExpr(e.options, .comma, .{});
                        }

                        // TODO:
                        // if (e.leading_interior_comments.len > 0) {
                        //     p.printNewline();
                        //     p.unindent();
                        //     p.printIndent();
                        // }
                        try p.print(")");
                        if (wrap) {
                            try p.print(")");
                        }
                    } else {
                        try p.printRequireOrImportExpr(
                            e.import_record_index,
                            false,
                            &.{}, // e.leading_interior_comments,
                            e.options,
                            level,
                            flags,
                        );
                    }
                },
                .e_dot => |e| {
                    const isOptionalChain = e.optional_chain == .start;

                    var wrap = false;
                    if (e.optional_chain == null) {
                        flags.insert(.has_non_optional_chain_parent);

                        // Inline cross-module TypeScript enum references here
                        if (p.tryToGetImportedEnumValue(e.target, e.name)) |inlined| {
                            try p.printInlinedEnum(inlined, e.name, level);
                            return;
                        }
                    } else {
                        if (flags.contains(.has_non_optional_chain_parent)) {
                            wrap = true;
                            try p.print("(");
                        }

                        flags.remove(.has_non_optional_chain_parent);
                    }
                    flags.setIntersection(ExprFlag.Set.init(.{ .has_non_optional_chain_parent = true, .forbid_call = true }));

                    try p.printExpr(
                        e.target,
                        .postfix,
                        flags,
                    );

                    if (js_lexer.isIdentifier(e.name)) {
                        if (isOptionalChain) {
                            try p.print("?.");
                        } else {
                            if (p.prev_num_end == p.writer.written) {
                                // "1.toString" is a syntax error, so print "1 .toString" instead
                                try p.print(" ");
                            }

                            try p.print(".");
                        }

                        try p.addSourceMapping(e.name_loc);
                        try p.printIdentifier(e.name);
                    } else {
                        if (isOptionalChain) {
                            try p.print("?.[");
                        } else {
                            try p.print("[");
                        }

                        try p.printStringLiteralUTF8(e.name, false);

                        try p.print("]");
                    }

                    if (wrap) {
                        try p.print(")");
                    }
                },
                .e_index => |e| {
                    var wrap = false;
                    if (e.optional_chain == null) {
                        flags.insert(.has_non_optional_chain_parent);

                        if (e.index.data.as(.e_string)) |str| {
                            str.resolveRopeIfNeeded(p.options.allocator);

                            if (str.isUTF8()) if (p.tryToGetImportedEnumValue(e.target, str.data)) |value| {
                                try p.printInlinedEnum(value, str.data, level);
                                return;
                            };
                        }
                    } else {
                        if (flags.contains(.has_non_optional_chain_parent)) {
                            wrap = true;
                            try p.print("(");
                        }
                        flags.remove(.has_non_optional_chain_parent);
                    }

                    try p.printExpr(e.target, .postfix, flags);

                    const is_optional_chain_start = e.optional_chain == .start;
                    if (is_optional_chain_start) {
                        try p.print("?.");
                    }

                    switch (e.index.data) {
                        .e_private_identifier => {
                            const priv = e.index.data.e_private_identifier;
                            if (!is_optional_chain_start) {
                                try p.print(".");
                            }
                            try p.addSourceMapping(e.index.loc);
                            try p.printSymbol(priv.ref);
                        },
                        else => {
                            try p.print("[");
                            try p.addSourceMapping(e.index.loc);
                            try p.printExpr(e.index, .lowest, ExprFlag.None());
                            try p.print("]");
                        },
                    }

                    if (wrap) {
                        try p.print(")");
                    }
                },
                .e_if => |e| {
                    const wrap = level.gte(.conditional);
                    if (wrap) {
                        try p.print("(");
                        flags.remove(.forbid_in);
                    }
                    try p.printExpr(e.test_, .conditional, flags);
                    try p.printSpace();
                    try p.print("?");
                    try p.printSpace();
                    try p.printExpr(e.yes, .yield, ExprFlag.None());
                    try p.printSpace();
                    try p.print(":");
                    try p.printSpace();
                    flags.insert(.forbid_in);
                    try p.printExpr(e.no, .yield, flags);
                    if (wrap) {
                        try p.print(")");
                    }
                },
                .e_arrow => |e| {
                    const wrap = level.gte(.assign);

                    if (wrap) {
                        try p.print("(");
                    }

                    if (e.is_async) {
                        try p.addSourceMapping(expr.loc);
                        try p.printSpaceBeforeIdentifier();
                        try p.print("async");
                        try p.printSpace();
                    }

                    try p.printFnArgs(if (e.is_async) null else expr.loc, e.args, e.has_rest_arg, true);
                    try p.printWhitespacer(ws(" => "));

                    var wasPrinted = false;
                    if (e.body.stmts.len == 1 and e.prefer_expr) {
                        switch (e.body.stmts[0].data) {
                            .s_return => {
                                if (e.body.stmts[0].data.s_return.value) |val| {
                                    p.arrow_expr_start = p.writer.written;
                                    try p.printExpr(val, .comma, ExprFlag.Set.init(.{ .forbid_in = true }));
                                    wasPrinted = true;
                                }
                            },
                            else => {},
                        }
                    }

                    if (!wasPrinted) {
                        try p.printBlock(e.body.loc, e.body.stmts, null);
                    }

                    if (wrap) {
                        try p.print(")");
                    }
                },
                .e_function => |e| {
                    const n = p.writer.written;
                    const wrap = p.stmt_start == n or p.export_default_start == n;

                    if (wrap) {
                        try p.print("(");
                    }

                    try p.printSpaceBeforeIdentifier();
                    try p.addSourceMapping(expr.loc);
                    if (e.func.flags.contains(.is_async)) {
                        try p.print("async ");
                    }
                    try p.print("function");
                    if (e.func.flags.contains(.is_generator)) {
                        try p.print("*");
                        try p.printSpace();
                    }

                    if (e.func.name) |sym| {
                        try p.printSpaceBeforeIdentifier();
                        try p.addSourceMapping(sym.loc);
                        try p.printSymbol(sym.ref orelse Output.panic("internal error: expected E.Function's name symbol to have a ref\n{any}", .{e.func}));
                    }

                    try p.printFunc(e.func);
                    if (wrap) {
                        try p.print(")");
                    }
                },
                .e_class => |e| {
                    const n = p.writer.written;
                    const wrap = p.stmt_start == n or p.export_default_start == n;
                    if (wrap) {
                        try p.print("(");
                    }

                    try p.printSpaceBeforeIdentifier();
                    try p.addSourceMapping(expr.loc);
                    try p.print("class");
                    if (e.class_name) |name| {
                        try p.print(" ");
                        try p.addSourceMapping(name.loc);
                        try p.printSymbol(name.ref orelse Output.panic("internal error: expected E.Class's name symbol to have a ref\n{any}", .{e}));
                    }
                    try p.printClass(e.*);
                    if (wrap) {
                        try p.print(")");
                    }
                },
                .e_array => |e| {
                    try p.addSourceMapping(expr.loc);
                    try p.print("[");
                    const items = e.items.slice();
                    if (items.len > 0) {
                        if (!e.is_single_line) {
                            p.indent();
                        }

                        for (items, 0..) |item, i| {
                            if (i != 0) {
                                try p.print(",");
                                if (e.is_single_line) {
                                    try p.printSpace();
                                }
                            }
                            if (!e.is_single_line) {
                                try p.printNewline();
                                try p.printIndent();
                            }
                            try p.printExpr(item, .comma, ExprFlag.None());

                            if (i == items.len - 1 and item.data == .e_missing) {
                                // Make sure there's a comma after trailing missing items
                                try p.print(",");
                            }
                        }

                        if (!e.is_single_line) {
                            p.unindent();
                            try p.printNewline();
                            try p.printIndent();
                        }
                    }

                    if (e.close_bracket_loc.start > expr.loc.start) {
                        try p.addSourceMapping(e.close_bracket_loc);
                    }

                    try p.print("]");
                },
                .e_object => |e| {
                    const n = p.writer.written;
                    const wrap = if (comptime is_json)
                        false
                    else
                        p.stmt_start == n or p.arrow_expr_start == n;

                    if (wrap) {
                        try p.print("(");
                    }
                    try p.addSourceMapping(expr.loc);
                    try p.print("{");
                    const props = expr.data.e_object.properties.slice();
                    if (props.len > 0) {
                        if (!e.is_single_line) {
                            p.indent();
                        }

                        if (e.is_single_line and !is_json) {
                            try p.printSpace();
                        } else {
                            try p.printNewline();
                            try p.printIndent();
                        }
                        try p.printProperty(props[0]);

                        if (props.len > 1) {
                            for (props[1..]) |property| {
                                try p.print(",");

                                if (e.is_single_line and !is_json) {
                                    try p.printSpace();
                                } else {
                                    try p.printNewline();
                                    try p.printIndent();
                                }
                                try p.printProperty(property);
                            }
                        }

                        if (e.is_single_line and !is_json) {
                            try p.printSpace();
                        } else {
                            p.unindent();
                            try p.printNewline();
                            try p.printIndent();
                        }
                    }
                    if (e.close_brace_loc.start > expr.loc.start) {
                        try p.addSourceMapping(e.close_brace_loc);
                    }
                    try p.print("}");
                    if (wrap) {
                        try p.print(")");
                    }
                },
                .e_boolean => |e| {
                    try p.addSourceMapping(expr.loc);
                    if (p.options.minify_syntax) {
                        if (level.gte(Level.prefix)) {
                            try p.print(if (e.value) "(!0)" else "(!1)");
                        } else {
                            try p.print(if (e.value) "!0" else "!1");
                        }
                    } else {
                        try p.printSpaceBeforeIdentifier();
                        try p.print(if (e.value) "true" else "false");
                    }
                },
                .e_string => |e| {
                    e.resolveRopeIfNeeded(p.options.allocator);
                    try p.addSourceMapping(expr.loc);

                    // If this was originally a template literal, print it as one as long as we're not minifying
                    if (e.prefer_template and !p.options.minify_syntax) {
                        try p.print("`");
                        try p.printStringCharactersEString(e, '`');
                        try p.print("`");
                        return;
                    }

                    try p.printStringLiteralEString(e, true);
                },
                .e_template => |e| {
                    if (e.tag == null and (p.options.minify_syntax or p.was_lazy_export)) {
                        var replaced = std.ArrayList(E.TemplatePart).init(p.options.allocator);
                        for (e.parts, 0..) |_part, i| {
                            var part = _part;
                            const inlined_value: ?js_ast.Expr = switch (part.value.data) {
                                .e_name_of_symbol => |e2| Expr.init(
                                    E.String,
                                    E.String.init(p.mangledPropName(e2.ref)),
                                    part.value.loc,
                                ),
                                .e_dot => brk: {
                                    // TODO: handle inlining of dot properties
                                    break :brk null;
                                },
                                else => null,
                            };

                            if (inlined_value) |value| {
                                if (replaced.items.len == 0) {
                                    try replaced.appendSlice(e.parts[0..i]);
                                }
                                part.value = value;
                                try replaced.append(part);
                            } else if (replaced.items.len > 0) {
                                try replaced.append(part);
                            }
                        }

                        if (replaced.items.len > 0) {
                            var copy = e.*;
                            copy.parts = replaced.items;
                            const e2 = copy.fold(p.options.allocator, expr.loc);
                            switch (e2.data) {
                                .e_string => {
                                    try p.print('"');
                                    try p.printStringCharactersUTF8(e2.data.e_string.data, '"');
                                    try p.print('"');
                                    return;
                                },
                                .e_template => {
                                    e.* = e2.data.e_template.*;
                                },
                                else => {},
                            }
                        }

                        // Convert no-substitution template literals into strings if it's smaller
                        if (e.parts.len == 0) {
                            try p.addSourceMapping(expr.loc);
                            try p.printStringCharactersEString(&e.head.cooked, '`');
                            return;
                        }
                    }

                    if (e.tag) |tag| {
                        try p.addSourceMapping(expr.loc);
                        // Optional chains are forbidden in template tags
                        if (expr.isOptionalChain()) {
                            try p.print("(");
                            try p.printExpr(tag, .lowest, ExprFlag.None());
                            try p.print(")");
                        } else {
                            try p.printExpr(tag, .postfix, ExprFlag.None());
                        }
                    } else {
                        try p.addSourceMapping(expr.loc);
                    }

                    try p.print("`");
                    switch (e.head) {
                        .raw => |raw| try p.printRawTemplateLiteral(raw),
                        .cooked => |*cooked| {
                            if (cooked.isPresent()) {
                                cooked.resolveRopeIfNeeded(p.options.allocator);
                                try p.printStringCharactersEString(cooked, '`');
                            }
                        },
                    }

                    for (e.parts) |*part| {
                        try p.print("${");
                        try p.printExpr(part.value, .lowest, ExprFlag.None());
                        try p.print("}");
                        switch (part.tail) {
                            .raw => |raw| try p.printRawTemplateLiteral(raw),
                            .cooked => |*cooked| {
                                if (cooked.isPresent()) {
                                    cooked.resolveRopeIfNeeded(p.options.allocator);
                                    try p.printStringCharactersEString(cooked, '`');
                                }
                            },
                        }
                    }
                    try p.print("`");
                },
                .e_reg_exp => |e| {
                    try p.addSourceMapping(expr.loc);
                    try p.printRegExpLiteral(e);
                },
                .e_big_int => |e| {
                    try p.printSpaceBeforeIdentifier();
                    try p.addSourceMapping(expr.loc);
                    try p.print(e.value);
                    try p.print('n');
                },
                .e_number => |e| {
                    try p.addSourceMapping(expr.loc);
                    try p.printNumber(e.value, level);
                },
                .e_identifier => |e| {
                    const name = p.renamer.nameForSymbol(e.ref);
                    const wrap = p.writer.written == p.for_of_init_start and strings.eqlComptime(name, "let");

                    if (wrap) {
                        try p.print("(");
                    }

                    try p.printSpaceBeforeIdentifier();
                    try p.addSourceMapping(expr.loc);
                    try p.printIdentifier(name);

                    if (wrap) {
                        try p.print(")");
                    }
                },
                .e_import_identifier => |e| {
                    // Potentially use a property access instead of an identifier
                    var didPrint = false;

                    const ref = if (p.options.module_type != .internal_bake_dev)
                        p.symbols().follow(e.ref)
                    else
                        e.ref;
                    const symbol = p.symbols().get(ref).?;

                    // if (bun.strings.eql(symbol.original_name, "registerClientReference")) {
                    //     @breakpoint();
                    // }

                    if (symbol.import_item_status == .missing) {
                        try p.printUndefined(expr.loc, level);
                        didPrint = true;
                    } else if (symbol.namespace_alias) |namespace| {
                        if (namespace.import_record_index < p.import_records.len) {
                            const import_record = p.importRecord(namespace.import_record_index);
                            if (namespace.was_originally_property_access) {
                                var wrap = false;
                                didPrint = true;

                                if (p.call_target) |target| {
                                    wrap = e.was_originally_identifier and (target == .e_identifier and
                                        target.e_identifier.ref.eql(expr.data.e_import_identifier.ref));
                                }

                                if (wrap) {
                                    try p.printWhitespacer(ws("(0, "));
                                }
                                try p.printSpaceBeforeIdentifier();
                                try p.addSourceMapping(expr.loc);
                                try p.printNamespaceAlias(import_record.*, namespace);

                                if (wrap) {
                                    try p.print(")");
                                }
                            } else if (import_record.was_originally_require and import_record.path.is_disabled) {
                                try p.addSourceMapping(expr.loc);

                                if (import_record.handles_import_errors) {
                                    try p.printRequireError(import_record.path.text);
                                } else {
                                    try p.printDisabledImport();
                                }
                                didPrint = true;
                            }
                        }

                        if (!didPrint) {
                            didPrint = true;

                            const wrap = if (p.call_target) |target|
                                e.was_originally_identifier and (target == .e_identifier and
                                    target.e_identifier.ref.eql(expr.data.e_import_identifier.ref))
                            else
                                false;

                            if (wrap) {
                                try p.printWhitespacer(ws("(0, "));
                            }

                            try p.printSpaceBeforeIdentifier();
                            try p.addSourceMapping(expr.loc);
                            try p.printSymbol(namespace.namespace_ref);
                            const alias = namespace.alias;
                            if (js_lexer.isIdentifier(alias)) {
                                try p.print(".");
                                // TODO: addSourceMappingForName
                                try p.printIdentifier(alias);
                            } else {
                                try p.print("[");
                                // TODO: addSourceMappingForName
                                // p.addSourceMappingForName(alias);
                                try p.printStringLiteralUTF8(alias, false);
                                try p.print("]");
                            }

                            if (wrap) {
                                try p.print(")");
                            }
                        }
                    }
                    // else if (p.options.const_values.get(ref)) |const_value| {
                    //     p.printSpaceBeforeIdentifier();
                    //     // TODO: addSourceMappingForName
                    //     // p.addSourceMappingForName(renamer.nameForSymbol(e.ref));
                    //     p.addSourceMapping(expr.loc);
                    //     p.printExpr(const_value, level, flags);
                    //     didPrint = true;
                    // }

                    if (!didPrint) {
                        try p.printSpaceBeforeIdentifier();
                        try p.addSourceMapping(expr.loc);
                        try p.printSymbol(e.ref);
                    }
                },
                .e_await => |e| {
                    const wrap = level.gte(.prefix);

                    if (wrap) {
                        try p.print("(");
                    }

                    try p.printSpaceBeforeIdentifier();
                    try p.addSourceMapping(expr.loc);
                    try p.print("await");
                    try p.printSpace();
                    try p.printExpr(e.value, Level.sub(.prefix, 1), ExprFlag.None());

                    if (wrap) {
                        try p.print(")");
                    }
                },
                .e_yield => |e| {
                    const wrap = level.gte(.assign);
                    if (wrap) {
                        try p.print("(");
                    }

                    try p.printSpaceBeforeIdentifier();
                    try p.addSourceMapping(expr.loc);
                    try p.print("yield");

                    if (e.value) |val| {
                        if (e.is_star) {
                            try p.print("*");
                        }
                        try p.printSpace();
                        try p.printExpr(val, .yield, ExprFlag.None());
                    }

                    if (wrap) {
                        try p.print(")");
                    }
                },
                .e_unary => |e| {
                    // 4.00 ms  eums.EnumIndexer(src.js_ast.Op.Code).indexOf
                    const entry: *const Op = Op.Table.getPtrConst(e.op);
                    const wrap = level.gte(entry.level);

                    if (wrap) {
                        try p.print("(");
                    }

                    if (!e.op.isPrefix()) {
                        try p.printExpr(e.value, Op.Level.sub(.postfix, 1), ExprFlag.None());
                    }

                    if (entry.is_keyword) {
                        try p.printSpaceBeforeIdentifier();
                        try p.addSourceMapping(expr.loc);
                        try p.print(entry.text);
                        try p.printSpace();
                    } else {
<<<<<<< HEAD
                        try p.printSpaceBeforeOperator(e.op);
                        try p.print(entry.text);
=======
                        p.printSpaceBeforeOperator(e.op);
                        if (e.op.isPrefix()) {
                            p.addSourceMapping(expr.loc);
                        }
                        p.print(entry.text);
>>>>>>> 31202ec2
                        p.prev_op = e.op;
                        p.prev_op_end = p.writer.written;
                    }

                    if (e.op.isPrefix()) {
<<<<<<< HEAD
                        try p.printExpr(e.value, Op.Level.sub(.prefix, 1), ExprFlag.None());
=======
                        // Never turn "typeof (0, x)" into "typeof x" or "delete (0, x)" into "delete x"
                        if ((e.op == .un_typeof and !e.flags.was_originally_typeof_identifier and p.isUnboundIdentifier(&e.value)) or
                            (e.op == .un_delete and !e.flags.was_originally_delete_of_identifier_or_property_access and isIdentifierOrNumericConstantOrPropertyAccess(&e.value)))
                        {
                            p.print("(0,");
                            p.printSpace();
                            p.printExpr(e.value, Op.Level.sub(.prefix, 1), ExprFlag.None());
                            p.print(")");
                        } else {
                            p.printExpr(e.value, Op.Level.sub(.prefix, 1), ExprFlag.None());
                        }
>>>>>>> 31202ec2
                    }

                    if (wrap) {
                        try p.print(")");
                    }
                },
                .e_binary => |e| {
                    // The handling of binary expressions is convoluted because we're using
                    // iteration on the heap instead of recursion on the call stack to avoid
                    // stack overflow for deeply-nested ASTs. See the comments for the similar
                    // code in the JavaScript parser for details.
                    var v = BinaryExpressionVisitor{
                        .e = e,
                        .level = level,
                        .flags = flags,
                        .entry = Op.Table.getPtrConst(e.op),
                    };

                    // Use a single stack to reduce allocation overhead
                    const stack_bottom = p.binary_expression_stack.items.len;

                    while (true) {
                        if (!try v.checkAndPrepare(p)) {
                            break;
                        }

                        const left = v.e.left;
                        const left_binary: ?*E.Binary = if (left.data == .e_binary) left.data.e_binary else null;

                        // Stop iterating if iteration doesn't apply to the left node
                        if (left_binary == null) {
                            try p.printExpr(left, v.left_level, v.left_flags);
                            try v.visitRightAndFinish(p);
                            break;
                        }

                        // Only allocate heap memory on the stack for nested binary expressions
                        try p.binary_expression_stack.append(v);
                        v = BinaryExpressionVisitor{
                            .e = left_binary.?,
                            .level = v.left_level,
                            .flags = v.left_flags,
                        };
                    }

                    // Process all binary operations from the deepest-visited node back toward
                    // our original top-level binary operation
                    while (p.binary_expression_stack.items.len > stack_bottom) {
                        var last = p.binary_expression_stack.pop().?;
                        try last.visitRightAndFinish(p);
                    }
                },
                .e_inlined_enum => |e| {
                    try p.printExpr(e.value, level, flags);
                    if (!p.options.minify_whitespace and !p.options.minify_identifiers) {
                        try p.print(" /* ");
                        try p.print(e.comment);
                        try p.print(" */");
                    }
                },
                .e_name_of_symbol => |e| {
                    const name = p.mangledPropName(e.ref);
                    try p.addSourceMappingForName(expr.loc, name, e.ref);

                    if (!p.options.minify_whitespace and e.has_property_key_comment) {
                        try p.print(" /* @__KEY__ */");
                    }

                    try p.print('"');
                    try p.printStringCharactersUTF8(name, '"');
                    try p.print('"');
                },

                .e_jsx_element,
                .e_private_identifier,
                => {
                    if (Environment.isDebug)
                        Output.panic("Unexpected expression of type .{s}", .{@tagName(expr.data)});
                },
            }
        }

        pub fn printSpaceBeforeOperator(p: *Printer, next: Op.Code) OOM!void {
            if (p.prev_op_end == p.writer.written) {
                const prev = p.prev_op;
                // "+ + y" => "+ +y"
                // "+ ++ y" => "+ ++y"
                // "x + + y" => "x+ +y"
                // "x ++ + y" => "x+++y"
                // "x + ++ y" => "x+ ++y"
                // "-- >" => "-- >"
                // "< ! --" => "<! --"
                if (((prev == Op.Code.bin_add or prev == Op.Code.un_pos) and (next == Op.Code.bin_add or next == Op.Code.un_pos or next == Op.Code.un_pre_inc)) or
                    ((prev == Op.Code.bin_sub or prev == Op.Code.un_neg) and (next == Op.Code.bin_sub or next == Op.Code.un_neg or next == Op.Code.un_pre_dec)) or
                    (prev == Op.Code.un_post_dec and next == Op.Code.bin_gt) or
                    (prev == Op.Code.un_not and next == Op.Code.un_pre_dec and p.writer.written > 1 and p.writer.prevPrevChar() == '<'))
                {
                    try p.print(" ");
                }
            }
        }

        pub inline fn printDotThenSuffix(p: *Printer) OOM!void {
            try p.print(")");
        }

        // This assumes the string has already been quoted.
        pub fn printStringCharactersEString(p: *Printer, str: *const E.String, c: u8) OOM!void {
            if (!str.isUTF8()) {
                try p.printStringCharactersUTF16(str.slice16(), c);
            } else {
                try p.printStringCharactersUTF8(str.data, c);
            }
        }

        pub fn printNamespaceAlias(p: *Printer, _: ImportRecord, namespace: G.NamespaceAlias) OOM!void {
            try p.printSymbol(namespace.namespace_ref);

            // In the case of code like this:
            // module.exports = require("foo")
            // if "foo" is bundled
            // then we access it as the namespace symbol itself
            // that means the namespace alias is empty
            if (namespace.alias.len == 0) return;

            if (js_lexer.isIdentifier(namespace.alias)) {
                try p.print(".");
                try p.printIdentifier(namespace.alias);
            } else {
                try p.print("[");
                try p.printStringLiteralUTF8(namespace.alias, false);
                try p.print("]");
            }
        }

        pub fn printRegExpLiteral(p: *Printer, e: *const E.RegExp) OOM!void {
            const n = p.writer.written;

            // Avoid forming a single-line comment
            if (n > 0 and p.writer.prevChar() == '/') {
                try p.print(" ");
            }

            if (comptime is_bun_platform) {
                // Translate any non-ASCII to unicode escape sequences
                var ascii_start: usize = 0;
                var is_ascii = false;
                var iter = CodepointIterator.init(e.value);
                var cursor = CodepointIterator.Cursor{};
                while (iter.next(&cursor)) {
                    switch (cursor.c) {
                        first_ascii...last_ascii => {
                            if (!is_ascii) {
                                ascii_start = cursor.i;
                                is_ascii = true;
                            }
                        },
                        else => {
                            if (is_ascii) {
                                try p.print(e.value[ascii_start..cursor.i]);
                                is_ascii = false;
                            }

                            switch (cursor.c) {
                                0...0xFFFF => {
                                    try p.print([_]u8{
                                        '\\',
                                        'u',
                                        hex_chars[cursor.c >> 12],
                                        hex_chars[(cursor.c >> 8) & 15],
                                        hex_chars[(cursor.c >> 4) & 15],
                                        hex_chars[cursor.c & 15],
                                    });
                                },

                                else => |c| {
                                    const k = c - 0x10000;
                                    const lo = @as(usize, @intCast(first_high_surrogate + ((k >> 10) & 0x3FF)));
                                    const hi = @as(usize, @intCast(first_low_surrogate + (k & 0x3FF)));

                                    try p.print(&[_]u8{
                                        '\\',
                                        'u',
                                        hex_chars[lo >> 12],
                                        hex_chars[(lo >> 8) & 15],
                                        hex_chars[(lo >> 4) & 15],
                                        hex_chars[lo & 15],
                                        '\\',
                                        'u',
                                        hex_chars[hi >> 12],
                                        hex_chars[(hi >> 8) & 15],
                                        hex_chars[(hi >> 4) & 15],
                                        hex_chars[hi & 15],
                                    });
                                },
                            }
                        },
                    }
                }

                if (is_ascii) {
                    try p.print(e.value[ascii_start..]);
                }
            } else {
                // UTF8 sequence is fine
                try p.print(e.value);
            }

            // Need a space before the next identifier to avoid it turning into flags
            p.prev_reg_exp_end = p.writer.written;
        }

        pub fn printProperty(p: *Printer, item_in: G.Property) PrintResult.Error!void {
            var item = item_in;
            if (comptime !is_json) {
                if (item.kind == .spread) {
                    if (comptime is_json and Environment.allow_assert)
                        unreachable;
                    try p.print("...");
                    try p.printExpr(item.value.?, .comma, ExprFlag.None());
                    return;
                }

                // Handle key syntax compression for cross-module constant inlining of enums
                if (p.options.minify_syntax and item.flags.contains(.is_computed)) {
                    if (item.key.?.data.as(.e_dot)) |dot| {
                        if (p.tryToGetImportedEnumValue(dot.target, dot.name)) |value| {
                            switch (value) {
                                .string => |str| {
                                    item.key.?.data = .{ .e_string = str };

                                    // Problematic key names must stay computed for correctness
                                    if (!str.eqlComptime("__proto__") and !str.eqlComptime("constructor") and !str.eqlComptime("prototype")) {
                                        item.flags.setPresent(.is_computed, false);
                                    }
                                },
                                .number => |num| {
                                    item.key.?.data = .{ .e_number = .{ .value = num } };
                                    item.flags.setPresent(.is_computed, false);
                                },
                            }
                        }
                    }
                }

                if (item.flags.contains(.is_static)) {
                    if (comptime is_json and Environment.allow_assert)
                        unreachable;
                    try p.print("static");
                    try p.printSpace();
                }

                switch (item.kind) {
                    .get => {
                        if (comptime is_json and Environment.allow_assert)
                            unreachable;
                        try p.printSpaceBeforeIdentifier();
                        try p.print("get");
                        try p.printSpace();
                    },
                    .set => {
                        if (comptime is_json and Environment.allow_assert)
                            unreachable;
                        try p.printSpaceBeforeIdentifier();
                        try p.print("set");
                        try p.printSpace();
                    },
                    else => {},
                }

                if (item.value) |val| {
                    switch (val.data) {
                        .e_function => |func| {
                            if (item.flags.contains(.is_method)) {
                                if (func.func.flags.contains(.is_async)) {
                                    try p.printSpaceBeforeIdentifier();
                                    try p.print("async");
                                }

                                if (func.func.flags.contains(.is_generator)) {
                                    try p.print("*");
                                }

                                if (func.func.flags.contains(.is_generator) and func.func.flags.contains(.is_async)) {
                                    try p.printSpace();
                                }
                            }
                        },
                        else => {},
                    }

                    // If var is declared in a parent scope and var is then written via destructuring pattern, key is null
                    // example:
                    //  var foo = 1;
                    //  if (true) {
                    //      var { foo } = { foo: 2 };
                    //  }
                    if (item.key == null) {
                        try p.printExpr(val, .comma, ExprFlag.None());
                        return;
                    }
                }
            }

            const _key = item.key.?;

            if (!is_json and item.flags.contains(.is_computed)) {
                try p.print("[");
                try p.printExpr(_key, .comma, ExprFlag.None());
                try p.print("]");

                if (item.value) |val| {
                    switch (val.data) {
                        .e_function => |func| {
                            if (item.flags.contains(.is_method)) {
                                try p.printFunc(func.func);
                                return;
                            }
                        },
                        else => {},
                    }

                    try p.print(":");
                    try p.printSpace();
                    try p.printExpr(val, .comma, ExprFlag.None());
                }

                if (item.initializer) |initial| {
                    try p.printInitializer(initial);
                }
                return;
            }

            switch (_key.data) {
                .e_private_identifier => |priv| {
                    if (comptime is_json) {
                        unreachable;
                    }

                    try p.addSourceMapping(_key.loc);
                    try p.printSymbol(priv.ref);
                },
                .e_string => |key| {
                    try p.addSourceMapping(_key.loc);
                    if (key.isUTF8()) {
                        key.resolveRopeIfNeeded(p.options.allocator);
                        try p.printSpaceBeforeIdentifier();
                        var allow_shorthand: bool = true;
                        // In react/cjs/react.development.js, there's part of a function like this:
                        // var escaperLookup = {
                        //     "=": "=0",
                        //     ":": "=2"
                        //   };
                        // While each of those property keys are ASCII, a subset of ASCII is valid as the start of an identifier
                        // "=" and ":" are not valid
                        // So we need to check
                        if (!is_json and js_lexer.isIdentifier(key.data)) {
                            try p.printIdentifier(key.data);
                        } else {
                            allow_shorthand = false;
                            try p.printStringLiteralEString(key, false);
                        }

                        // Use a shorthand property if the names are the same
                        if (item.value) |val| {
                            switch (val.data) {
                                .e_identifier => |e| {
                                    if (key.eql(string, p.renamer.nameForSymbol(e.ref))) {
                                        if (item.initializer) |initial| {
                                            try p.printInitializer(initial);
                                        }
                                        if (allow_shorthand) {
                                            return;
                                        }
                                    }
                                },
                                .e_import_identifier => |e| inner: {
                                    const ref = p.symbols().follow(e.ref);
                                    if (p.options.input_files_for_dev_server != null)
                                        break :inner;
                                    // if (p.options.const_values.count() > 0 and p.options.const_values.contains(ref))
                                    //     break :inner;

                                    if (p.symbols().get(ref)) |symbol| {
                                        if (symbol.namespace_alias == null and strings.eql(key.data, p.renamer.nameForSymbol(e.ref))) {
                                            if (item.initializer) |initial| {
                                                try p.printInitializer(initial);
                                            }
                                            if (allow_shorthand) {
                                                return;
                                            }
                                        }
                                    }
                                },
                                else => {},
                            }
                        }
                    } else if (!is_json and p.canPrintIdentifierUTF16(key.slice16())) {
                        try p.printSpaceBeforeIdentifier();
                        try p.printIdentifierUTF16(key.slice16());

                        // Use a shorthand property if the names are the same
                        if (item.value) |val| {
                            switch (val.data) {
                                .e_identifier => |e| {

                                    // TODO: is needing to check item.flags.contains(.was_shorthand) a bug?
                                    // esbuild doesn't have to do that...
                                    // maybe it's a symptom of some other underlying issue
                                    // or maybe, it's because i'm not lowering the same way that esbuild does.
                                    if (item.flags.contains(.was_shorthand) or strings.utf16EqlString(key.slice16(), p.renamer.nameForSymbol(e.ref))) {
                                        if (item.initializer) |initial| {
                                            try p.printInitializer(initial);
                                        }
                                        return;
                                    }
                                    // if (strings) {}
                                },
                                // .e_import_identifier => |e| inner: {
                                .e_import_identifier => |e| {
                                    const ref = p.symbols().follow(e.ref);

                                    // if (p.options.const_values.count() > 0 and p.options.const_values.contains(ref))
                                    //     break :inner;

                                    if (p.symbols().get(ref)) |symbol| {
                                        if (symbol.namespace_alias == null and strings.utf16EqlString(key.slice16(), p.renamer.nameForSymbol(e.ref))) {
                                            if (item.initializer) |initial| {
                                                try p.printInitializer(initial);
                                            }
                                            return;
                                        }
                                    }
                                },
                                else => {},
                            }
                        }
                    } else {
                        const c = bestQuoteCharForString(u16, key.slice16(), false);
                        try p.print(c);
                        try p.printStringCharactersUTF16(key.slice16(), c);
                        try p.print(c);
                    }
                },
                else => {
                    if (comptime is_json) {
                        unreachable;
                    }

                    try p.printExpr(_key, .lowest, ExprFlag.Set{});
                },
            }

            if (item.kind != .normal) {
                if (comptime is_json) {
                    bun.unreachablePanic("item.kind must be normal in json, received: {any}", .{item.kind});
                }

                switch (item.value.?.data) {
                    .e_function => |func| {
                        try p.printFunc(func.func);
                        return;
                    },
                    else => {},
                }
            }

            if (item.value) |val| {
                switch (val.data) {
                    .e_function => |f| {
                        if (item.flags.contains(.is_method)) {
                            try p.printFunc(f.func);

                            return;
                        }
                    },
                    else => {},
                }

                try p.print(":");
                try p.printSpace();
                try p.printExpr(val, .comma, ExprFlag.Set{});
            }

            if (comptime is_json) {
                bun.assert(item.initializer == null);
            }

            if (item.initializer) |initial| {
                try p.printInitializer(initial);
            }
        }

        pub fn printInitializer(p: *Printer, initial: Expr) PrintResult.Error!void {
            try p.printSpace();
            try p.print("=");
            try p.printSpace();
            try p.printExpr(initial, .comma, ExprFlag.None());
        }

        pub fn printBinding(p: *Printer, binding: Binding) PrintResult.Error!void {
            switch (binding.data) {
                .b_missing => {},
                .b_identifier => |b| {
                    try p.printSpaceBeforeIdentifier();
                    try p.addSourceMapping(binding.loc);
                    try p.printSymbol(b.ref);
                },
                .b_array => |b| {
                    try p.print("[");
                    if (b.items.len > 0) {
                        if (!b.is_single_line) {
                            p.indent();
                        }

                        for (b.items, 0..) |*item, i| {
                            if (i != 0) {
                                try p.print(",");
                                if (b.is_single_line) {
                                    try p.printSpace();
                                }
                            }

                            if (!b.is_single_line) {
                                try p.printNewline();
                                try p.printIndent();
                            }

                            const is_last = i + 1 == b.items.len;
                            if (b.has_spread and is_last) {
                                try p.print("...");
                            }

                            try p.printBinding(item.binding);

                            try p.maybePrintDefaultBindingValue(item);

                            // Make sure there's a comma after trailing missing items
                            if (is_last and item.binding.data == .b_missing) {
                                try p.print(",");
                            }
                        }

                        if (!b.is_single_line) {
                            p.unindent();
                            try p.printNewline();
                            try p.printIndent();
                        }
                    }

                    try p.print("]");
                },
                .b_object => |b| {
                    try p.print("{");
                    if (b.properties.len > 0) {
                        if (!b.is_single_line) {
                            p.indent();
                        }

                        for (b.properties, 0..) |*property, i| {
                            if (i != 0) {
                                try p.print(",");
                            }

                            if (b.is_single_line) {
                                try p.printSpace();
                            } else {
                                try p.printNewline();
                                try p.printIndent();
                            }

                            if (property.flags.contains(.is_spread)) {
                                try p.print("...");
                            } else {
                                if (property.flags.contains(.is_computed)) {
                                    try p.print("[");
                                    try p.printExpr(property.key, .comma, ExprFlag.None());
                                    try p.print("]:");
                                    try p.printSpace();

                                    try p.printBinding(property.value);
                                    try p.maybePrintDefaultBindingValue(property);
                                    continue;
                                }

                                switch (property.key.data) {
                                    .e_string => |str| {
                                        str.resolveRopeIfNeeded(p.options.allocator);
                                        try p.addSourceMapping(property.key.loc);

                                        if (str.isUTF8()) {
                                            try p.printSpaceBeforeIdentifier();
                                            // Example case:
                                            //      const Menu = React.memo(function Menu({
                                            //          aria-label: ariaLabel,
                                            //              ^
                                            // That needs to be:
                                            //          "aria-label": ariaLabel,
                                            if (js_lexer.isIdentifier(str.data)) {
                                                try p.printIdentifier(str.data);

                                                // Use a shorthand property if the names are the same
                                                switch (property.value.data) {
                                                    .b_identifier => |id| {
                                                        if (str.eql(string, p.renamer.nameForSymbol(id.ref))) {
                                                            try p.maybePrintDefaultBindingValue(property);
                                                            continue;
                                                        }
                                                    },
                                                    else => {},
                                                }
                                            } else {
                                                try p.printStringLiteralUTF8(str.data, false);
                                            }
                                        } else if (p.canPrintIdentifierUTF16(str.slice16())) {
                                            try p.printSpaceBeforeIdentifier();
                                            try p.printIdentifierUTF16(str.slice16());

                                            // Use a shorthand property if the names are the same
                                            switch (property.value.data) {
                                                .b_identifier => |id| {
                                                    if (strings.utf16EqlString(str.slice16(), p.renamer.nameForSymbol(id.ref))) {
                                                        try p.maybePrintDefaultBindingValue(property);
                                                        continue;
                                                    }
                                                },
                                                else => {},
                                            }
                                        } else {
                                            try p.printExpr(property.key, .lowest, ExprFlag.None());
                                        }
                                    },
                                    else => {
                                        try p.printExpr(property.key, .lowest, ExprFlag.None());
                                    },
                                }

                                try p.print(":");
                                try p.printSpace();
                            }

                            try p.printBinding(property.value);
                            try p.maybePrintDefaultBindingValue(property);
                        }

                        if (!b.is_single_line) {
                            p.unindent();
                            try p.printNewline();
                            try p.printIndent();
                        } else {
                            try p.printSpace();
                        }
                    }
                    try p.print("}");
                },
            }
        }

        pub fn maybePrintDefaultBindingValue(p: *Printer, property: anytype) PrintResult.Error!void {
            if (property.default_value) |default| {
                try p.printSpace();
                try p.print("=");
                try p.printSpace();
                try p.printExpr(default, .comma, ExprFlag.None());
            }
        }

        pub fn printStmt(p: *Printer, stmt: Stmt) PrintResult.Error!void {
            if (!p.stack_check.isSafeToRecurse()) {
                return error.StackOverflow;
            }

            const prev_stmt_tag = p.prev_stmt_tag;

            defer {
                p.prev_stmt_tag = std.meta.activeTag(stmt.data);
            }

            switch (stmt.data) {
                .s_comment => |s| {
                    try p.printIndentedComment(s.text);
                },
                .s_function => |s| {
                    try p.printIndent();
                    try p.printSpaceBeforeIdentifier();
                    try p.addSourceMapping(stmt.loc);
                    const name = s.func.name orelse Output.panic("Internal error: expected func to have a name ref\n{any}", .{s});
                    const nameRef = name.ref orelse Output.panic("Internal error: expected func to have a name\n{any}", .{s});

                    if (s.func.flags.contains(.is_export)) {
                        if (!rewrite_esm_to_cjs) {
                            try p.print("export ");
                        }
                    }
                    if (s.func.flags.contains(.is_async)) {
                        try p.print("async ");
                    }
                    try p.print("function");
                    if (s.func.flags.contains(.is_generator)) {
                        try p.print("*");
                        try p.printSpace();
                    } else {
                        try p.printSpaceBeforeIdentifier();
                    }

                    try p.addSourceMapping(name.loc);
                    try p.printSymbol(nameRef);
                    try p.printFunc(s.func);

                    // if (rewrite_esm_to_cjs and s.func.flags.contains(.is_export)) {
                    //     p.printSemicolonAfterStatement();
                    //     p.print("var ");
                    //     p.printSymbol(nameRef);
                    //     p.@"print = "();
                    //     p.printSymbol(nameRef);
                    //     p.printSemicolonAfterStatement();
                    // } else {
                    try p.printNewline();
                    // }

                    if (rewrite_esm_to_cjs and s.func.flags.contains(.is_export)) {
                        try p.printIndent();
                        try p.printBundledExport(p.renamer.nameForSymbol(nameRef), p.renamer.nameForSymbol(nameRef));
                        try p.printSemicolonAfterStatement();
                    }
                },
                .s_class => |s| {
                    // Give an extra newline for readaiblity
                    if (prev_stmt_tag != .s_empty) {
                        try p.printNewline();
                    }

                    try p.printIndent();
                    try p.printSpaceBeforeIdentifier();
                    try p.addSourceMapping(stmt.loc);
                    const nameRef = s.class.class_name.?.ref.?;
                    if (s.is_export) {
                        if (!rewrite_esm_to_cjs) {
                            try p.print("export ");
                        }
                    }

                    try p.print("class ");
                    try p.addSourceMapping(s.class.class_name.?.loc);
                    try p.printSymbol(nameRef);
                    try p.printClass(s.class);

                    if (rewrite_esm_to_cjs and s.is_export) {
                        try p.printSemicolonAfterStatement();
                    } else {
                        try p.printNewline();
                    }

                    if (rewrite_esm_to_cjs) {
                        if (s.is_export) {
                            try p.printIndent();
                            try p.printBundledExport(p.renamer.nameForSymbol(nameRef), p.renamer.nameForSymbol(nameRef));
                            try p.printSemicolonAfterStatement();
                        }
                    }
                },
                .s_empty => {
                    if (p.prev_stmt_tag == .s_empty and p.options.indent.count == 0) return;

                    try p.printIndent();
                    try p.addSourceMapping(stmt.loc);
                    try p.print(";");
                    try p.printNewline();
                },
                .s_export_default => |s| {
                    try p.printIndent();
                    try p.printSpaceBeforeIdentifier();
                    try p.addSourceMapping(stmt.loc);
                    try p.print("export default ");

                    switch (s.value) {
                        .expr => |expr| {

                            // Functions and classes must be wrapped to avoid confusion with their statement forms
                            p.export_default_start = p.writer.written;
                            try p.printExpr(expr, .comma, ExprFlag.None());
                            try p.printSemicolonAfterStatement();
                            return;
                        },

                        .stmt => |s2| {
                            switch (s2.data) {
                                .s_function => |func| {
                                    try p.printSpaceBeforeIdentifier();

                                    if (func.func.flags.contains(.is_async)) {
                                        try p.print("async ");
                                    }
                                    try p.print("function");

                                    if (func.func.flags.contains(.is_generator)) {
                                        try p.print("*");
                                        try p.printSpace();
                                    } else {
                                        try p.maybePrintSpace();
                                    }

                                    if (func.func.name) |name| {
                                        try p.printSymbol(name.ref.?);
                                    }

                                    try p.printFunc(func.func);

                                    try p.printNewline();
                                },
                                .s_class => |class| {
                                    try p.printSpaceBeforeIdentifier();

                                    if (class.class.class_name) |name| {
                                        try p.print("class ");
                                        try p.printSymbol(name.ref orelse Output.panic("Internal error: Expected class to have a name ref\n{any}", .{class}));
                                    } else {
                                        try p.print("class");
                                    }

                                    try p.printClass(class.class);

                                    try p.printNewline();
                                },
                                else => {
                                    Output.panic("Internal error: unexpected export default stmt data {any}", .{s});
                                },
                            }
                        },
                    }
                },
                .s_export_star => |s| {

                    // Give an extra newline for readaiblity
                    if (!prev_stmt_tag.isExportLike()) {
                        try p.printNewline();
                    }
                    try p.printIndent();
                    try p.printSpaceBeforeIdentifier();
                    try p.addSourceMapping(stmt.loc);

                    if (s.alias != null)
                        try p.printWhitespacer(comptime ws("export *").append(" as "))
                    else
                        try p.printWhitespacer(comptime ws("export * from "));

                    if (s.alias) |alias| {
                        try p.printClauseAlias(alias.original_name);
                        try p.print(" ");
                        try p.printWhitespacer(ws("from "));
                    }

                    try p.printImportRecordPath(p.importRecord(s.import_record_index));
                    try p.printSemicolonAfterStatement();
                },
                .s_export_clause => |s| {
                    if (rewrite_esm_to_cjs) {
                        try p.printIndent();
                        try p.printSpaceBeforeIdentifier();
                        try p.addSourceMapping(stmt.loc);

                        switch (s.items.len) {
                            0 => {},
                            // It unfortunately cannot be so simple as exports.foo = foo;
                            // If we have a lazy re-export and it's read-only...
                            // we have to overwrite it via Object.defineProperty

                            // Object.assign(__export, {prop1, prop2, prop3});
                            else => {
                                try p.print("Object.assign");

                                try p.print("(");
                                try p.printModuleExportSymbol();
                                try p.print(",");
                                try p.printSpace();
                                try p.print("{");
                                try p.printSpace();
                                const last = s.items.len - 1;
                                for (s.items, 0..) |item, i| {
                                    const symbol = p.symbols().getWithLink(item.name.ref.?).?;
                                    const name = symbol.original_name;
                                    var did_print = false;

                                    if (symbol.namespace_alias) |namespace| {
                                        const import_record = p.importRecord(namespace.import_record_index);
                                        if (namespace.was_originally_property_access) {
                                            try p.printIdentifier(name);
                                            try p.print(": () => ");
                                            try p.printNamespaceAlias(import_record.*, namespace);
                                            did_print = true;
                                        }
                                    }

                                    if (!did_print) {
                                        try p.printClauseAlias(item.alias);
                                        if (!strings.eql(name, item.alias)) {
                                            try p.print(":");
                                            try p.printSpaceBeforeIdentifier();
                                            try p.printIdentifier(name);
                                        }
                                    }

                                    if (i < last) {
                                        try p.print(",");
                                    }
                                }
                                try p.print("})");
                                try p.printSemicolonAfterStatement();
                            },
                        }
                        return;
                    }

                    // Give an extra newline for export default for readability
                    if (!prev_stmt_tag.isExportLike()) {
                        try p.printNewline();
                    }

                    try p.printIndent();
                    try p.printSpaceBeforeIdentifier();
                    try p.addSourceMapping(stmt.loc);
                    try p.print("export");
                    try p.printSpace();

                    if (s.items.len == 0) {
                        try p.print("{}");
                        try p.printSemicolonAfterStatement();
                        return;
                    }

                    // This transforms code like this:
                    // import {Foo, Bar} from 'bundled-module';
                    // export {Foo, Bar};
                    // into
                    // export var Foo = $$bundledModule.Foo; (where $$bundledModule is created at import time)
                    // This is necessary unfortunately because export statements do not allow dot expressions
                    // The correct approach here is to invert the logic
                    // instead, make the entire module behave like a CommonJS module
                    // and export that one instead
                    // This particular code segment does the transform inline by adding an extra pass over export clauses
                    // and then swapRemove'ing them as we go
                    var array = std.ArrayListUnmanaged(js_ast.ClauseItem){ .items = s.items, .capacity = s.items.len };
                    {
                        var i: usize = 0;
                        while (i < array.items.len) {
                            const item: js_ast.ClauseItem = array.items[i];

                            if (item.original_name.len > 0) {
                                if (p.symbols().get(item.name.ref.?)) |symbol| {
                                    if (symbol.namespace_alias) |namespace| {
                                        const import_record = p.importRecord(namespace.import_record_index);
                                        if (namespace.was_originally_property_access) {
                                            try p.print("var ");
                                            try p.printSymbol(item.name.ref.?);
                                            try p.@"print = "();
                                            try p.printNamespaceAlias(import_record.*, namespace);
                                            try p.printSemicolonAfterStatement();
                                            _ = array.swapRemove(i);

                                            if (i < array.items.len) {
                                                try p.printIndent();
                                                try p.printSpaceBeforeIdentifier();
                                                try p.print("export");
                                                try p.printSpace();
                                            }

                                            continue;
                                        }
                                    }
                                }
                            }

                            i += 1;
                        }

                        if (array.items.len == 0) {
                            return;
                        }

                        s.items = array.items;
                    }

                    try p.print("{");

                    if (!s.is_single_line) {
                        p.indent();
                    } else {
                        try p.printSpace();
                    }

                    for (s.items, 0..) |item, i| {
                        if (i != 0) {
                            try p.print(",");
                            if (s.is_single_line) {
                                try p.printSpace();
                            }
                        }

                        if (!s.is_single_line) {
                            try p.printNewline();
                            try p.printIndent();
                        }

                        try p.printExportClauseItem(item);
                    }

                    if (!s.is_single_line) {
                        p.unindent();
                        try p.printNewline();
                        try p.printIndent();
                    } else {
                        try p.printSpace();
                    }

                    try p.print("}");
                    try p.printSemicolonAfterStatement();
                },
                .s_export_from => |s| {
                    try p.printIndent();
                    try p.printSpaceBeforeIdentifier();
                    try p.addSourceMapping(stmt.loc);

                    const import_record = p.importRecord(s.import_record_index);

                    try p.printWhitespacer(ws("export {"));

                    if (!s.is_single_line) {
                        p.indent();
                    } else {
                        try p.printSpace();
                    }

                    for (s.items, 0..) |item, i| {
                        if (i != 0) {
                            try p.print(",");
                            if (s.is_single_line) {
                                try p.printSpace();
                            }
                        }

                        if (!s.is_single_line) {
                            try p.printNewline();
                            try p.printIndent();
                        }
                        try p.printExportClauseItem(item);
                    }

                    if (!s.is_single_line) {
                        p.unindent();
                        try p.printNewline();
                        try p.printIndent();
                    } else {
                        try p.printSpace();
                    }

                    try p.printWhitespacer(ws("} from "));
                    try p.printImportRecordPath(import_record);
                    try p.printSemicolonAfterStatement();
                },
                .s_local => |s| {
                    try p.printIndent();
                    try p.printSpaceBeforeIdentifier();
                    try p.addSourceMapping(stmt.loc);
                    switch (s.kind) {
                        .k_const => {
                            try p.printDeclStmt(s.is_export, "const", s.decls.slice());
                        },
                        .k_let => {
                            try p.printDeclStmt(s.is_export, "let", s.decls.slice());
                        },
                        .k_var => {
                            try p.printDeclStmt(s.is_export, "var", s.decls.slice());
                        },
                        .k_using => {
                            try p.printDeclStmt(s.is_export, "using", s.decls.slice());
                        },
                        .k_await_using => {
                            try p.printDeclStmt(s.is_export, "await using", s.decls.slice());
                        },
                    }
                },
                .s_if => |s| {
                    try p.printIndent();
                    try p.printIf(s, stmt.loc);
                },
                .s_do_while => |s| {
                    try p.printIndent();
                    try p.printSpaceBeforeIdentifier();
                    try p.addSourceMapping(stmt.loc);
                    try p.print("do");
                    switch (s.body.data) {
                        .s_block => {
                            try p.printSpace();
                            try p.printBlock(s.body.loc, s.body.data.s_block.stmts, s.body.data.s_block.close_brace_loc);
                            try p.printSpace();
                        },
                        else => {
                            try p.printNewline();
                            p.indent();
                            try p.printStmt(s.body);
                            try p.printSemicolonIfNeeded();
                            p.unindent();
                            try p.printIndent();
                        },
                    }

                    try p.print("while");
                    try p.printSpace();
                    try p.print("(");
                    try p.printExpr(s.test_, .lowest, ExprFlag.None());
                    try p.print(")");
                    try p.printSemicolonAfterStatement();
                },
                .s_for_in => |s| {
                    try p.printIndent();
                    try p.printSpaceBeforeIdentifier();
                    try p.addSourceMapping(stmt.loc);
                    try p.print("for");
                    try p.printSpace();
                    try p.print("(");
                    try p.printForLoopInit(s.init);
                    try p.printSpace();
                    try p.printSpaceBeforeIdentifier();
                    try p.print("in");
                    try p.printSpace();
                    try p.printExpr(s.value, .lowest, ExprFlag.None());
                    try p.print(")");
                    try p.printBody(s.body);
                },
                .s_for_of => |s| {
                    try p.printIndent();
                    try p.printSpaceBeforeIdentifier();
                    try p.addSourceMapping(stmt.loc);
                    try p.print("for");
                    if (s.is_await) {
                        try p.print(" await");
                    }
                    try p.printSpace();
                    try p.print("(");
                    p.for_of_init_start = p.writer.written;
                    try p.printForLoopInit(s.init);
                    try p.printSpace();
                    try p.printSpaceBeforeIdentifier();
                    try p.print("of");
                    try p.printSpace();
                    try p.printExpr(s.value, .comma, ExprFlag.None());
                    try p.print(")");
                    try p.printBody(s.body);
                },
                .s_while => |s| {
                    try p.printIndent();
                    try p.printSpaceBeforeIdentifier();
                    try p.addSourceMapping(stmt.loc);
                    try p.print("while");
                    try p.printSpace();
                    try p.print("(");
                    try p.printExpr(s.test_, .lowest, ExprFlag.None());
                    try p.print(")");
                    try p.printBody(s.body);
                },
                .s_with => |s| {
                    try p.printIndent();
                    try p.printSpaceBeforeIdentifier();
                    try p.addSourceMapping(stmt.loc);
                    try p.print("with");
                    try p.printSpace();
                    try p.print("(");
                    try p.printExpr(s.value, .lowest, ExprFlag.None());
                    try p.print(")");
                    try p.printBody(s.body);
                },
                .s_label => |s| {
                    if (!p.options.minify_whitespace and p.options.indent.count > 0) {
                        try p.printIndent();
                    }
                    try p.printSpaceBeforeIdentifier();
                    try p.addSourceMapping(stmt.loc);
                    try p.printSymbol(s.name.ref orelse Output.panic("Internal error: expected label to have a name {any}", .{s}));
                    try p.print(":");
                    try p.printBody(s.stmt);
                },
                .s_try => |s| {
                    try p.printIndent();
                    try p.printSpaceBeforeIdentifier();
                    try p.addSourceMapping(stmt.loc);
                    try p.print("try");
                    try p.printSpace();
                    try p.printBlock(s.body_loc, s.body, null);

                    if (s.catch_) |catch_| {
                        try p.printSpace();
                        try p.addSourceMapping(catch_.loc);
                        try p.print("catch");
                        if (catch_.binding) |binding| {
                            try p.printSpace();
                            try p.print("(");
                            try p.printBinding(binding);
                            try p.print(")");
                        }
                        try p.printSpace();
                        try p.printBlock(catch_.body_loc, catch_.body, null);
                    }

                    if (s.finally) |finally| {
                        try p.printSpace();
                        try p.print("finally");
                        try p.printSpace();
                        try p.printBlock(finally.loc, finally.stmts, null);
                    }

                    try p.printNewline();
                },
                .s_for => |s| {
                    try p.printIndent();
                    try p.printSpaceBeforeIdentifier();
                    try p.addSourceMapping(stmt.loc);
                    try p.print("for");
                    try p.printSpace();
                    try p.print("(");

                    if (s.init) |init_| {
                        try p.printForLoopInit(init_);
                    }

                    try p.print(";");

                    if (s.test_) |test_| {
                        try p.printExpr(test_, .lowest, ExprFlag.None());
                    }

                    try p.print(";");
                    try p.printSpace();

                    if (s.update) |update| {
                        try p.printExpr(update, .lowest, ExprFlag.None());
                    }

                    try p.print(")");
                    try p.printBody(s.body);
                },
                .s_switch => |s| {
                    try p.printIndent();
                    try p.printSpaceBeforeIdentifier();
                    try p.addSourceMapping(stmt.loc);
                    try p.print("switch");
                    try p.printSpace();
                    try p.print("(");

                    try p.printExpr(s.test_, .lowest, ExprFlag.None());

                    try p.print(")");
                    try p.printSpace();
                    try p.print("{");
                    try p.printNewline();
                    p.indent();

                    for (s.cases) |c| {
                        try p.printSemicolonIfNeeded();
                        try p.printIndent();

                        if (c.value) |val| {
                            try p.print("case");
                            try p.printSpace();
                            try p.printExpr(val, .logical_and, ExprFlag.None());
                        } else {
                            try p.print("default");
                        }

                        try p.print(":");

                        if (c.body.len == 1) {
                            switch (c.body[0].data) {
                                .s_block => {
                                    try p.printSpace();
                                    try p.printBlock(c.body[0].loc, c.body[0].data.s_block.stmts, c.body[0].data.s_block.close_brace_loc);
                                    try p.printNewline();
                                    continue;
                                },
                                else => {},
                            }
                        }

                        try p.printNewline();
                        p.indent();
                        for (c.body) |st| {
                            try p.printSemicolonIfNeeded();
                            try p.printStmt(st);
                        }
                        p.unindent();
                    }

                    p.unindent();
                    try p.printIndent();
                    try p.print("}");
                    try p.printNewline();
                    p.needs_semicolon = false;
                },
                .s_import => |s| {
                    bun.assert(s.import_record_index < p.import_records.len);
                    bun.debugAssert(p.options.module_type != .internal_bake_dev);

                    const record: *const ImportRecord = p.importRecord(s.import_record_index);
                    try p.printIndent();
                    try p.printSpaceBeforeIdentifier();
                    try p.addSourceMapping(stmt.loc);

                    if (comptime is_bun_platform) {
                        switch (record.tag) {
                            .bun_test => {
                                try p.printBunJestImportStatement(s.*);
                                return;
                            },
                            .bun => {
                                try p.printGlobalBunImportStatement(s.*);
                                return;
                            },
                            else => {},
                        }
                    }

                    if (record.path.is_disabled) {
                        if (record.contains_import_star) {
                            try p.print("var ");
                            try p.printSymbol(s.namespace_ref);
                            try p.@"print = "();
                            try p.printDisabledImport();
                            try p.printSemicolonAfterStatement();
                        }

                        if (s.items.len > 0 or s.default_name != null) {
                            try p.printIndent();
                            try p.printSpaceBeforeIdentifier();
                            try p.printWhitespacer(ws("var {"));

                            if (s.default_name) |default_name| {
                                try p.printSpace();
                                try p.print("default:");
                                try p.printSpace();
                                try p.printSymbol(default_name.ref.?);

                                if (s.items.len > 0) {
                                    try p.printSpace();
                                    try p.print(",");
                                    try p.printSpace();
                                    for (s.items, 0..) |item, i| {
                                        try p.printClauseItemAs(item, .@"var");

                                        if (i < s.items.len - 1) {
                                            try p.print(",");
                                            try p.printSpace();
                                        }
                                    }
                                }
                            } else {
                                for (s.items, 0..) |item, i| {
                                    try p.printClauseItemAs(item, .@"var");

                                    if (i < s.items.len - 1) {
                                        try p.print(",");
                                        try p.printSpace();
                                    }
                                }
                            }

                            try p.print("}");
                            try p.@"print = "();

                            if (record.contains_import_star) {
                                try p.printSymbol(s.namespace_ref);
                                try p.printSemicolonAfterStatement();
                            } else {
                                try p.printDisabledImport();
                                try p.printSemicolonAfterStatement();
                            }
                        }

                        return;
                    }

                    if (record.handles_import_errors and record.path.is_disabled and record.kind.isCommonJS()) {
                        return;
                    }

                    try p.print("import");

                    var item_count: usize = 0;

                    if (s.default_name) |name| {
                        try p.print(" ");
                        try p.printSymbol(name.ref.?);
                        item_count += 1;
                    }

                    if (s.items.len > 0) {
                        if (item_count > 0) {
                            try p.print(",");
                        }
                        try p.printSpace();

                        try p.print("{");
                        if (!s.is_single_line) {
                            p.indent();
                        } else {
                            try p.printSpace();
                        }

                        for (s.items, 0..) |item, i| {
                            if (i != 0) {
                                try p.print(",");
                                if (s.is_single_line) {
                                    try p.printSpace();
                                }
                            }

                            if (!s.is_single_line) {
                                try p.printNewline();
                                try p.printIndent();
                            }

                            try p.printClauseItem(item);
                        }

                        if (!s.is_single_line) {
                            p.unindent();
                            try p.printNewline();
                            try p.printIndent();
                        } else {
                            try p.printSpace();
                        }
                        try p.print("}");
                        item_count += 1;
                    }

                    if (record.contains_import_star) {
                        if (item_count > 0) {
                            try p.print(",");
                        }
                        try p.printSpace();

                        try p.printWhitespacer(ws("* as"));
                        try p.print(" ");
                        try p.printSymbol(s.namespace_ref);
                        item_count += 1;
                    }

                    if (item_count > 0) {
                        if (!p.options.minify_whitespace or
                            record.contains_import_star or
                            s.items.len == 0)
                            try p.print(" ");

                        try p.printWhitespacer(ws("from "));
                    }

                    try p.printImportRecordPath(record);

                    // backwards compatibility: previously, we always stripped type
                    if (comptime is_bun_platform) if (record.loader) |loader| switch (loader) {
                        .jsx => try p.printWhitespacer(ws(" with { type: \"jsx\" }")),
                        .js => try p.printWhitespacer(ws(" with { type: \"js\" }")),
                        .ts => try p.printWhitespacer(ws(" with { type: \"ts\" }")),
                        .tsx => try p.printWhitespacer(ws(" with { type: \"tsx\" }")),
                        .css => try p.printWhitespacer(ws(" with { type: \"css\" }")),
                        .file => try p.printWhitespacer(ws(" with { type: \"file\" }")),
                        .json => try p.printWhitespacer(ws(" with { type: \"json\" }")),
                        .jsonc => try p.printWhitespacer(ws(" with { type: \"jsonc\" }")),
                        .toml => try p.printWhitespacer(ws(" with { type: \"toml\" }")),
                        .yaml => try p.printWhitespacer(ws(" with { type: \"yaml\" }")),
                        .wasm => try p.printWhitespacer(ws(" with { type: \"wasm\" }")),
                        .napi => try p.printWhitespacer(ws(" with { type: \"napi\" }")),
                        .base64 => try p.printWhitespacer(ws(" with { type: \"base64\" }")),
                        .dataurl => try p.printWhitespacer(ws(" with { type: \"dataurl\" }")),
                        .text => try p.printWhitespacer(ws(" with { type: \"text\" }")),
                        .bunsh => try p.printWhitespacer(ws(" with { type: \"sh\" }")),
                        // sqlite_embedded only relevant when bundling
                        .sqlite, .sqlite_embedded => try p.printWhitespacer(ws(" with { type: \"sqlite\" }")),
                        .html => try p.printWhitespacer(ws(" with { type: \"html\" }")),
                    };
                    try p.printSemicolonAfterStatement();
                },
                .s_block => |s| {
                    try p.printIndent();
                    try p.printBlock(stmt.loc, s.stmts, s.close_brace_loc);
                    try p.printNewline();
                },
                .s_debugger => {
                    try p.printIndent();
                    try p.printSpaceBeforeIdentifier();
                    try p.addSourceMapping(stmt.loc);
                    try p.print("debugger");
                    try p.printSemicolonAfterStatement();
                },
                .s_directive => |s| {
                    if (comptime is_json)
                        unreachable;

                    try p.printIndent();
                    try p.printSpaceBeforeIdentifier();
                    try p.addSourceMapping(stmt.loc);
                    try p.printStringLiteralUTF8(s.value, false);
                    try p.printSemicolonAfterStatement();
                },
                .s_break => |s| {
                    try p.printIndent();
                    try p.printSpaceBeforeIdentifier();
                    try p.addSourceMapping(stmt.loc);
                    try p.print("break");
                    if (s.label) |label| {
                        try p.print(" ");
                        try p.printSymbol(label.ref.?);
                    }

                    try p.printSemicolonAfterStatement();
                },
                .s_continue => |s| {
                    try p.printIndent();
                    try p.printSpaceBeforeIdentifier();
                    try p.addSourceMapping(stmt.loc);
                    try p.print("continue");

                    if (s.label) |label| {
                        try p.print(" ");
                        try p.printSymbol(label.ref.?);
                    }
                    try p.printSemicolonAfterStatement();
                },
                .s_return => |s| {
                    try p.printIndent();
                    try p.printSpaceBeforeIdentifier();
                    try p.addSourceMapping(stmt.loc);
                    try p.print("return");

                    if (s.value) |value| {
                        try p.printSpace();
                        try p.printExpr(value, .lowest, ExprFlag.None());
                    }
                    try p.printSemicolonAfterStatement();
                },
                .s_throw => |s| {
                    try p.printIndent();
                    try p.printSpaceBeforeIdentifier();
                    try p.addSourceMapping(stmt.loc);
                    try p.print("throw");
                    try p.printSpace();
                    try p.printExpr(s.value, .lowest, ExprFlag.None());
                    try p.printSemicolonAfterStatement();
                },
                .s_expr => |s| {
                    if (!p.options.minify_whitespace and p.options.indent.count > 0) {
                        try p.printIndent();
                    }

                    p.stmt_start = p.writer.written;
                    try p.printExpr(s.value, .lowest, ExprFlag.ExprResultIsUnused());
                    try p.printSemicolonAfterStatement();
                },
                else => |tag| {
                    Output.panic("Unexpected tag in printStmt: .{s}", .{@tagName(tag)});
                },
            }
        }

        pub inline fn printModuleExportSymbol(p: *Printer) OOM!void {
            try p.print("module.exports");
        }

        pub fn printImportRecordPath(p: *Printer, import_record: *const ImportRecord) OOM!void {
            if (comptime is_json)
                unreachable;

            const quote = bestQuoteCharForString(u8, import_record.path.text, false);
            if (import_record.print_namespace_in_path and !import_record.path.isFile()) {
                try p.print(quote);
                try p.printStringCharactersUTF8(import_record.path.namespace, quote);
                try p.print(":");
                try p.printStringCharactersUTF8(import_record.path.text, quote);
                try p.print(quote);
            } else {
                try p.print(quote);
                try p.printStringCharactersUTF8(import_record.path.text, quote);
                try p.print(quote);
            }
        }

        pub fn printBundledImport(p: *Printer, record: ImportRecord, s: *S.Import) OOM!void {
            if (record.is_internal) {
                return;
            }

            const import_record = p.importRecord(s.import_record_index);
            const is_disabled = import_record.path.is_disabled;
            const module_id = import_record.module_id;

            // If the bundled import was disabled and only imported for side effects
            // we can skip it

            if (record.path.is_disabled) {
                if (p.symbols().get(s.namespace_ref) == null)
                    return;
            }

            switch (ImportVariant.determine(&record, s)) {
                .path_only => {
                    if (!is_disabled) {
                        try p.printCallModuleID(module_id);
                        try p.printSemicolonAfterStatement();
                    }
                },
                .import_items_and_default, .import_default => {
                    if (!is_disabled) {
                        try p.print("var $");
                        try p.printModuleId(module_id);
                        try p.@"print = "();
                        try p.printLoadFromBundle(s.import_record_index);

                        if (s.default_name) |default_name| {
                            try p.print(", ");
                            try p.printSymbol(default_name.ref.?);
                            try p.print(" = (($");
                            try p.printModuleId(module_id);

                            try p.print(" && \"default\" in $");
                            try p.printModuleId(module_id);
                            try p.print(") ? $");
                            try p.printModuleId(module_id);
                            try p.print(".default : $");
                            try p.printModuleId(module_id);
                            try p.print(")");
                        }
                    } else {
                        if (s.default_name) |default_name| {
                            try p.print("var ");
                            try p.printSymbol(default_name.ref.?);
                            try p.@"print = "();
                            try p.printDisabledImport();
                        }
                    }

                    try p.printSemicolonAfterStatement();
                },
                .import_star_and_import_default => {
                    try p.print("var ");
                    try p.printSymbol(s.namespace_ref);
                    try p.@"print = "();
                    try p.printLoadFromBundle(s.import_record_index);

                    if (s.default_name) |default_name| {
                        try p.print(",");
                        try p.printSpace();
                        try p.printSymbol(default_name.ref.?);
                        try p.@"print = "();

                        if (!is_bun_platform) {
                            try p.print("(");
                            try p.printSymbol(s.namespace_ref);
                            try p.printWhitespacer(ws(" && \"default\" in "));
                            try p.printSymbol(s.namespace_ref);
                            try p.printWhitespacer(ws(" ? "));
                            try p.printSymbol(s.namespace_ref);
                            try p.printWhitespacer(ws(".default : "));
                            try p.printSymbol(s.namespace_ref);
                            try p.print(")");
                        } else {
                            try p.printSymbol(s.namespace_ref);
                        }
                    }
                    try p.printSemicolonAfterStatement();
                },
                .import_star => {
                    try p.print("var ");
                    try p.printSymbol(s.namespace_ref);
                    try p.@"print = "();
                    try p.printLoadFromBundle(s.import_record_index);
                    try p.printSemicolonAfterStatement();
                },

                else => {
                    try p.print("var $");
                    try p.printModuleIdAssumeEnabled(module_id);
                    try p.@"print = "();
                    try p.printLoadFromBundle(s.import_record_index);
                    try p.printSemicolonAfterStatement();
                },
            }
        }
        pub fn printLoadFromBundle(p: *Printer, import_record_index: u32) OOM!void {
            try p.printLoadFromBundleWithoutCall(import_record_index);
            try p.print("()");
        }

        inline fn printDisabledImport(p: *Printer) OOM!void {
            try p.printWhitespacer(ws("(() => ({}))"));
        }

        pub fn printLoadFromBundleWithoutCall(p: *Printer, import_record_index: u32) OOM!void {
            const record = p.importRecord(import_record_index);
            if (record.path.is_disabled) {
                try p.printDisabledImport();
                return;
            }

            @call(bun.callmod_inline, printModuleId, .{ p, p.importRecord(import_record_index).module_id });
        }

        pub fn printCallModuleID(p: *Printer, module_id: u32) OOM!void {
            printModuleId(p, module_id);
            try p.print("()");
        }

        inline fn printModuleId(p: *Printer, module_id: u32) OOM!void {
            bun.assert(module_id != 0); // either module_id is forgotten or it should be disabled
            try p.printModuleIdAssumeEnabled(module_id);
        }

        inline fn printModuleIdAssumeEnabled(p: *Printer, module_id: u32) OOM!void {
            try p.print("$");
            try std.fmt.formatInt(module_id, 16, .lower, .{}, p);
        }

        pub fn printBundledRexport(p: *Printer, name: string, import_record_index: u32) OOM!void {
            try p.print("Object.defineProperty(");
            try p.printModuleExportSymbol();
            try p.print(",");
            try p.printStringLiteralUTF8(name, true);

            try p.printWhitespacer(ws(",{get: () => ("));
            try p.printLoadFromBundle(import_record_index);
            try p.printWhitespacer(ws("), enumerable: true, configurable: true})"));
        }

        // We must use Object.defineProperty() to handle re-exports from ESM -> CJS
        // Here is an example where a runtime error occurs when assigning directly to module.exports
        // > 24077 |   module.exports.init = init;
        // >       ^
        // >  TypeError: Attempted to assign to readonly property.
        pub fn printBundledExport(p: *Printer, name: string, identifier: string) OOM!void {
            // In the event that
            try p.print("Object.defineProperty(");
            try p.printModuleExportSymbol();
            try p.print(",");
            try p.printStringLiteralUTF8(name, true);
            try p.print(",{get: () => ");
            try p.printIdentifier(identifier);
            try p.print(", enumerable: true, configurable: true})");
        }

        pub fn printForLoopInit(p: *Printer, initSt: Stmt) PrintResult.Error!void {
            switch (initSt.data) {
                .s_expr => |s| {
                    try p.printExpr(
                        s.value,
                        .lowest,
                        ExprFlag.Set.init(.{ .forbid_in = true, .expr_result_is_unused = true }),
                    );
                },
                .s_local => |s| {
                    switch (s.kind) {
                        .k_var => {
                            try p.printDecls("var", s.decls.slice(), ExprFlag.Set.init(.{ .forbid_in = true }));
                        },
                        .k_let => {
                            try p.printDecls("let", s.decls.slice(), ExprFlag.Set.init(.{ .forbid_in = true }));
                        },
                        .k_const => {
                            try p.printDecls("const", s.decls.slice(), ExprFlag.Set.init(.{ .forbid_in = true }));
                        },
                        .k_using => {
                            try p.printDecls("using", s.decls.slice(), ExprFlag.Set.init(.{ .forbid_in = true }));
                        },
                        .k_await_using => {
                            try p.printDecls("await using", s.decls.slice(), ExprFlag.Set.init(.{ .forbid_in = true }));
                        },
                    }
                },
                // for(;)
                .s_empty => {},
                else => {
                    Output.panic("Internal error: Unexpected stmt in for loop {any}", .{initSt});
                },
            }
        }
        pub fn printIf(p: *Printer, s: *const S.If, loc: logger.Loc) PrintResult.Error!void {
            try p.printSpaceBeforeIdentifier();
            try p.addSourceMapping(loc);
            try p.print("if");
            try p.printSpace();
            try p.print("(");
            try p.printExpr(s.test_, .lowest, ExprFlag.None());
            try p.print(")");

            switch (s.yes.data) {
                .s_block => |block| {
                    try p.printSpace();
                    try p.printBlock(s.yes.loc, block.stmts, block.close_brace_loc);

                    if (s.no != null) {
                        try p.printSpace();
                    } else {
                        try p.printNewline();
                    }
                },
                else => {
                    if (wrapToAvoidAmbiguousElse(&s.yes.data)) {
                        try p.printSpace();
                        try p.print("{");
                        try p.printNewline();

                        p.indent();
                        try p.printStmt(s.yes);
                        p.unindent();
                        p.needs_semicolon = false;

                        try p.printIndent();
                        try p.print("}");

                        if (s.no != null) {
                            try p.printSpace();
                        } else {
                            try p.printNewline();
                        }
                    } else {
                        try p.printNewline();
                        p.indent();
                        try p.printStmt(s.yes);
                        p.unindent();

                        if (s.no != null) {
                            try p.printIndent();
                        }
                    }
                },
            }

            if (s.no) |no_block| {
                try p.printSemicolonIfNeeded();
                try p.printSpaceBeforeIdentifier();
                try p.addSourceMapping(no_block.loc);
                try p.print("else");

                switch (no_block.data) {
                    .s_block => {
                        try p.printSpace();
                        try p.printBlock(no_block.loc, no_block.data.s_block.stmts, null);
                        try p.printNewline();
                    },
                    .s_if => {
                        try p.printIf(no_block.data.s_if, no_block.loc);
                    },
                    else => {
                        try p.printNewline();
                        p.indent();
                        try p.printStmt(no_block);
                        p.unindent();
                    },
                }
            }
        }

        pub fn wrapToAvoidAmbiguousElse(s_: *const Stmt.Data) bool {
            var s = s_;
            while (true) {
                switch (s.*) {
                    .s_if => |index| {
                        if (index.no) |*no| {
                            s = &no.data;
                        } else {
                            return true;
                        }
                    },
                    .s_for => |current| {
                        s = &current.body.data;
                    },
                    .s_for_in => |current| {
                        s = &current.body.data;
                    },
                    .s_for_of => |current| {
                        s = &current.body.data;
                    },
                    .s_while => |current| {
                        s = &current.body.data;
                    },
                    .s_with => |current| {
                        s = &current.body.data;
                    },
                    else => {
                        return false;
                    },
                }
            }
        }

        pub fn tryToGetImportedEnumValue(p: *Printer, target: Expr, name: []const u8) ?js_ast.InlinedEnumValue.Decoded {
            if (target.data.as(.e_import_identifier)) |id| {
                const ref = p.symbols().follow(id.ref);
                if (p.symbols().get(ref)) |symbol| {
                    if (symbol.kind == .ts_enum) {
                        if (p.options.ts_enums.get(ref)) |enum_value| {
                            if (enum_value.get(name)) |value|
                                return value.decode();
                        }
                    }
                }
            }
            return null;
        }

        pub fn printInlinedEnum(
            p: *Printer,
            inlined: js_ast.InlinedEnumValue.Decoded,
            comment: []const u8,
            level: Level,
        ) PrintResult.Error!void {
            switch (inlined) {
                .number => |num| try p.printNumber(num, level),

                // TODO: extract printString
                .string => |str| try p.printExpr(.{
                    .data = .{ .e_string = str },
                    .loc = logger.Loc.Empty,
                }, level, .{}),
            }

            if (!p.options.minify_whitespace and !p.options.minify_identifiers) {
                // TODO: rewrite this to handle </script>
                if (!bun.strings.containsComptime(comment, "*/")) {
                    try p.print(" /* ");
                    try p.print(comment);
                    try p.print(" */");
                }
            }
        }

        pub fn printDeclStmt(p: *Printer, is_export: bool, comptime keyword: string, decls: []G.Decl) PrintResult.Error!void {
            if (!rewrite_esm_to_cjs and is_export) {
                try p.print("export ");
            }
            try p.printDecls(keyword, decls, ExprFlag.None());
            try p.printSemicolonAfterStatement();
            if (rewrite_esm_to_cjs and is_export and decls.len > 0) {
                for (decls) |decl| {
                    try p.printIndent();
                    try p.printSymbol(p.options.runtime_imports.__export.?.ref);
                    try p.print("(");
                    try p.printSpaceBeforeIdentifier();
                    try p.printModuleExportSymbol();
                    try p.print(",");
                    try p.printSpace();

                    switch (decl.binding.data) {
                        .b_identifier => |ident| {
                            try p.print("{");
                            try p.printSpace();
                            try p.printSymbol(ident.ref);
                            if (p.options.minify_whitespace)
                                try p.print(":()=>(")
                            else
                                try p.print(": () => (");
                            try p.printSymbol(ident.ref);
                            try p.print(") }");
                        },
                        .b_object => |obj| {
                            try p.print("{");
                            try p.printSpace();
                            for (obj.properties) |prop| {
                                switch (prop.value.data) {
                                    .b_identifier => |ident| {
                                        try p.printSymbol(ident.ref);
                                        if (p.options.minify_whitespace)
                                            try p.print(":()=>(")
                                        else
                                            try p.print(": () => (");
                                        try p.printSymbol(ident.ref);
                                        try p.print("),");
                                        try p.printNewline();
                                    },
                                    else => {},
                                }
                            }
                            try p.print("}");
                        },
                        else => {
                            try p.printBinding(decl.binding);
                        },
                    }
                    try p.print(")");
                    try p.printSemicolonAfterStatement();
                }
            }
        }

        pub fn printIdentifier(p: *Printer, identifier: string) OOM!void {
            if (comptime ascii_only) {
                try p.printIdentifierAsciiOnly(identifier);
            } else {
                try p.print(identifier);
            }
        }

        fn printIdentifierAsciiOnly(p: *Printer, identifier: string) OOM!void {
            var ascii_start: usize = 0;
            var is_ascii = false;
            var iter = CodepointIterator.init(identifier);
            var cursor = CodepointIterator.Cursor{};
            while (iter.next(&cursor)) {
                switch (cursor.c) {
                    first_ascii...last_ascii => {
                        if (!is_ascii) {
                            ascii_start = cursor.i;
                            is_ascii = true;
                        }
                    },
                    else => {
                        if (is_ascii) {
                            try p.print(identifier[ascii_start..cursor.i]);
                            is_ascii = false;
                        }

                        try p.print("\\u{");
                        try std.fmt.formatInt(cursor.c, 16, .lower, .{}, p);
                        try p.print("}");
                    },
                }
            }

            if (is_ascii) {
                try p.print(identifier[ascii_start..]);
            }
        }

        pub fn printIdentifierUTF16(p: *Printer, name: []const u16) !void {
            const n = name.len;
            var i: usize = 0;

            const CodeUnitType = u32;
            while (i < n) {
                var c: CodeUnitType = name[i];
                i += 1;

                if (c & ~@as(CodeUnitType, 0x03ff) == 0xd800 and i < n) {
                    c = 0x10000 + (((c & 0x03ff) << 10) | (name[i] & 0x03ff));
                    i += 1;
                }

                if ((comptime ascii_only) and c > last_ascii) {
                    switch (c) {
                        0...0xFFFF => {
                            try p.print(
                                [_]u8{
                                    '\\',
                                    'u',
                                    hex_chars[c >> 12],
                                    hex_chars[(c >> 8) & 15],
                                    hex_chars[(c >> 4) & 15],
                                    hex_chars[c & 15],
                                },
                            );
                        },
                        else => {
                            try p.print("\\u");
                            var buf_ptr = try p.writer.reserve(4);
                            p.writer.advance(strings.encodeWTF8RuneT(buf_ptr[0..4], CodeUnitType, c));
                        },
                    }
                    continue;
                }

                {
                    var buf_ptr = try p.writer.reserve(4);
                    p.writer.advance(strings.encodeWTF8RuneT(buf_ptr[0..4], CodeUnitType, c));
                }
            }
        }

        pub fn printNumber(p: *Printer, value: f64, level: Level) OOM!void {
            const absValue = @abs(value);
            if (std.math.isNan(value)) {
                try p.printSpaceBeforeIdentifier();
                try p.print("NaN");
            } else if (std.math.isPositiveInf(value) or std.math.isNegativeInf(value)) {
                const wrap = ((!p.options.has_run_symbol_renamer or p.options.minify_syntax) and level.gte(.multiply)) or
                    (std.math.isNegativeInf(value) and level.gte(.prefix));

                if (wrap) {
                    try p.print("(");
                }

                if (std.math.isNegativeInf(value)) {
                    try p.printSpaceBeforeOperator(.un_neg);
                    try p.print("-");
                } else {
                    try p.printSpaceBeforeIdentifier();
                }

                // If we are not running the symbol renamer, we must not print "Infinity".
                // Some code may assign `Infinity` to another idenitifier.
                //
                // We do not want:
                //
                //   const Infinity = 1 / 0
                //
                // to be transformed into:
                //
                //   const Infinity = Infinity
                //
                if (is_json or (!p.options.minify_syntax and p.options.has_run_symbol_renamer)) {
                    try p.print("Infinity");
                } else if (p.options.minify_whitespace) {
                    try p.print("1/0");
                } else {
                    try p.print("1 / 0");
                }

                if (wrap) {
                    try p.print(")");
                }
            } else if (!std.math.signbit(value)) {
                try p.printSpaceBeforeIdentifier();

                try p.printNonNegativeFloat(absValue);

                // Remember the end of the latest number
                p.prev_num_end = p.writer.written;
            } else if (level.gte(.prefix)) {
                // Expressions such as "(-1).toString" need to wrap negative numbers.
                // Instead of testing for "value < 0" we test for "signbit(value)" and
                // "!isNaN(value)" because we need this to be true for "-0" and "-0 < 0"
                // is false.
                try p.print("(-");
                try p.printNonNegativeFloat(absValue);
                try p.print(")");
            } else {
                try p.printSpaceBeforeOperator(Op.Code.un_neg);
                try p.print("-");
                try p.printNonNegativeFloat(absValue);

                // Remember the end of the latest number
                p.prev_num_end = p.writer.written;
            }
        }

        pub fn printIndentedComment(p: *Printer, _text: string) OOM!void {
            var text = _text;
            if (strings.startsWith(text, "/*")) {
                // Re-indent multi-line comments
                while (strings.indexOfChar(text, '\n')) |newline_index| {
                    try p.printIndent();
                    try p.print(text[0 .. newline_index + 1]);
                    text = text[newline_index + 1 ..];
                }
                try p.printIndent();
                try p.print(text);
                try p.printNewline();
            } else {
                // Print a mandatory newline after single-line comments
                try p.printIndent();
                try p.print(text);
                try p.print("\n");
            }
        }

        pub fn init(
            writer: Writer,
            import_records: []const ImportRecord,
            opts: Options,
            renamer: bun.renamer.Renamer,
            source_map_builder: SourceMap.Chunk.Builder,
        ) Printer {
            var printer = Printer{
                .import_records = import_records,
                .options = opts,
                .writer = writer,
                .renamer = renamer,
                .source_map_builder = source_map_builder,
                .stack_check = .init(),
            };
            if (comptime generate_source_map) {
                // This seems silly to cache but the .items() function apparently costs 1ms according to Instruments.
                printer.source_map_builder.line_offset_table_byte_offset_list =
                    printer
                        .source_map_builder
                        .line_offset_tables
                        .items(.byte_offset_to_start_of_line);
            }

            return printer;
        }

        fn printDevServerModule(
            p: *Printer,
            source: *const logger.Source,
            ast: *const Ast,
            part: *const js_ast.Part,
        ) PrintResult.Error!void {
            p.indent();
            try p.printIndent();

            try p.printStringLiteralUTF8(source.path.pretty, false);

            const func = part.stmts[0].data.s_expr.value.data.e_function.func;

            // Special-case lazy-export AST
            if (ast.has_lazy_export) {
                @branchHint(.unlikely);
                try p.printFnArgs(func.open_parens_loc, func.args, func.flags.contains(.has_rest_arg), false);
                try p.printSpace();
                try p.print("{\n");
                if (func.body.stmts[0].data.s_lazy_export.* != .e_undefined) {
                    p.indent();
                    try p.printIndent();
                    try p.printSymbol(p.options.hmr_ref);
                    try p.print(".cjs.exports = ");
                    try p.printExpr(.{
                        .data = func.body.stmts[0].data.s_lazy_export.*,
                        .loc = func.body.stmts[0].loc,
                    }, .comma, .{});
                    try p.print("; // bun .s_lazy_export\n");
                    p.unindent();
                }
                try p.printIndent();
                try p.print("},\n");
                return;
            }

            // ESM is represented by an array tuple [ dependencies, exports, starImports, load, async ];
            else if (ast.exports_kind == .esm) {
                try p.print(": [ [");
                // Print the dependencies.
                if (part.stmts.len > 1) {
                    p.indent();
                    try p.print("\n");
                    for (part.stmts[1..]) |stmt| {
                        try p.printIndent();
                        const import = stmt.data.s_import;
                        const record = p.importRecord(import.import_record_index);
                        try p.printStringLiteralUTF8(record.path.pretty, false);

                        const item_count = @as(u32, @intFromBool(import.default_name != null)) +
                            @as(u32, @intCast(import.items.len));
                        try p.fmt(", {d},", .{item_count});
                        if (item_count == 0) {
                            // Add a comment explaining why the number could be zero
                            try p.print(if (import.star_name_loc != null) " // namespace import" else " // bare import");
                        } else {
                            if (import.default_name != null) {
                                try p.print(" \"default\",");
                            }
                            for (import.items) |item| {
                                try p.print(" ");
                                try p.printStringLiteralUTF8(item.alias, false);
                                try p.print(",");
                            }
                        }
                        try p.print("\n");
                    }
                    p.unindent();
                    try p.printIndent();
                }
                try p.print("], [");

                // Print the exports
                if (ast.named_exports.count() > 0) {
                    p.indent();
                    var len: usize = std.math.maxInt(usize);
                    for (ast.named_exports.keys()) |key| {
                        if (len > 120) {
                            try p.printNewline();
                            try p.printIndent();
                            len = 0;
                        } else {
                            try p.print(" ");
                        }
                        len += key.len;
                        try p.printStringLiteralUTF8(key, false);
                        try p.print(",");
                    }
                    p.unindent();
                    try p.printNewline();
                    try p.printIndent();
                }
                try p.print("], [");

                // Print export stars
                p.indent();
                var had_any_stars = false;
                for (ast.export_star_import_records) |star| {
                    const record = p.importRecord(star);
                    if (record.path.is_disabled) continue;
                    had_any_stars = true;
                    try p.printNewline();
                    try p.printIndent();
                    try p.printStringLiteralUTF8(record.path.pretty, false);
                    try p.print(",");
                }
                p.unindent();
                if (had_any_stars) {
                    try p.printNewline();
                    try p.printIndent();
                }
                try p.print("], ");

                // Print the code
                try if (!ast.top_level_await_keyword.isEmpty()) p.print("async");
                try p.printFnArgs(func.open_parens_loc, func.args, func.flags.contains(.has_rest_arg), false);
                try p.print(" => {\n");
                p.indent();
                try p.printBlockBody(func.body.stmts);
                p.unindent();
                try p.printIndent();
                try p.print("}, ");

                // Print isAsync
                try p.print(if (!ast.top_level_await_keyword.isEmpty()) "true" else "false");
                try p.print("],\n");
            } else {
                bun.assert(ast.exports_kind == .cjs);
                try p.printFunc(func);
                try p.print(",\n");
            }

            p.unindent();
        }
    };
}

pub fn NewWriter(
    comptime ContextType: type,
    comptime writeByte: fn (ctx: *ContextType, char: u8) OOM!usize,
    comptime writeAllFn: fn (ctx: *ContextType, buf: anytype) OOM!usize,
    comptime getLastByte: fn (ctx: *const ContextType) u8,
    comptime getLastLastByte: fn (ctx: *const ContextType) u8,
    comptime reserveNext: fn (ctx: *ContextType, count: u64) OOM![*]u8,
    comptime advanceBy: fn (ctx: *ContextType, count: u64) void,
) type {
    return struct {
        const Self = @This();
        ctx: ContextType,
        written: i64 = -1,
        // Used by the printer
        prev_char: u8 = 0,
        prev_prev_char: u8 = 0,

        pub fn init(ctx: ContextType) Self {
            return .{
                .ctx = ctx,
            };
        }

        pub fn stdWriter(self: *Self) std.io.Writer(*Self, OOM, stdWriterWrite) {
            return .{ .context = self };
        }
        pub fn stdWriterWrite(self: *Self, bytes: []const u8) OOM!usize {
            try self.print([]const u8, bytes);
            return bytes.len;
        }

        pub fn getMutableBuffer(this: *Self) *MutableString {
            return this.ctx.getMutableBuffer();
        }

        pub fn takeBuffer(this: *Self) MutableString {
            return this.ctx.takeBuffer();
        }

        pub fn slice(this: *Self) string {
            return this.ctx.slice();
        }

        pub inline fn prevChar(writer: *const Self) u8 {
            return @call(bun.callmod_inline, getLastByte, .{&writer.ctx});
        }

        pub inline fn prevPrevChar(writer: *const Self) u8 {
            return @call(bun.callmod_inline, getLastLastByte, .{&writer.ctx});
        }

        pub fn reserve(writer: *Self, count: u64) OOM![*]u8 {
            return try reserveNext(&writer.ctx, count);
        }

        pub fn advance(writer: *Self, count: u64) void {
            advanceBy(&writer.ctx, count);
            writer.written += @intCast(count);
        }

        pub inline fn print(writer: *Self, comptime ValueType: type, str: ValueType) OOM!void {
            switch (ValueType) {
                comptime_int, u16, u8 => {
                    const written = try writeByte(&writer.ctx, @as(u8, @intCast(str)));
                    writer.written += @intCast(written);
                },
                else => {
                    const written = try writeAllFn(&writer.ctx, str);
                    writer.written += @intCast(written);
                },
            }
        }

        pub fn done(writer: *Self) OOM!void {
            if (std.meta.hasFn(ContextType, "done")) {
                try writer.ctx.done();
            }
        }
    };
}

pub const BufferWriter = struct {
    buffer: MutableString = undefined,
    written: []u8 = &[_]u8{},
    sentinel: [:0]const u8 = "",
    append_null_byte: bool = false,
    append_newline: bool = false,
    approximate_newline_count: usize = 0,
    last_bytes: [2]u8 = [_]u8{ 0, 0 },

    pub fn getMutableBuffer(this: *BufferWriter) *MutableString {
        return &this.buffer;
    }

    pub fn takeBuffer(this: *BufferWriter) MutableString {
        defer this.buffer = .initEmpty(this.buffer.allocator);
        return this.buffer;
    }

    pub fn getWritten(this: *BufferWriter) []u8 {
        return this.buffer.list.items;
    }

    pub fn init(allocator: std.mem.Allocator) BufferWriter {
        return BufferWriter{
            .buffer = MutableString.initEmpty(allocator),
        };
    }

    pub fn print(ctx: *BufferWriter, comptime fmt: string, args: anytype) OOM!void {
        try ctx.buffer.list.writer(ctx.buffer.allocator).print(fmt, args);
    }

    pub fn writeByteNTimes(ctx: *BufferWriter, byte: u8, n: usize) OOM!void {
        try ctx.buffer.appendCharNTimes(byte, n);
    }

    pub fn writeByte(ctx: *BufferWriter, byte: u8) OOM!usize {
        try ctx.buffer.appendChar(byte);
        ctx.approximate_newline_count += @intFromBool(byte == '\n');
        ctx.last_bytes = .{ ctx.last_bytes[1], byte };
        return 1;
    }
    pub fn writeAll(ctx: *BufferWriter, bytes: anytype) OOM!usize {
        try ctx.buffer.append(bytes);
        ctx.approximate_newline_count += @intFromBool(bytes.len > 0 and bytes[bytes.len - 1] == '\n');

        if (bytes.len >= 2) {
            ctx.last_bytes = bytes[bytes.len - 2 ..][0..2].*;
        } else if (bytes.len >= 1) {
            ctx.last_bytes = .{ ctx.last_bytes[1], bytes[bytes.len - 1] };
        }

        return bytes.len;
    }

    pub fn slice(self: *@This()) string {
        return self.buffer.list.items;
    }

    pub fn getLastByte(ctx: *const BufferWriter) u8 {
        return ctx.last_bytes[1];
    }

    pub fn getLastLastByte(ctx: *const BufferWriter) u8 {
        return ctx.last_bytes[0];
    }

    pub fn reserveNext(ctx: *BufferWriter, count: u64) OOM![*]u8 {
        try ctx.buffer.growIfNeeded(count);
        return @as([*]u8, @ptrCast(&ctx.buffer.list.items.ptr[ctx.buffer.list.items.len]));
    }

    pub fn advanceBy(ctx: *BufferWriter, count: u64) void {
        if (comptime Environment.isDebug) bun.assert(ctx.buffer.list.items.len + count <= ctx.buffer.list.capacity);

        ctx.buffer.list.items = ctx.buffer.list.items.ptr[0 .. ctx.buffer.list.items.len + count];

        if (count >= 2) {
            ctx.last_bytes = ctx.buffer.list.items[ctx.buffer.list.items.len - 2 ..][0..2].*;
        } else if (count >= 1) {
            ctx.last_bytes = .{ ctx.last_bytes[1], ctx.buffer.list.items[ctx.buffer.list.items.len - 1] };
        }
    }

    pub fn reset(ctx: *BufferWriter) void {
        ctx.buffer.reset();
        ctx.approximate_newline_count = 0;
        ctx.written = &.{};
    }

    pub fn writtenWithoutTrailingZero(ctx: *const BufferWriter) []u8 {
        var written = ctx.written;
        while (written.len > 0 and written[written.len - 1] == 0) {
            written = written[0 .. written.len - 1];
        }

        return written;
    }

    pub fn done(
        ctx: *BufferWriter,
    ) OOM!void {
        if (ctx.append_newline) {
            ctx.append_newline = false;
            try ctx.buffer.appendChar('\n');
        }

        if (ctx.append_null_byte) {
            ctx.sentinel = ctx.buffer.sliceWithSentinel();
            ctx.written = ctx.buffer.slice();
        } else {
            ctx.written = ctx.buffer.slice();
        }
    }
};
pub const BufferPrinter = NewWriter(
    BufferWriter,
    BufferWriter.writeByte,
    BufferWriter.writeAll,
    BufferWriter.getLastByte,
    BufferWriter.getLastLastByte,
    BufferWriter.reserveNext,
    BufferWriter.advanceBy,
);

pub const Format = enum {
    esm,
    cjs,

    // bun.js must escape non-latin1 identifiers in the output This is because
    // we load JavaScript as a UTF-8 buffer instead of a UTF-16 buffer
    // JavaScriptCore does not support UTF-8 identifiers when the source code
    // string is loaded as const char* We don't want to double the size of code
    // in memory...
    esm_ascii,
    cjs_ascii,
};

const GenerateSourceMap = enum {
    disable,
    lazy,
    eager,
};
pub fn getSourceMapBuilder(
    comptime generate_source_map: GenerateSourceMap,
    comptime is_bun_platform: bool,
    opts: Options,
    source: *const logger.Source,
    tree: *const Ast,
) OOM!SourceMap.Chunk.Builder {
    if (comptime generate_source_map == .disable)
        return undefined;

    return .{
        .source_map = .init(
            opts.source_map_allocator orelse opts.allocator,
            is_bun_platform and generate_source_map == .lazy,
        ),
        .cover_lines_without_mappings = true,
        .approximate_input_line_count = tree.approximate_newline_count,
        .prepend_count = is_bun_platform and generate_source_map == .lazy,
        .line_offset_tables = opts.line_offset_tables orelse brk: {
            if (generate_source_map == .lazy) break :brk try SourceMap.LineOffsetTable.generate(
                opts.source_map_allocator orelse opts.allocator,
                source.contents,
                @as(
                    i32,
                    @intCast(tree.approximate_newline_count),
                ),
            );
            break :brk .empty;
        },
    };
}

pub fn printAst(
    comptime Writer: type,
    _writer: Writer,
    tree: Ast,
    symbols: js_ast.Symbol.Map,
    source: *const logger.Source,
    comptime ascii_only: bool,
    opts: Options,
    comptime generate_source_map: bool,
) PrintResult.Error!usize {
    var renamer: rename.Renamer = undefined;
    var no_op_renamer: rename.NoOpRenamer = undefined;
    var module_scope = tree.module_scope;
    if (opts.minify_identifiers) {
        const allocator = opts.allocator;
        var reserved_names = try rename.computeInitialReservedNames(allocator, opts.module_type);
        for (module_scope.children.slice()) |child| {
            child.parent = &module_scope;
        }

        rename.computeReservedNamesForScope(&module_scope, &symbols, &reserved_names, allocator);
        var minify_renamer = try rename.MinifyRenamer.init(allocator, symbols, tree.nested_scope_slot_counts, reserved_names);

        var top_level_symbols = rename.StableSymbolCount.Array.init(allocator);
        defer top_level_symbols.deinit();

        const uses_exports_ref = tree.uses_exports_ref;
        const uses_module_ref = tree.uses_module_ref;
        const exports_ref = tree.exports_ref;
        const module_ref = tree.module_ref;
        const parts = tree.parts;

        const dont_break_the_code = .{
            tree.module_ref,
            tree.exports_ref,
            tree.require_ref,
        };

        inline for (dont_break_the_code) |ref| {
            if (symbols.get(ref)) |symbol| {
                symbol.must_not_be_renamed = true;
            }
        }

        for (tree.named_exports.values()) |named_export| {
            if (symbols.get(named_export.ref)) |symbol| {
                symbol.must_not_be_renamed = true;
            }
        }

        if (uses_exports_ref) {
            try minify_renamer.accumulateSymbolUseCount(&top_level_symbols, exports_ref, 1, &.{source.index.value});
        }

        if (uses_module_ref) {
            try minify_renamer.accumulateSymbolUseCount(&top_level_symbols, module_ref, 1, &.{source.index.value});
        }

        for (parts.slice()) |part| {
            try minify_renamer.accumulateSymbolUseCounts(&top_level_symbols, part.symbol_uses, &.{source.index.value});

            for (part.declared_symbols.refs()) |declared_ref| {
                try minify_renamer.accumulateSymbolUseCount(&top_level_symbols, declared_ref, 1, &.{source.index.value});
            }
        }

        std.sort.pdq(rename.StableSymbolCount, top_level_symbols.items, {}, rename.StableSymbolCount.lessThan);

        try minify_renamer.allocateTopLevelSymbolSlots(top_level_symbols);
        var minifier = tree.char_freq.?.compile(allocator);
        try minify_renamer.assignNamesByFrequency(&minifier);

        renamer = minify_renamer.toRenamer();
    } else {
        no_op_renamer = rename.NoOpRenamer.init(symbols, source);
        renamer = no_op_renamer.toRenamer();
    }

    defer {
        if (opts.minify_identifiers) {
            renamer.deinit(opts.allocator);
        }
    }

    const PrinterType = NewPrinter(
        ascii_only,
        Writer,
        false,
        // if it's ascii_only, it is also bun
        ascii_only,
        false,
        generate_source_map,
    );
    const writer = _writer;

    var printer = PrinterType.init(
        writer,
        tree.import_records.slice(),
        opts,
        renamer,
        try getSourceMapBuilder(if (generate_source_map) .lazy else .disable, ascii_only, opts, source, &tree),
    );
    defer {
        if (comptime generate_source_map) {
            printer.source_map_builder.line_offset_tables.deinit(opts.allocator);
        }
    }
    printer.was_lazy_export = tree.has_lazy_export;
    var bin_stack_heap = std.heap.stackFallback(1024, bun.default_allocator);
    printer.binary_expression_stack = std.ArrayList(PrinterType.BinaryExpressionVisitor).init(bin_stack_heap.get());
    defer printer.binary_expression_stack.clearAndFree();

    if (!opts.bundling and
        tree.uses_require_ref and
        tree.exports_kind == .esm and
        opts.target == .bun)
    {
        // Hoist the `var {require}=import.meta;` declaration. Previously,
        // `import.meta.require` was inlined into transpiled files, which
        // meant calling `func.toString()` on a function with `require`
        // would observe `import.meta.require` inside of the source code.
        // Normally, Bun doesn't guarantee `Function.prototype.toString`
        // will match the untranspiled source code, but in this case the new
        // code is not valid outside of an ES module (eg, in `new Function`)
        // https://github.com/oven-sh/bun/issues/15738#issuecomment-2574283514
        //
        // This is never a symbol collision because `uses_require_ref` means
        // `require` must be an unbound variable.
        try printer.print("var {require}=import.meta;");
    }

    for (tree.parts.slice()) |part| {
        for (part.stmts) |stmt| {
            try printer.printStmt(stmt);
            try printer.printSemicolonIfNeeded();
        }
    }

    if (comptime FeatureFlags.runtime_transpiler_cache and generate_source_map) {
        if (opts.source_map_handler) |handler| {
            var source_maps_chunk = try printer.source_map_builder.generateChunk(printer.writer.ctx.getWritten());
            if (opts.runtime_transpiler_cache) |cache| {
                cache.put(printer.writer.ctx.getWritten(), source_maps_chunk.buffer.list.items);
            }

            defer source_maps_chunk.deinit();

            try handler.onSourceMapChunk(source_maps_chunk, source);
        } else {
            if (opts.runtime_transpiler_cache) |cache| {
                cache.put(printer.writer.ctx.getWritten(), "");
            }
        }
    } else if (comptime generate_source_map) {
        if (opts.source_map_handler) |handler| {
            var chunk = try printer.source_map_builder.generateChunk(printer.writer.ctx.getWritten());
            defer chunk.deinit();
            try handler.onSourceMapChunk(chunk, source);
        }
    }

    try printer.writer.done();

    return @as(usize, @intCast(@max(printer.writer.written, 0)));
}

pub fn printJSON(
    comptime Writer: type,
    _writer: Writer,
    expr: Expr,
    source: *const logger.Source,
    opts: Options,
) PrintResult.Error!usize {
    const PrinterType = NewPrinter(false, Writer, false, false, true, false);
    const writer = _writer;
    var s_expr = S.SExpr{ .value = expr };
    const stmt = Stmt{ .loc = logger.Loc.Empty, .data = .{
        .s_expr = &s_expr,
    } };
    var stmts = [_]js_ast.Stmt{stmt};
    var parts = [_]js_ast.Part{.{ .stmts = &stmts }};
    const ast = Ast.initTest(&parts);
    const list = js_ast.Symbol.List.fromBorrowedSliceDangerous(ast.symbols.slice());
    const nested_list = js_ast.Symbol.NestedList.fromBorrowedSliceDangerous(&.{list});
    var renamer = rename.NoOpRenamer.init(js_ast.Symbol.Map.initList(nested_list), source);

    var printer = PrinterType.init(
        writer,
        ast.import_records.slice(),
        opts,
        renamer.toRenamer(),
        undefined,
    );
    var bin_stack_heap = std.heap.stackFallback(1024, bun.default_allocator);
    printer.binary_expression_stack = std.ArrayList(PrinterType.BinaryExpressionVisitor).init(bin_stack_heap.get());
    defer printer.binary_expression_stack.clearAndFree();

    try printer.printExpr(expr, Level.lowest, ExprFlag.Set{});
    try printer.writer.done();

    return @as(usize, @intCast(@max(printer.writer.written, 0)));
}

pub fn print(
    allocator: std.mem.Allocator,
    target: options.Target,
    ast: Ast,
    source: *const logger.Source,
    opts: Options,
    import_records: []const ImportRecord,
    parts: []const js_ast.Part,
    renamer: bun.renamer.Renamer,
    comptime generate_source_maps: bool,
) PrintResult {
    const trace = bun.perf.trace("JSPrinter.print");
    defer trace.end();

    const buffer_writer = BufferWriter.init(allocator);
    var buffer_printer = BufferPrinter.init(buffer_writer);

    return printWithWriter(
        *BufferPrinter,
        &buffer_printer,
        target,
        ast,
        source,
        opts,
        import_records,
        parts,
        renamer,
        comptime generate_source_maps,
    );
}

pub fn printWithWriter(
    comptime Writer: type,
    writer: Writer,
    target: options.Target,
    ast: Ast,
    source: *const logger.Source,
    opts: Options,
    import_records: []const ImportRecord,
    parts: []const js_ast.Part,
    renamer: bun.renamer.Renamer,
    comptime generate_source_maps: bool,
) PrintResult {
    return switch (target.isBun()) {
        inline else => |is_bun| printWithWriterAndPlatform(
            Writer,
            writer,
            is_bun,
            ast,
            source,
            opts,
            import_records,
            parts,
            renamer,
            generate_source_maps,
        ) catch |err| {
            return .fail(err);
        },
    };
}

/// The real one
pub fn printWithWriterAndPlatform(
    comptime Writer: type,
    writer: Writer,
    comptime is_bun_platform: bool,
    ast: Ast,
    source: *const logger.Source,
    opts: Options,
    import_records: []const ImportRecord,
    parts: []const js_ast.Part,
    renamer: bun.renamer.Renamer,
    comptime generate_source_maps: bool,
) PrintResult.Error!PrintResult {
    const prev_action = bun.crash_handler.current_action;
    defer bun.crash_handler.current_action = prev_action;
    bun.crash_handler.current_action = .{ .print = source.path.text };

    const PrinterType = NewPrinter(
        // if it's bun, it is also ascii_only
        is_bun_platform,
        Writer,
        false,
        is_bun_platform,
        false,
        generate_source_maps,
    );
    var printer = PrinterType.init(
        writer,
        import_records,
        opts,
        renamer,
        try getSourceMapBuilder(if (generate_source_maps) .eager else .disable, is_bun_platform, opts, source, &ast),
    );
    printer.was_lazy_export = ast.has_lazy_export;
    var bin_stack_heap = std.heap.stackFallback(1024, bun.default_allocator);
    printer.binary_expression_stack = std.ArrayList(PrinterType.BinaryExpressionVisitor).init(bin_stack_heap.get());
    defer printer.binary_expression_stack.clearAndFree();

    defer printer.temporary_bindings.deinit(bun.default_allocator);
    defer writer.* = printer.writer.*;

    // In bundle_v2, this is backed by an arena, but incremental uses
    // `dev.allocator` for this buffer, so it must be freed.
    errdefer printer.source_map_builder.source_map.ctx.data.deinit();

    if (opts.module_type == .internal_bake_dev and !source.index.isRuntime()) {
        try printer.printDevServerModule(source, &ast, &parts[0]);
    } else {
        // The IIFE wrapper is done in `postProcessJSChunk`, so we just manually
        // trigger an indent.
        if (opts.module_type == .iife) {
            printer.indent();
        }

        for (parts) |part| {
            for (part.stmts) |stmt| {
                try printer.printStmt(stmt);
                try printer.printSemicolonIfNeeded();
            }
        }
    }

    try printer.writer.done();

    const written = printer.writer.ctx.getWritten();
    const source_map: ?SourceMap.Chunk = if (generate_source_maps) brk: {
        if (written.len == 0 or printer.source_map_builder.source_map.shouldIgnore()) {
            printer.source_map_builder.source_map.ctx.data.deinit();
            break :brk null;
        }
        const chunk = try printer.source_map_builder.generateChunk(written);
        assert(!chunk.should_ignore);
        break :brk chunk;
    } else null;

    var buffer = printer.writer.takeBuffer();

    return .{
        .result = .{
            .code = try buffer.toOwnedSlice(),
            .source_map = source_map,
        },
    };
}

pub fn printCommonJS(
    comptime Writer: type,
    _writer: Writer,
    tree: Ast,
    symbols: js_ast.Symbol.Map,
    source: *const logger.Source,
    comptime ascii_only: bool,
    opts: Options,
    comptime generate_source_map: bool,
) !usize {
    const prev_action = bun.crash_handler.current_action;
    defer bun.crash_handler.current_action = prev_action;
    bun.crash_handler.current_action = .{ .print = source.path.text };

    const PrinterType = NewPrinter(ascii_only, Writer, true, false, false, generate_source_map);
    const writer = _writer;
    var renamer = rename.NoOpRenamer.init(symbols, source);
    var printer = PrinterType.init(
        writer,
        tree.import_records.slice(),
        opts,
        renamer.toRenamer(),
        try getSourceMapBuilder(if (generate_source_map) .lazy else .disable, false, opts, source, &tree),
    );
    var bin_stack_heap = std.heap.stackFallback(1024, bun.default_allocator);
    printer.binary_expression_stack = std.ArrayList(PrinterType.BinaryExpressionVisitor).init(bin_stack_heap.get());
    defer printer.binary_expression_stack.clearAndFree();

    for (tree.parts.slice()) |part| {
        for (part.stmts) |stmt| {
            try printer.printStmt(stmt);
            try printer.printSemicolonIfNeeded();
        }
    }

    // Add a couple extra newlines at the end
    try printer.writer.print(@TypeOf("\n\n"), "\n\n");

    if (comptime generate_source_map) {
        if (opts.source_map_handler) |handler| {
            var chunk = try printer.source_map_builder.generateChunk(printer.writer.ctx.getWritten());
            defer chunk.deinit();
            try handler.onSourceMapChunk(chunk, source);
        }
    }

    try printer.writer.done();

    return @as(usize, @intCast(@max(printer.writer.written, 0)));
}

const string = []const u8;

const SourceMap = @import("./sourcemap/sourcemap.zig");
const fs = @import("./fs.zig");
const importRecord = @import("./import_record.zig");
const options = @import("./options.zig");
const rename = @import("./renamer.zig");
const runtime = @import("./runtime.zig");
const std = @import("std");

const bun = @import("bun");
const Environment = bun.Environment;
const FeatureFlags = bun.FeatureFlags;
const ImportRecord = bun.ImportRecord;
const MutableString = bun.MutableString;
const OOM = bun.OOM;
const Output = bun.Output;
const StackOverflow = bun.StackOverflow;
const assert = bun.assert;
const js_lexer = bun.js_lexer;
const logger = bun.logger;
const api = bun.schema.api;

const js_ast = bun.ast;
const Ast = js_ast.Ast;
const B = js_ast.B;
const Binding = js_ast.Binding;
const E = js_ast.E;
const Expr = js_ast.Expr;
const G = js_ast.G;
const Ref = bun.ast.Ref;
const S = js_ast.S;
const Stmt = js_ast.Stmt;
const Symbol = js_ast.Symbol;

const Op = js_ast.Op;
const Level = js_ast.Op.Level;

const strings = bun.strings;
const CodepointIterator = bun.strings.UnsignedCodepointIterator;<|MERGE_RESOLUTION|>--- conflicted
+++ resolved
@@ -3012,36 +3012,27 @@
                         try p.print(entry.text);
                         try p.printSpace();
                     } else {
-<<<<<<< HEAD
                         try p.printSpaceBeforeOperator(e.op);
+                        if (e.op.isPrefix()) {
+                            try p.addSourceMapping(expr.loc);
+                        }
                         try p.print(entry.text);
-=======
-                        p.printSpaceBeforeOperator(e.op);
-                        if (e.op.isPrefix()) {
-                            p.addSourceMapping(expr.loc);
-                        }
-                        p.print(entry.text);
->>>>>>> 31202ec2
                         p.prev_op = e.op;
                         p.prev_op_end = p.writer.written;
                     }
 
                     if (e.op.isPrefix()) {
-<<<<<<< HEAD
-                        try p.printExpr(e.value, Op.Level.sub(.prefix, 1), ExprFlag.None());
-=======
                         // Never turn "typeof (0, x)" into "typeof x" or "delete (0, x)" into "delete x"
                         if ((e.op == .un_typeof and !e.flags.was_originally_typeof_identifier and p.isUnboundIdentifier(&e.value)) or
                             (e.op == .un_delete and !e.flags.was_originally_delete_of_identifier_or_property_access and isIdentifierOrNumericConstantOrPropertyAccess(&e.value)))
                         {
-                            p.print("(0,");
-                            p.printSpace();
-                            p.printExpr(e.value, Op.Level.sub(.prefix, 1), ExprFlag.None());
-                            p.print(")");
+                            try p.print("(0,");
+                            try p.printSpace();
+                            try p.printExpr(e.value, Op.Level.sub(.prefix, 1), ExprFlag.None());
+                            try p.print(")");
                         } else {
-                            p.printExpr(e.value, Op.Level.sub(.prefix, 1), ExprFlag.None());
-                        }
->>>>>>> 31202ec2
+                            try p.printExpr(e.value, Op.Level.sub(.prefix, 1), ExprFlag.None());
+                        }
                     }
 
                     if (wrap) {
