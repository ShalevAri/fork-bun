--- conflicted
+++ resolved
@@ -585,14 +585,6 @@
             obj.root_module.valgrind = true;
         }
     }
-<<<<<<< HEAD
-    addInternalPackages(b, obj, opts);
-    obj.root_module.addImport("build_options", opts.buildOptionsModule(b));
-
-    const translate_c = getTranslateC(b, opts.target, opts.optimize);
-    obj.root_module.addImport("translated-c-headers", b.createModule(.{ .root_source_file = translate_c }));
-=======
->>>>>>> 4ec410e0
 }
 
 const ObjectFormat = enum {
@@ -640,7 +632,7 @@
     mod.addImport("build_options", opts.buildOptionsModule(b));
 
     const translate_c = getTranslateC(b, opts.target, opts.optimize);
-    mod.addImport("translated-c-headers", translate_c.createModule());
+    mod.addImport("translated-c-headers", b.createModule(.{ .root_source_file = translate_c }));
 
     const zlib_internal_path = switch (os) {
         .windows => "src/deps/zlib.win32.zig",
